--- conflicted
+++ resolved
@@ -73,11 +73,7 @@
 #include <net/inet_common.h>
 #include <linux/ipsec.h>
 #include <asm/unaligned.h>
-<<<<<<< HEAD
-#include <net/netdma.h>
 #include <linux/errqueue.h>
-=======
->>>>>>> 3f334078
 
 int sysctl_tcp_timestamps __read_mostly = 1;
 int sysctl_tcp_window_scaling __read_mostly = 1;
@@ -4954,56 +4950,6 @@
 	       __tcp_checksum_complete_user(sk, skb);
 }
 
-<<<<<<< HEAD
-#ifdef CONFIG_NET_DMA
-static bool tcp_dma_try_early_copy(struct sock *sk, struct sk_buff *skb,
-				  int hlen)
-{
-	struct tcp_sock *tp = tcp_sk(sk);
-	int chunk = skb->len - hlen;
-	int dma_cookie;
-	bool copied_early = false;
-
-	if (tp->ucopy.wakeup)
-		return false;
-
-	if (!tp->ucopy.dma_chan && tp->ucopy.pinned_list)
-		tp->ucopy.dma_chan = net_dma_find_channel();
-
-	if (tp->ucopy.dma_chan && skb_csum_unnecessary(skb)) {
-
-		dma_cookie = dma_skb_copy_datagram_iovec(tp->ucopy.dma_chan,
-							 skb, hlen,
-							 tp->ucopy.iov, chunk,
-							 tp->ucopy.pinned_list);
-
-		if (dma_cookie < 0)
-			goto out;
-
-		tp->ucopy.dma_cookie = dma_cookie;
-		copied_early = true;
-
-		tp->ucopy.len -= chunk;
-		tp->copied_seq += chunk;
-		tcp_rcv_space_adjust(sk);
-
-		if ((tp->ucopy.len == 0) ||
-		    (tcp_flag_word(tcp_hdr(skb)) & TCP_FLAG_PSH) ||
-		    (atomic_read(&sk->sk_rmem_alloc) > (sk->sk_rcvbuf >> 1))) {
-			tp->ucopy.wakeup = 1;
-			sk->sk_data_ready(sk);
-		}
-	} else if (chunk > 0) {
-		tp->ucopy.wakeup = 1;
-		sk->sk_data_ready(sk);
-	}
-out:
-	return copied_early;
-}
-#endif /* CONFIG_NET_DMA */
-
-=======
->>>>>>> 3f334078
 /* Does PAWS and seqno based validation of an incoming segment, flags will
  * play significant role here.
  */
