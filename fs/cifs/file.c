/*
 *   fs/cifs/file.c
 *
 *   vfs operations that deal with files
 *
 *   Copyright (C) International Business Machines  Corp., 2002,2010
 *   Author(s): Steve French (sfrench@us.ibm.com)
 *              Jeremy Allison (jra@samba.org)
 *
 *   This library is free software; you can redistribute it and/or modify
 *   it under the terms of the GNU Lesser General Public License as published
 *   by the Free Software Foundation; either version 2.1 of the License, or
 *   (at your option) any later version.
 *
 *   This library is distributed in the hope that it will be useful,
 *   but WITHOUT ANY WARRANTY; without even the implied warranty of
 *   MERCHANTABILITY or FITNESS FOR A PARTICULAR PURPOSE.  See
 *   the GNU Lesser General Public License for more details.
 *
 *   You should have received a copy of the GNU Lesser General Public License
 *   along with this library; if not, write to the Free Software
 *   Foundation, Inc., 59 Temple Place, Suite 330, Boston, MA 02111-1307 USA
 */
#include <linux/fs.h>
#include <linux/backing-dev.h>
#include <linux/stat.h>
#include <linux/fcntl.h>
#include <linux/pagemap.h>
#include <linux/pagevec.h>
#include <linux/writeback.h>
#include <linux/task_io_accounting_ops.h>
#include <linux/delay.h>
#include <linux/mount.h>
#include <linux/slab.h>
#include <linux/swap.h>
#include <asm/div64.h>
#include "cifsfs.h"
#include "cifspdu.h"
#include "cifsglob.h"
#include "cifsproto.h"
#include "cifs_unicode.h"
#include "cifs_debug.h"
#include "cifs_fs_sb.h"
#include "fscache.h"


static inline int cifs_convert_flags(unsigned int flags)
{
	if ((flags & O_ACCMODE) == O_RDONLY)
		return GENERIC_READ;
	else if ((flags & O_ACCMODE) == O_WRONLY)
		return GENERIC_WRITE;
	else if ((flags & O_ACCMODE) == O_RDWR) {
		/* GENERIC_ALL is too much permission to request
		   can cause unnecessary access denied on create */
		/* return GENERIC_ALL; */
		return (GENERIC_READ | GENERIC_WRITE);
	}

	return (READ_CONTROL | FILE_WRITE_ATTRIBUTES | FILE_READ_ATTRIBUTES |
		FILE_WRITE_EA | FILE_APPEND_DATA | FILE_WRITE_DATA |
		FILE_READ_DATA);
}

static u32 cifs_posix_convert_flags(unsigned int flags)
{
	u32 posix_flags = 0;

	if ((flags & O_ACCMODE) == O_RDONLY)
		posix_flags = SMB_O_RDONLY;
	else if ((flags & O_ACCMODE) == O_WRONLY)
		posix_flags = SMB_O_WRONLY;
	else if ((flags & O_ACCMODE) == O_RDWR)
		posix_flags = SMB_O_RDWR;

	if (flags & O_CREAT) {
		posix_flags |= SMB_O_CREAT;
		if (flags & O_EXCL)
			posix_flags |= SMB_O_EXCL;
	} else if (flags & O_EXCL)
		cifs_dbg(FYI, "Application %s pid %d has incorrectly set O_EXCL flag but not O_CREAT on file open. Ignoring O_EXCL\n",
			 current->comm, current->tgid);

	if (flags & O_TRUNC)
		posix_flags |= SMB_O_TRUNC;
	/* be safe and imply O_SYNC for O_DSYNC */
	if (flags & O_DSYNC)
		posix_flags |= SMB_O_SYNC;
	if (flags & O_DIRECTORY)
		posix_flags |= SMB_O_DIRECTORY;
	if (flags & O_NOFOLLOW)
		posix_flags |= SMB_O_NOFOLLOW;
	if (flags & O_DIRECT)
		posix_flags |= SMB_O_DIRECT;

	return posix_flags;
}

static inline int cifs_get_disposition(unsigned int flags)
{
	if ((flags & (O_CREAT | O_EXCL)) == (O_CREAT | O_EXCL))
		return FILE_CREATE;
	else if ((flags & (O_CREAT | O_TRUNC)) == (O_CREAT | O_TRUNC))
		return FILE_OVERWRITE_IF;
	else if ((flags & O_CREAT) == O_CREAT)
		return FILE_OPEN_IF;
	else if ((flags & O_TRUNC) == O_TRUNC)
		return FILE_OVERWRITE;
	else
		return FILE_OPEN;
}

int cifs_posix_open(char *full_path, struct inode **pinode,
			struct super_block *sb, int mode, unsigned int f_flags,
			__u32 *poplock, __u16 *pnetfid, unsigned int xid)
{
	int rc;
	FILE_UNIX_BASIC_INFO *presp_data;
	__u32 posix_flags = 0;
	struct cifs_sb_info *cifs_sb = CIFS_SB(sb);
	struct cifs_fattr fattr;
	struct tcon_link *tlink;
	struct cifs_tcon *tcon;

	cifs_dbg(FYI, "posix open %s\n", full_path);

	presp_data = kzalloc(sizeof(FILE_UNIX_BASIC_INFO), GFP_KERNEL);
	if (presp_data == NULL)
		return -ENOMEM;

	tlink = cifs_sb_tlink(cifs_sb);
	if (IS_ERR(tlink)) {
		rc = PTR_ERR(tlink);
		goto posix_open_ret;
	}

	tcon = tlink_tcon(tlink);
	mode &= ~current_umask();

	posix_flags = cifs_posix_convert_flags(f_flags);
	rc = CIFSPOSIXCreate(xid, tcon, posix_flags, mode, pnetfid, presp_data,
			     poplock, full_path, cifs_sb->local_nls,
			     cifs_sb->mnt_cifs_flags &
					CIFS_MOUNT_MAP_SPECIAL_CHR);
	cifs_put_tlink(tlink);

	if (rc)
		goto posix_open_ret;

	if (presp_data->Type == cpu_to_le32(-1))
		goto posix_open_ret; /* open ok, caller does qpathinfo */

	if (!pinode)
		goto posix_open_ret; /* caller does not need info */

	cifs_unix_basic_to_fattr(&fattr, presp_data, cifs_sb);

	/* get new inode and set it up */
	if (*pinode == NULL) {
		cifs_fill_uniqueid(sb, &fattr);
		*pinode = cifs_iget(sb, &fattr);
		if (!*pinode) {
			rc = -ENOMEM;
			goto posix_open_ret;
		}
	} else {
		cifs_fattr_to_inode(*pinode, &fattr);
	}

posix_open_ret:
	kfree(presp_data);
	return rc;
}

static int
cifs_nt_open(char *full_path, struct inode *inode, struct cifs_sb_info *cifs_sb,
	     struct cifs_tcon *tcon, unsigned int f_flags, __u32 *oplock,
	     struct cifs_fid *fid, unsigned int xid)
{
	int rc;
	int desired_access;
	int disposition;
	int create_options = CREATE_NOT_DIR;
	FILE_ALL_INFO *buf;
	struct TCP_Server_Info *server = tcon->ses->server;
	struct cifs_open_parms oparms;

	if (!server->ops->open)
		return -ENOSYS;

	desired_access = cifs_convert_flags(f_flags);

/*********************************************************************
 *  open flag mapping table:
 *
 *	POSIX Flag            CIFS Disposition
 *	----------            ----------------
 *	O_CREAT               FILE_OPEN_IF
 *	O_CREAT | O_EXCL      FILE_CREATE
 *	O_CREAT | O_TRUNC     FILE_OVERWRITE_IF
 *	O_TRUNC               FILE_OVERWRITE
 *	none of the above     FILE_OPEN
 *
 *	Note that there is not a direct match between disposition
 *	FILE_SUPERSEDE (ie create whether or not file exists although
 *	O_CREAT | O_TRUNC is similar but truncates the existing
 *	file rather than creating a new file as FILE_SUPERSEDE does
 *	(which uses the attributes / metadata passed in on open call)
 *?
 *?  O_SYNC is a reasonable match to CIFS writethrough flag
 *?  and the read write flags match reasonably.  O_LARGEFILE
 *?  is irrelevant because largefile support is always used
 *?  by this client. Flags O_APPEND, O_DIRECT, O_DIRECTORY,
 *	 O_FASYNC, O_NOFOLLOW, O_NONBLOCK need further investigation
 *********************************************************************/

	disposition = cifs_get_disposition(f_flags);

	/* BB pass O_SYNC flag through on file attributes .. BB */

	buf = kmalloc(sizeof(FILE_ALL_INFO), GFP_KERNEL);
	if (!buf)
		return -ENOMEM;

	if (backup_cred(cifs_sb))
		create_options |= CREATE_OPEN_BACKUP_INTENT;

	oparms.tcon = tcon;
	oparms.cifs_sb = cifs_sb;
	oparms.desired_access = desired_access;
	oparms.create_options = create_options;
	oparms.disposition = disposition;
	oparms.path = full_path;
	oparms.fid = fid;
	oparms.reconnect = false;

	rc = server->ops->open(xid, &oparms, oplock, buf);

	if (rc)
		goto out;

	if (tcon->unix_ext)
		rc = cifs_get_inode_info_unix(&inode, full_path, inode->i_sb,
					      xid);
	else
		rc = cifs_get_inode_info(&inode, full_path, buf, inode->i_sb,
					 xid, fid);

out:
	kfree(buf);
	return rc;
}

static bool
cifs_has_mand_locks(struct cifsInodeInfo *cinode)
{
	struct cifs_fid_locks *cur;
	bool has_locks = false;

	down_read(&cinode->lock_sem);
	list_for_each_entry(cur, &cinode->llist, llist) {
		if (!list_empty(&cur->locks)) {
			has_locks = true;
			break;
		}
	}
	up_read(&cinode->lock_sem);
	return has_locks;
}

struct cifsFileInfo *
cifs_new_fileinfo(struct cifs_fid *fid, struct file *file,
		  struct tcon_link *tlink, __u32 oplock)
{
	struct dentry *dentry = file->f_path.dentry;
	struct inode *inode = dentry->d_inode;
	struct cifsInodeInfo *cinode = CIFS_I(inode);
	struct cifsFileInfo *cfile;
	struct cifs_fid_locks *fdlocks;
	struct cifs_tcon *tcon = tlink_tcon(tlink);
	struct TCP_Server_Info *server = tcon->ses->server;

	cfile = kzalloc(sizeof(struct cifsFileInfo), GFP_KERNEL);
	if (cfile == NULL)
		return cfile;

	fdlocks = kzalloc(sizeof(struct cifs_fid_locks), GFP_KERNEL);
	if (!fdlocks) {
		kfree(cfile);
		return NULL;
	}

	INIT_LIST_HEAD(&fdlocks->locks);
	fdlocks->cfile = cfile;
	cfile->llist = fdlocks;
	down_write(&cinode->lock_sem);
	list_add(&fdlocks->llist, &cinode->llist);
	up_write(&cinode->lock_sem);

	cfile->count = 1;
	cfile->pid = current->tgid;
	cfile->uid = current_fsuid();
	cfile->dentry = dget(dentry);
	cfile->f_flags = file->f_flags;
	cfile->invalidHandle = false;
	cfile->tlink = cifs_get_tlink(tlink);
	INIT_WORK(&cfile->oplock_break, cifs_oplock_break);
	mutex_init(&cfile->fh_mutex);

	cifs_sb_active(inode->i_sb);

	/*
	 * If the server returned a read oplock and we have mandatory brlocks,
	 * set oplock level to None.
	 */
	if (server->ops->is_read_op(oplock) && cifs_has_mand_locks(cinode)) {
		cifs_dbg(FYI, "Reset oplock val from read to None due to mand locks\n");
		oplock = 0;
	}

	spin_lock(&cifs_file_list_lock);
	if (fid->pending_open->oplock != CIFS_OPLOCK_NO_CHANGE && oplock)
		oplock = fid->pending_open->oplock;
	list_del(&fid->pending_open->olist);

	fid->purge_cache = false;
	server->ops->set_fid(cfile, fid, oplock);

	list_add(&cfile->tlist, &tcon->openFileList);
	/* if readable file instance put first in list*/
	if (file->f_mode & FMODE_READ)
		list_add(&cfile->flist, &cinode->openFileList);
	else
		list_add_tail(&cfile->flist, &cinode->openFileList);
	spin_unlock(&cifs_file_list_lock);

	if (fid->purge_cache)
		cifs_invalidate_mapping(inode);

	file->private_data = cfile;
	return cfile;
}

struct cifsFileInfo *
cifsFileInfo_get(struct cifsFileInfo *cifs_file)
{
	spin_lock(&cifs_file_list_lock);
	cifsFileInfo_get_locked(cifs_file);
	spin_unlock(&cifs_file_list_lock);
	return cifs_file;
}

/*
 * Release a reference on the file private data. This may involve closing
 * the filehandle out on the server. Must be called without holding
 * cifs_file_list_lock.
 */
void cifsFileInfo_put(struct cifsFileInfo *cifs_file)
{
	struct inode *inode = cifs_file->dentry->d_inode;
	struct cifs_tcon *tcon = tlink_tcon(cifs_file->tlink);
	struct TCP_Server_Info *server = tcon->ses->server;
	struct cifsInodeInfo *cifsi = CIFS_I(inode);
	struct super_block *sb = inode->i_sb;
	struct cifs_sb_info *cifs_sb = CIFS_SB(sb);
	struct cifsLockInfo *li, *tmp;
	struct cifs_fid fid;
	struct cifs_pending_open open;

	spin_lock(&cifs_file_list_lock);
	if (--cifs_file->count > 0) {
		spin_unlock(&cifs_file_list_lock);
		return;
	}

	if (server->ops->get_lease_key)
		server->ops->get_lease_key(inode, &fid);

	/* store open in pending opens to make sure we don't miss lease break */
	cifs_add_pending_open_locked(&fid, cifs_file->tlink, &open);

	/* remove it from the lists */
	list_del(&cifs_file->flist);
	list_del(&cifs_file->tlist);

	if (list_empty(&cifsi->openFileList)) {
		cifs_dbg(FYI, "closing last open instance for inode %p\n",
			 cifs_file->dentry->d_inode);
		/*
		 * In strict cache mode we need invalidate mapping on the last
		 * close  because it may cause a error when we open this file
		 * again and get at least level II oplock.
		 */
		if (cifs_sb->mnt_cifs_flags & CIFS_MOUNT_STRICT_IO)
			CIFS_I(inode)->invalid_mapping = true;
		cifs_set_oplock_level(cifsi, 0);
	}
	spin_unlock(&cifs_file_list_lock);

	cancel_work_sync(&cifs_file->oplock_break);

	if (!tcon->need_reconnect && !cifs_file->invalidHandle) {
		struct TCP_Server_Info *server = tcon->ses->server;
		unsigned int xid;

		xid = get_xid();
		if (server->ops->close)
			server->ops->close(xid, tcon, &cifs_file->fid);
		_free_xid(xid);
	}

	cifs_del_pending_open(&open);

	/*
	 * Delete any outstanding lock records. We'll lose them when the file
	 * is closed anyway.
	 */
	down_write(&cifsi->lock_sem);
	list_for_each_entry_safe(li, tmp, &cifs_file->llist->locks, llist) {
		list_del(&li->llist);
		cifs_del_lock_waiters(li);
		kfree(li);
	}
	list_del(&cifs_file->llist->llist);
	kfree(cifs_file->llist);
	up_write(&cifsi->lock_sem);

	cifs_put_tlink(cifs_file->tlink);
	dput(cifs_file->dentry);
	cifs_sb_deactive(sb);
	kfree(cifs_file);
}

int cifs_open(struct inode *inode, struct file *file)

{
	int rc = -EACCES;
	unsigned int xid;
	__u32 oplock;
	struct cifs_sb_info *cifs_sb;
	struct TCP_Server_Info *server;
	struct cifs_tcon *tcon;
	struct tcon_link *tlink;
	struct cifsFileInfo *cfile = NULL;
	char *full_path = NULL;
	bool posix_open_ok = false;
	struct cifs_fid fid;
	struct cifs_pending_open open;

	xid = get_xid();

	cifs_sb = CIFS_SB(inode->i_sb);
	tlink = cifs_sb_tlink(cifs_sb);
	if (IS_ERR(tlink)) {
		free_xid(xid);
		return PTR_ERR(tlink);
	}
	tcon = tlink_tcon(tlink);
	server = tcon->ses->server;

	full_path = build_path_from_dentry(file->f_path.dentry);
	if (full_path == NULL) {
		rc = -ENOMEM;
		goto out;
	}

	cifs_dbg(FYI, "inode = 0x%p file flags are 0x%x for %s\n",
		 inode, file->f_flags, full_path);

	if (server->oplocks)
		oplock = REQ_OPLOCK;
	else
		oplock = 0;

	if (!tcon->broken_posix_open && tcon->unix_ext &&
	    cap_unix(tcon->ses) && (CIFS_UNIX_POSIX_PATH_OPS_CAP &
				le64_to_cpu(tcon->fsUnixInfo.Capability))) {
		/* can not refresh inode info since size could be stale */
		rc = cifs_posix_open(full_path, &inode, inode->i_sb,
				cifs_sb->mnt_file_mode /* ignored */,
				file->f_flags, &oplock, &fid.netfid, xid);
		if (rc == 0) {
			cifs_dbg(FYI, "posix open succeeded\n");
			posix_open_ok = true;
		} else if ((rc == -EINVAL) || (rc == -EOPNOTSUPP)) {
			if (tcon->ses->serverNOS)
				cifs_dbg(VFS, "server %s of type %s returned unexpected error on SMB posix open, disabling posix open support. Check if server update available.\n",
					 tcon->ses->serverName,
					 tcon->ses->serverNOS);
			tcon->broken_posix_open = true;
		} else if ((rc != -EIO) && (rc != -EREMOTE) &&
			 (rc != -EOPNOTSUPP)) /* path not found or net err */
			goto out;
		/*
		 * Else fallthrough to retry open the old way on network i/o
		 * or DFS errors.
		 */
	}

	if (server->ops->get_lease_key)
		server->ops->get_lease_key(inode, &fid);

	cifs_add_pending_open(&fid, tlink, &open);

	if (!posix_open_ok) {
		if (server->ops->get_lease_key)
			server->ops->get_lease_key(inode, &fid);

		rc = cifs_nt_open(full_path, inode, cifs_sb, tcon,
				  file->f_flags, &oplock, &fid, xid);
		if (rc) {
			cifs_del_pending_open(&open);
			goto out;
		}
	}

	cfile = cifs_new_fileinfo(&fid, file, tlink, oplock);
	if (cfile == NULL) {
		if (server->ops->close)
			server->ops->close(xid, tcon, &fid);
		cifs_del_pending_open(&open);
		rc = -ENOMEM;
		goto out;
	}

	cifs_fscache_set_inode_cookie(inode, file);

	if ((oplock & CIFS_CREATE_ACTION) && !posix_open_ok && tcon->unix_ext) {
		/*
		 * Time to set mode which we can not set earlier due to
		 * problems creating new read-only files.
		 */
		struct cifs_unix_set_info_args args = {
			.mode	= inode->i_mode,
			.uid	= INVALID_UID, /* no change */
			.gid	= INVALID_GID, /* no change */
			.ctime	= NO_CHANGE_64,
			.atime	= NO_CHANGE_64,
			.mtime	= NO_CHANGE_64,
			.device	= 0,
		};
		CIFSSMBUnixSetFileInfo(xid, tcon, &args, fid.netfid,
				       cfile->pid);
	}

out:
	kfree(full_path);
	free_xid(xid);
	cifs_put_tlink(tlink);
	return rc;
}

static int cifs_push_posix_locks(struct cifsFileInfo *cfile);

/*
 * Try to reacquire byte range locks that were released when session
 * to server was lost.
 */
static int
cifs_relock_file(struct cifsFileInfo *cfile)
{
	struct cifs_sb_info *cifs_sb = CIFS_SB(cfile->dentry->d_sb);
	struct cifsInodeInfo *cinode = CIFS_I(cfile->dentry->d_inode);
	struct cifs_tcon *tcon = tlink_tcon(cfile->tlink);
	int rc = 0;

	down_read(&cinode->lock_sem);
	if (cinode->can_cache_brlcks) {
		/* can cache locks - no need to relock */
		up_read(&cinode->lock_sem);
		return rc;
	}

	if (cap_unix(tcon->ses) &&
	    (CIFS_UNIX_FCNTL_CAP & le64_to_cpu(tcon->fsUnixInfo.Capability)) &&
	    ((cifs_sb->mnt_cifs_flags & CIFS_MOUNT_NOPOSIXBRL) == 0))
		rc = cifs_push_posix_locks(cfile);
	else
		rc = tcon->ses->server->ops->push_mand_locks(cfile);

	up_read(&cinode->lock_sem);
	return rc;
}

static int
cifs_reopen_file(struct cifsFileInfo *cfile, bool can_flush)
{
	int rc = -EACCES;
	unsigned int xid;
	__u32 oplock;
	struct cifs_sb_info *cifs_sb;
	struct cifs_tcon *tcon;
	struct TCP_Server_Info *server;
	struct cifsInodeInfo *cinode;
	struct inode *inode;
	char *full_path = NULL;
	int desired_access;
	int disposition = FILE_OPEN;
	int create_options = CREATE_NOT_DIR;
	struct cifs_open_parms oparms;

	xid = get_xid();
	mutex_lock(&cfile->fh_mutex);
	if (!cfile->invalidHandle) {
		mutex_unlock(&cfile->fh_mutex);
		rc = 0;
		free_xid(xid);
		return rc;
	}

	inode = cfile->dentry->d_inode;
	cifs_sb = CIFS_SB(inode->i_sb);
	tcon = tlink_tcon(cfile->tlink);
	server = tcon->ses->server;

	/*
	 * Can not grab rename sem here because various ops, including those
	 * that already have the rename sem can end up causing writepage to get
	 * called and if the server was down that means we end up here, and we
	 * can never tell if the caller already has the rename_sem.
	 */
	full_path = build_path_from_dentry(cfile->dentry);
	if (full_path == NULL) {
		rc = -ENOMEM;
		mutex_unlock(&cfile->fh_mutex);
		free_xid(xid);
		return rc;
	}

	cifs_dbg(FYI, "inode = 0x%p file flags 0x%x for %s\n",
		 inode, cfile->f_flags, full_path);

	if (tcon->ses->server->oplocks)
		oplock = REQ_OPLOCK;
	else
		oplock = 0;

	if (tcon->unix_ext && cap_unix(tcon->ses) &&
	    (CIFS_UNIX_POSIX_PATH_OPS_CAP &
				le64_to_cpu(tcon->fsUnixInfo.Capability))) {
		/*
		 * O_CREAT, O_EXCL and O_TRUNC already had their effect on the
		 * original open. Must mask them off for a reopen.
		 */
		unsigned int oflags = cfile->f_flags &
						~(O_CREAT | O_EXCL | O_TRUNC);

		rc = cifs_posix_open(full_path, NULL, inode->i_sb,
				     cifs_sb->mnt_file_mode /* ignored */,
				     oflags, &oplock, &cfile->fid.netfid, xid);
		if (rc == 0) {
			cifs_dbg(FYI, "posix reopen succeeded\n");
			oparms.reconnect = true;
			goto reopen_success;
		}
		/*
		 * fallthrough to retry open the old way on errors, especially
		 * in the reconnect path it is important to retry hard
		 */
	}

	desired_access = cifs_convert_flags(cfile->f_flags);

	if (backup_cred(cifs_sb))
		create_options |= CREATE_OPEN_BACKUP_INTENT;

	if (server->ops->get_lease_key)
		server->ops->get_lease_key(inode, &cfile->fid);

	oparms.tcon = tcon;
	oparms.cifs_sb = cifs_sb;
	oparms.desired_access = desired_access;
	oparms.create_options = create_options;
	oparms.disposition = disposition;
	oparms.path = full_path;
	oparms.fid = &cfile->fid;
	oparms.reconnect = true;

	/*
	 * Can not refresh inode by passing in file_info buf to be returned by
	 * ops->open and then calling get_inode_info with returned buf since
	 * file might have write behind data that needs to be flushed and server
	 * version of file size can be stale. If we knew for sure that inode was
	 * not dirty locally we could do this.
	 */
	rc = server->ops->open(xid, &oparms, &oplock, NULL);
	if (rc == -ENOENT && oparms.reconnect == false) {
		/* durable handle timeout is expired - open the file again */
		rc = server->ops->open(xid, &oparms, &oplock, NULL);
		/* indicate that we need to relock the file */
		oparms.reconnect = true;
	}

	if (rc) {
		mutex_unlock(&cfile->fh_mutex);
		cifs_dbg(FYI, "cifs_reopen returned 0x%x\n", rc);
		cifs_dbg(FYI, "oplock: %d\n", oplock);
		goto reopen_error_exit;
	}

reopen_success:
	cfile->invalidHandle = false;
	mutex_unlock(&cfile->fh_mutex);
	cinode = CIFS_I(inode);

	if (can_flush) {
		rc = filemap_write_and_wait(inode->i_mapping);
		mapping_set_error(inode->i_mapping, rc);

		if (tcon->unix_ext)
			rc = cifs_get_inode_info_unix(&inode, full_path,
						      inode->i_sb, xid);
		else
			rc = cifs_get_inode_info(&inode, full_path, NULL,
						 inode->i_sb, xid, NULL);
	}
	/*
	 * Else we are writing out data to server already and could deadlock if
	 * we tried to flush data, and since we do not know if we have data that
	 * would invalidate the current end of file on the server we can not go
	 * to the server to get the new inode info.
	 */

	server->ops->set_fid(cfile, &cfile->fid, oplock);
	if (oparms.reconnect)
		cifs_relock_file(cfile);

reopen_error_exit:
	kfree(full_path);
	free_xid(xid);
	return rc;
}

int cifs_close(struct inode *inode, struct file *file)
{
	if (file->private_data != NULL) {
		cifsFileInfo_put(file->private_data);
		file->private_data = NULL;
	}

	/* return code from the ->release op is always ignored */
	return 0;
}

int cifs_closedir(struct inode *inode, struct file *file)
{
	int rc = 0;
	unsigned int xid;
	struct cifsFileInfo *cfile = file->private_data;
	struct cifs_tcon *tcon;
	struct TCP_Server_Info *server;
	char *buf;

	cifs_dbg(FYI, "Closedir inode = 0x%p\n", inode);

	if (cfile == NULL)
		return rc;

	xid = get_xid();
	tcon = tlink_tcon(cfile->tlink);
	server = tcon->ses->server;

	cifs_dbg(FYI, "Freeing private data in close dir\n");
	spin_lock(&cifs_file_list_lock);
	if (!cfile->srch_inf.endOfSearch && !cfile->invalidHandle) {
		cfile->invalidHandle = true;
		spin_unlock(&cifs_file_list_lock);
		if (server->ops->close_dir)
			rc = server->ops->close_dir(xid, tcon, &cfile->fid);
		else
			rc = -ENOSYS;
		cifs_dbg(FYI, "Closing uncompleted readdir with rc %d\n", rc);
		/* not much we can do if it fails anyway, ignore rc */
		rc = 0;
	} else
		spin_unlock(&cifs_file_list_lock);

	buf = cfile->srch_inf.ntwrk_buf_start;
	if (buf) {
		cifs_dbg(FYI, "closedir free smb buf in srch struct\n");
		cfile->srch_inf.ntwrk_buf_start = NULL;
		if (cfile->srch_inf.smallBuf)
			cifs_small_buf_release(buf);
		else
			cifs_buf_release(buf);
	}

	cifs_put_tlink(cfile->tlink);
	kfree(file->private_data);
	file->private_data = NULL;
	/* BB can we lock the filestruct while this is going on? */
	free_xid(xid);
	return rc;
}

static struct cifsLockInfo *
cifs_lock_init(__u64 offset, __u64 length, __u8 type)
{
	struct cifsLockInfo *lock =
		kmalloc(sizeof(struct cifsLockInfo), GFP_KERNEL);
	if (!lock)
		return lock;
	lock->offset = offset;
	lock->length = length;
	lock->type = type;
	lock->pid = current->tgid;
	INIT_LIST_HEAD(&lock->blist);
	init_waitqueue_head(&lock->block_q);
	return lock;
}

void
cifs_del_lock_waiters(struct cifsLockInfo *lock)
{
	struct cifsLockInfo *li, *tmp;
	list_for_each_entry_safe(li, tmp, &lock->blist, blist) {
		list_del_init(&li->blist);
		wake_up(&li->block_q);
	}
}

#define CIFS_LOCK_OP	0
#define CIFS_READ_OP	1
#define CIFS_WRITE_OP	2

/* @rw_check : 0 - no op, 1 - read, 2 - write */
static bool
cifs_find_fid_lock_conflict(struct cifs_fid_locks *fdlocks, __u64 offset,
			    __u64 length, __u8 type, struct cifsFileInfo *cfile,
			    struct cifsLockInfo **conf_lock, int rw_check)
{
	struct cifsLockInfo *li;
	struct cifsFileInfo *cur_cfile = fdlocks->cfile;
	struct TCP_Server_Info *server = tlink_tcon(cfile->tlink)->ses->server;

	list_for_each_entry(li, &fdlocks->locks, llist) {
		if (offset + length <= li->offset ||
		    offset >= li->offset + li->length)
			continue;
		if (rw_check != CIFS_LOCK_OP && current->tgid == li->pid &&
		    server->ops->compare_fids(cfile, cur_cfile)) {
			/* shared lock prevents write op through the same fid */
			if (!(li->type & server->vals->shared_lock_type) ||
			    rw_check != CIFS_WRITE_OP)
				continue;
		}
		if ((type & server->vals->shared_lock_type) &&
		    ((server->ops->compare_fids(cfile, cur_cfile) &&
		     current->tgid == li->pid) || type == li->type))
			continue;
		if (conf_lock)
			*conf_lock = li;
		return true;
	}
	return false;
}

bool
cifs_find_lock_conflict(struct cifsFileInfo *cfile, __u64 offset, __u64 length,
			__u8 type, struct cifsLockInfo **conf_lock,
			int rw_check)
{
	bool rc = false;
	struct cifs_fid_locks *cur;
	struct cifsInodeInfo *cinode = CIFS_I(cfile->dentry->d_inode);

	list_for_each_entry(cur, &cinode->llist, llist) {
		rc = cifs_find_fid_lock_conflict(cur, offset, length, type,
						 cfile, conf_lock, rw_check);
		if (rc)
			break;
	}

	return rc;
}

/*
 * Check if there is another lock that prevents us to set the lock (mandatory
 * style). If such a lock exists, update the flock structure with its
 * properties. Otherwise, set the flock type to F_UNLCK if we can cache brlocks
 * or leave it the same if we can't. Returns 0 if we don't need to request to
 * the server or 1 otherwise.
 */
static int
cifs_lock_test(struct cifsFileInfo *cfile, __u64 offset, __u64 length,
	       __u8 type, struct file_lock *flock)
{
	int rc = 0;
	struct cifsLockInfo *conf_lock;
	struct cifsInodeInfo *cinode = CIFS_I(cfile->dentry->d_inode);
	struct TCP_Server_Info *server = tlink_tcon(cfile->tlink)->ses->server;
	bool exist;

	down_read(&cinode->lock_sem);

	exist = cifs_find_lock_conflict(cfile, offset, length, type,
					&conf_lock, CIFS_LOCK_OP);
	if (exist) {
		flock->fl_start = conf_lock->offset;
		flock->fl_end = conf_lock->offset + conf_lock->length - 1;
		flock->fl_pid = conf_lock->pid;
		if (conf_lock->type & server->vals->shared_lock_type)
			flock->fl_type = F_RDLCK;
		else
			flock->fl_type = F_WRLCK;
	} else if (!cinode->can_cache_brlcks)
		rc = 1;
	else
		flock->fl_type = F_UNLCK;

	up_read(&cinode->lock_sem);
	return rc;
}

static void
cifs_lock_add(struct cifsFileInfo *cfile, struct cifsLockInfo *lock)
{
	struct cifsInodeInfo *cinode = CIFS_I(cfile->dentry->d_inode);
	down_write(&cinode->lock_sem);
	list_add_tail(&lock->llist, &cfile->llist->locks);
	up_write(&cinode->lock_sem);
}

/*
 * Set the byte-range lock (mandatory style). Returns:
 * 1) 0, if we set the lock and don't need to request to the server;
 * 2) 1, if no locks prevent us but we need to request to the server;
 * 3) -EACCESS, if there is a lock that prevents us and wait is false.
 */
static int
cifs_lock_add_if(struct cifsFileInfo *cfile, struct cifsLockInfo *lock,
		 bool wait)
{
	struct cifsLockInfo *conf_lock;
	struct cifsInodeInfo *cinode = CIFS_I(cfile->dentry->d_inode);
	bool exist;
	int rc = 0;

try_again:
	exist = false;
	down_write(&cinode->lock_sem);

	exist = cifs_find_lock_conflict(cfile, lock->offset, lock->length,
					lock->type, &conf_lock, CIFS_LOCK_OP);
	if (!exist && cinode->can_cache_brlcks) {
		list_add_tail(&lock->llist, &cfile->llist->locks);
		up_write(&cinode->lock_sem);
		return rc;
	}

	if (!exist)
		rc = 1;
	else if (!wait)
		rc = -EACCES;
	else {
		list_add_tail(&lock->blist, &conf_lock->blist);
		up_write(&cinode->lock_sem);
		rc = wait_event_interruptible(lock->block_q,
					(lock->blist.prev == &lock->blist) &&
					(lock->blist.next == &lock->blist));
		if (!rc)
			goto try_again;
		down_write(&cinode->lock_sem);
		list_del_init(&lock->blist);
	}

	up_write(&cinode->lock_sem);
	return rc;
}

/*
 * Check if there is another lock that prevents us to set the lock (posix
 * style). If such a lock exists, update the flock structure with its
 * properties. Otherwise, set the flock type to F_UNLCK if we can cache brlocks
 * or leave it the same if we can't. Returns 0 if we don't need to request to
 * the server or 1 otherwise.
 */
static int
cifs_posix_lock_test(struct file *file, struct file_lock *flock)
{
	int rc = 0;
	struct cifsInodeInfo *cinode = CIFS_I(file_inode(file));
	unsigned char saved_type = flock->fl_type;

	if ((flock->fl_flags & FL_POSIX) == 0)
		return 1;

	down_read(&cinode->lock_sem);
	posix_test_lock(file, flock);

	if (flock->fl_type == F_UNLCK && !cinode->can_cache_brlcks) {
		flock->fl_type = saved_type;
		rc = 1;
	}

	up_read(&cinode->lock_sem);
	return rc;
}

/*
 * Set the byte-range lock (posix style). Returns:
 * 1) 0, if we set the lock and don't need to request to the server;
 * 2) 1, if we need to request to the server;
 * 3) <0, if the error occurs while setting the lock.
 */
static int
cifs_posix_lock_set(struct file *file, struct file_lock *flock)
{
	struct cifsInodeInfo *cinode = CIFS_I(file_inode(file));
	int rc = 1;

	if ((flock->fl_flags & FL_POSIX) == 0)
		return rc;

try_again:
	down_write(&cinode->lock_sem);
	if (!cinode->can_cache_brlcks) {
		up_write(&cinode->lock_sem);
		return rc;
	}

	rc = posix_lock_file(file, flock, NULL);
	up_write(&cinode->lock_sem);
	if (rc == FILE_LOCK_DEFERRED) {
		rc = wait_event_interruptible(flock->fl_wait, !flock->fl_next);
		if (!rc)
			goto try_again;
		posix_unblock_lock(flock);
	}
	return rc;
}

int
cifs_push_mandatory_locks(struct cifsFileInfo *cfile)
{
	unsigned int xid;
	int rc = 0, stored_rc;
	struct cifsLockInfo *li, *tmp;
	struct cifs_tcon *tcon;
	unsigned int num, max_num, max_buf;
	LOCKING_ANDX_RANGE *buf, *cur;
	int types[] = {LOCKING_ANDX_LARGE_FILES,
		       LOCKING_ANDX_SHARED_LOCK | LOCKING_ANDX_LARGE_FILES};
	int i;

	xid = get_xid();
	tcon = tlink_tcon(cfile->tlink);

	/*
	 * Accessing maxBuf is racy with cifs_reconnect - need to store value
	 * and check it for zero before using.
	 */
	max_buf = tcon->ses->server->maxBuf;
	if (!max_buf) {
		free_xid(xid);
		return -EINVAL;
	}

	max_num = (max_buf - sizeof(struct smb_hdr)) /
						sizeof(LOCKING_ANDX_RANGE);
	buf = kzalloc(max_num * sizeof(LOCKING_ANDX_RANGE), GFP_KERNEL);
	if (!buf) {
		free_xid(xid);
		return -ENOMEM;
	}

	for (i = 0; i < 2; i++) {
		cur = buf;
		num = 0;
		list_for_each_entry_safe(li, tmp, &cfile->llist->locks, llist) {
			if (li->type != types[i])
				continue;
			cur->Pid = cpu_to_le16(li->pid);
			cur->LengthLow = cpu_to_le32((u32)li->length);
			cur->LengthHigh = cpu_to_le32((u32)(li->length>>32));
			cur->OffsetLow = cpu_to_le32((u32)li->offset);
			cur->OffsetHigh = cpu_to_le32((u32)(li->offset>>32));
			if (++num == max_num) {
				stored_rc = cifs_lockv(xid, tcon,
						       cfile->fid.netfid,
						       (__u8)li->type, 0, num,
						       buf);
				if (stored_rc)
					rc = stored_rc;
				cur = buf;
				num = 0;
			} else
				cur++;
		}

		if (num) {
			stored_rc = cifs_lockv(xid, tcon, cfile->fid.netfid,
					       (__u8)types[i], 0, num, buf);
			if (stored_rc)
				rc = stored_rc;
		}
	}

	kfree(buf);
	free_xid(xid);
	return rc;
}

/* copied from fs/locks.c with a name change */
#define cifs_for_each_lock(inode, lockp) \
	for (lockp = &inode->i_flock; *lockp != NULL; \
	     lockp = &(*lockp)->fl_next)

struct lock_to_push {
	struct list_head llist;
	__u64 offset;
	__u64 length;
	__u32 pid;
	__u16 netfid;
	__u8 type;
};

static int
cifs_push_posix_locks(struct cifsFileInfo *cfile)
{
	struct inode *inode = cfile->dentry->d_inode;
	struct cifs_tcon *tcon = tlink_tcon(cfile->tlink);
	struct file_lock *flock, **before;
	unsigned int count = 0, i = 0;
	int rc = 0, xid, type;
	struct list_head locks_to_send, *el;
	struct lock_to_push *lck, *tmp;
	__u64 length;

	xid = get_xid();

	spin_lock(&inode->i_lock);
	cifs_for_each_lock(inode, before) {
		if ((*before)->fl_flags & FL_POSIX)
			count++;
	}
	spin_unlock(&inode->i_lock);

	INIT_LIST_HEAD(&locks_to_send);

	/*
	 * Allocating count locks is enough because no FL_POSIX locks can be
	 * added to the list while we are holding cinode->lock_sem that
	 * protects locking operations of this inode.
	 */
	for (; i < count; i++) {
		lck = kmalloc(sizeof(struct lock_to_push), GFP_KERNEL);
		if (!lck) {
			rc = -ENOMEM;
			goto err_out;
		}
		list_add_tail(&lck->llist, &locks_to_send);
	}

	el = locks_to_send.next;
	spin_lock(&inode->i_lock);
	cifs_for_each_lock(inode, before) {
		flock = *before;
		if ((flock->fl_flags & FL_POSIX) == 0)
			continue;
		if (el == &locks_to_send) {
			/*
			 * The list ended. We don't have enough allocated
			 * structures - something is really wrong.
			 */
			cifs_dbg(VFS, "Can't push all brlocks!\n");
			break;
		}
		length = 1 + flock->fl_end - flock->fl_start;
		if (flock->fl_type == F_RDLCK || flock->fl_type == F_SHLCK)
			type = CIFS_RDLCK;
		else
			type = CIFS_WRLCK;
		lck = list_entry(el, struct lock_to_push, llist);
		lck->pid = flock->fl_pid;
		lck->netfid = cfile->fid.netfid;
		lck->length = length;
		lck->type = type;
		lck->offset = flock->fl_start;
		el = el->next;
	}
	spin_unlock(&inode->i_lock);

	list_for_each_entry_safe(lck, tmp, &locks_to_send, llist) {
		int stored_rc;

		stored_rc = CIFSSMBPosixLock(xid, tcon, lck->netfid, lck->pid,
					     lck->offset, lck->length, NULL,
					     lck->type, 0);
		if (stored_rc)
			rc = stored_rc;
		list_del(&lck->llist);
		kfree(lck);
	}

out:
	free_xid(xid);
	return rc;
err_out:
	list_for_each_entry_safe(lck, tmp, &locks_to_send, llist) {
		list_del(&lck->llist);
		kfree(lck);
	}
	goto out;
}

static int
cifs_push_locks(struct cifsFileInfo *cfile)
{
	struct cifs_sb_info *cifs_sb = CIFS_SB(cfile->dentry->d_sb);
	struct cifsInodeInfo *cinode = CIFS_I(cfile->dentry->d_inode);
	struct cifs_tcon *tcon = tlink_tcon(cfile->tlink);
	int rc = 0;

	/* we are going to update can_cache_brlcks here - need a write access */
	down_write(&cinode->lock_sem);
	if (!cinode->can_cache_brlcks) {
		up_write(&cinode->lock_sem);
		return rc;
	}

	if (cap_unix(tcon->ses) &&
	    (CIFS_UNIX_FCNTL_CAP & le64_to_cpu(tcon->fsUnixInfo.Capability)) &&
	    ((cifs_sb->mnt_cifs_flags & CIFS_MOUNT_NOPOSIXBRL) == 0))
		rc = cifs_push_posix_locks(cfile);
	else
		rc = tcon->ses->server->ops->push_mand_locks(cfile);

	cinode->can_cache_brlcks = false;
	up_write(&cinode->lock_sem);
	return rc;
}

static void
cifs_read_flock(struct file_lock *flock, __u32 *type, int *lock, int *unlock,
		bool *wait_flag, struct TCP_Server_Info *server)
{
	if (flock->fl_flags & FL_POSIX)
		cifs_dbg(FYI, "Posix\n");
	if (flock->fl_flags & FL_FLOCK)
		cifs_dbg(FYI, "Flock\n");
	if (flock->fl_flags & FL_SLEEP) {
		cifs_dbg(FYI, "Blocking lock\n");
		*wait_flag = true;
	}
	if (flock->fl_flags & FL_ACCESS)
		cifs_dbg(FYI, "Process suspended by mandatory locking - not implemented yet\n");
	if (flock->fl_flags & FL_LEASE)
		cifs_dbg(FYI, "Lease on file - not implemented yet\n");
	if (flock->fl_flags &
	    (~(FL_POSIX | FL_FLOCK | FL_SLEEP |
	       FL_ACCESS | FL_LEASE | FL_CLOSE)))
		cifs_dbg(FYI, "Unknown lock flags 0x%x\n", flock->fl_flags);

	*type = server->vals->large_lock_type;
	if (flock->fl_type == F_WRLCK) {
		cifs_dbg(FYI, "F_WRLCK\n");
		*type |= server->vals->exclusive_lock_type;
		*lock = 1;
	} else if (flock->fl_type == F_UNLCK) {
		cifs_dbg(FYI, "F_UNLCK\n");
		*type |= server->vals->unlock_lock_type;
		*unlock = 1;
		/* Check if unlock includes more than one lock range */
	} else if (flock->fl_type == F_RDLCK) {
		cifs_dbg(FYI, "F_RDLCK\n");
		*type |= server->vals->shared_lock_type;
		*lock = 1;
	} else if (flock->fl_type == F_EXLCK) {
		cifs_dbg(FYI, "F_EXLCK\n");
		*type |= server->vals->exclusive_lock_type;
		*lock = 1;
	} else if (flock->fl_type == F_SHLCK) {
		cifs_dbg(FYI, "F_SHLCK\n");
		*type |= server->vals->shared_lock_type;
		*lock = 1;
	} else
		cifs_dbg(FYI, "Unknown type of lock\n");
}

static int
cifs_getlk(struct file *file, struct file_lock *flock, __u32 type,
	   bool wait_flag, bool posix_lck, unsigned int xid)
{
	int rc = 0;
	__u64 length = 1 + flock->fl_end - flock->fl_start;
	struct cifsFileInfo *cfile = (struct cifsFileInfo *)file->private_data;
	struct cifs_tcon *tcon = tlink_tcon(cfile->tlink);
	struct TCP_Server_Info *server = tcon->ses->server;
	__u16 netfid = cfile->fid.netfid;

	if (posix_lck) {
		int posix_lock_type;

		rc = cifs_posix_lock_test(file, flock);
		if (!rc)
			return rc;

		if (type & server->vals->shared_lock_type)
			posix_lock_type = CIFS_RDLCK;
		else
			posix_lock_type = CIFS_WRLCK;
		rc = CIFSSMBPosixLock(xid, tcon, netfid, current->tgid,
				      flock->fl_start, length, flock,
				      posix_lock_type, wait_flag);
		return rc;
	}

	rc = cifs_lock_test(cfile, flock->fl_start, length, type, flock);
	if (!rc)
		return rc;

	/* BB we could chain these into one lock request BB */
	rc = server->ops->mand_lock(xid, cfile, flock->fl_start, length, type,
				    1, 0, false);
	if (rc == 0) {
		rc = server->ops->mand_lock(xid, cfile, flock->fl_start, length,
					    type, 0, 1, false);
		flock->fl_type = F_UNLCK;
		if (rc != 0)
			cifs_dbg(VFS, "Error unlocking previously locked range %d during test of lock\n",
				 rc);
		return 0;
	}

	if (type & server->vals->shared_lock_type) {
		flock->fl_type = F_WRLCK;
		return 0;
	}

	type &= ~server->vals->exclusive_lock_type;

	rc = server->ops->mand_lock(xid, cfile, flock->fl_start, length,
				    type | server->vals->shared_lock_type,
				    1, 0, false);
	if (rc == 0) {
		rc = server->ops->mand_lock(xid, cfile, flock->fl_start, length,
			type | server->vals->shared_lock_type, 0, 1, false);
		flock->fl_type = F_RDLCK;
		if (rc != 0)
			cifs_dbg(VFS, "Error unlocking previously locked range %d during test of lock\n",
				 rc);
	} else
		flock->fl_type = F_WRLCK;

	return 0;
}

void
cifs_move_llist(struct list_head *source, struct list_head *dest)
{
	struct list_head *li, *tmp;
	list_for_each_safe(li, tmp, source)
		list_move(li, dest);
}

void
cifs_free_llist(struct list_head *llist)
{
	struct cifsLockInfo *li, *tmp;
	list_for_each_entry_safe(li, tmp, llist, llist) {
		cifs_del_lock_waiters(li);
		list_del(&li->llist);
		kfree(li);
	}
}

int
cifs_unlock_range(struct cifsFileInfo *cfile, struct file_lock *flock,
		  unsigned int xid)
{
	int rc = 0, stored_rc;
	int types[] = {LOCKING_ANDX_LARGE_FILES,
		       LOCKING_ANDX_SHARED_LOCK | LOCKING_ANDX_LARGE_FILES};
	unsigned int i;
	unsigned int max_num, num, max_buf;
	LOCKING_ANDX_RANGE *buf, *cur;
	struct cifs_tcon *tcon = tlink_tcon(cfile->tlink);
	struct cifsInodeInfo *cinode = CIFS_I(cfile->dentry->d_inode);
	struct cifsLockInfo *li, *tmp;
	__u64 length = 1 + flock->fl_end - flock->fl_start;
	struct list_head tmp_llist;

	INIT_LIST_HEAD(&tmp_llist);

	/*
	 * Accessing maxBuf is racy with cifs_reconnect - need to store value
	 * and check it for zero before using.
	 */
	max_buf = tcon->ses->server->maxBuf;
	if (!max_buf)
		return -EINVAL;

	max_num = (max_buf - sizeof(struct smb_hdr)) /
						sizeof(LOCKING_ANDX_RANGE);
	buf = kzalloc(max_num * sizeof(LOCKING_ANDX_RANGE), GFP_KERNEL);
	if (!buf)
		return -ENOMEM;

	down_write(&cinode->lock_sem);
	for (i = 0; i < 2; i++) {
		cur = buf;
		num = 0;
		list_for_each_entry_safe(li, tmp, &cfile->llist->locks, llist) {
			if (flock->fl_start > li->offset ||
			    (flock->fl_start + length) <
			    (li->offset + li->length))
				continue;
			if (current->tgid != li->pid)
				continue;
			if (types[i] != li->type)
				continue;
			if (cinode->can_cache_brlcks) {
				/*
				 * We can cache brlock requests - simply remove
				 * a lock from the file's list.
				 */
				list_del(&li->llist);
				cifs_del_lock_waiters(li);
				kfree(li);
				continue;
			}
			cur->Pid = cpu_to_le16(li->pid);
			cur->LengthLow = cpu_to_le32((u32)li->length);
			cur->LengthHigh = cpu_to_le32((u32)(li->length>>32));
			cur->OffsetLow = cpu_to_le32((u32)li->offset);
			cur->OffsetHigh = cpu_to_le32((u32)(li->offset>>32));
			/*
			 * We need to save a lock here to let us add it again to
			 * the file's list if the unlock range request fails on
			 * the server.
			 */
			list_move(&li->llist, &tmp_llist);
			if (++num == max_num) {
				stored_rc = cifs_lockv(xid, tcon,
						       cfile->fid.netfid,
						       li->type, num, 0, buf);
				if (stored_rc) {
					/*
					 * We failed on the unlock range
					 * request - add all locks from the tmp
					 * list to the head of the file's list.
					 */
					cifs_move_llist(&tmp_llist,
							&cfile->llist->locks);
					rc = stored_rc;
				} else
					/*
					 * The unlock range request succeed -
					 * free the tmp list.
					 */
					cifs_free_llist(&tmp_llist);
				cur = buf;
				num = 0;
			} else
				cur++;
		}
		if (num) {
			stored_rc = cifs_lockv(xid, tcon, cfile->fid.netfid,
					       types[i], num, 0, buf);
			if (stored_rc) {
				cifs_move_llist(&tmp_llist,
						&cfile->llist->locks);
				rc = stored_rc;
			} else
				cifs_free_llist(&tmp_llist);
		}
	}

	up_write(&cinode->lock_sem);
	kfree(buf);
	return rc;
}

static int
cifs_setlk(struct file *file, struct file_lock *flock, __u32 type,
	   bool wait_flag, bool posix_lck, int lock, int unlock,
	   unsigned int xid)
{
	int rc = 0;
	__u64 length = 1 + flock->fl_end - flock->fl_start;
	struct cifsFileInfo *cfile = (struct cifsFileInfo *)file->private_data;
	struct cifs_tcon *tcon = tlink_tcon(cfile->tlink);
	struct TCP_Server_Info *server = tcon->ses->server;
	struct inode *inode = cfile->dentry->d_inode;

	if (posix_lck) {
		int posix_lock_type;

		rc = cifs_posix_lock_set(file, flock);
		if (!rc || rc < 0)
			return rc;

		if (type & server->vals->shared_lock_type)
			posix_lock_type = CIFS_RDLCK;
		else
			posix_lock_type = CIFS_WRLCK;

		if (unlock == 1)
			posix_lock_type = CIFS_UNLCK;

		rc = CIFSSMBPosixLock(xid, tcon, cfile->fid.netfid,
				      current->tgid, flock->fl_start, length,
				      NULL, posix_lock_type, wait_flag);
		goto out;
	}

	if (lock) {
		struct cifsLockInfo *lock;

		lock = cifs_lock_init(flock->fl_start, length, type);
		if (!lock)
			return -ENOMEM;

		rc = cifs_lock_add_if(cfile, lock, wait_flag);
		if (rc < 0) {
			kfree(lock);
			return rc;
		}
		if (!rc)
			goto out;

		/*
		 * Windows 7 server can delay breaking lease from read to None
		 * if we set a byte-range lock on a file - break it explicitly
		 * before sending the lock to the server to be sure the next
		 * read won't conflict with non-overlapted locks due to
		 * pagereading.
		 */
		if (!CIFS_CACHE_WRITE(CIFS_I(inode)) &&
					CIFS_CACHE_READ(CIFS_I(inode))) {
			cifs_invalidate_mapping(inode);
			cifs_dbg(FYI, "Set no oplock for inode=%p due to mand locks\n",
				 inode);
			CIFS_I(inode)->oplock = 0;
		}

		rc = server->ops->mand_lock(xid, cfile, flock->fl_start, length,
					    type, 1, 0, wait_flag);
		if (rc) {
			kfree(lock);
			return rc;
		}

		cifs_lock_add(cfile, lock);
	} else if (unlock)
		rc = server->ops->mand_unlock_range(cfile, flock, xid);

out:
	if (flock->fl_flags & FL_POSIX)
		posix_lock_file_wait(file, flock);
	return rc;
}

int cifs_lock(struct file *file, int cmd, struct file_lock *flock)
{
	int rc, xid;
	int lock = 0, unlock = 0;
	bool wait_flag = false;
	bool posix_lck = false;
	struct cifs_sb_info *cifs_sb;
	struct cifs_tcon *tcon;
	struct cifsInodeInfo *cinode;
	struct cifsFileInfo *cfile;
	__u16 netfid;
	__u32 type;

	rc = -EACCES;
	xid = get_xid();

	cifs_dbg(FYI, "Lock parm: 0x%x flockflags: 0x%x flocktype: 0x%x start: %lld end: %lld\n",
		 cmd, flock->fl_flags, flock->fl_type,
		 flock->fl_start, flock->fl_end);

	cfile = (struct cifsFileInfo *)file->private_data;
	tcon = tlink_tcon(cfile->tlink);

	cifs_read_flock(flock, &type, &lock, &unlock, &wait_flag,
			tcon->ses->server);

	cifs_sb = CIFS_SB(file->f_path.dentry->d_sb);
	netfid = cfile->fid.netfid;
	cinode = CIFS_I(file_inode(file));

	if (cap_unix(tcon->ses) &&
	    (CIFS_UNIX_FCNTL_CAP & le64_to_cpu(tcon->fsUnixInfo.Capability)) &&
	    ((cifs_sb->mnt_cifs_flags & CIFS_MOUNT_NOPOSIXBRL) == 0))
		posix_lck = true;
	/*
	 * BB add code here to normalize offset and length to account for
	 * negative length which we can not accept over the wire.
	 */
	if (IS_GETLK(cmd)) {
		rc = cifs_getlk(file, flock, type, wait_flag, posix_lck, xid);
		free_xid(xid);
		return rc;
	}

	if (!lock && !unlock) {
		/*
		 * if no lock or unlock then nothing to do since we do not
		 * know what it is
		 */
		free_xid(xid);
		return -EOPNOTSUPP;
	}

	rc = cifs_setlk(file, flock, type, wait_flag, posix_lck, lock, unlock,
			xid);
	free_xid(xid);
	return rc;
}

/*
 * update the file size (if needed) after a write. Should be called with
 * the inode->i_lock held
 */
void
cifs_update_eof(struct cifsInodeInfo *cifsi, loff_t offset,
		      unsigned int bytes_written)
{
	loff_t end_of_write = offset + bytes_written;

	if (end_of_write > cifsi->server_eof)
		cifsi->server_eof = end_of_write;
}

static ssize_t
cifs_write(struct cifsFileInfo *open_file, __u32 pid, const char *write_data,
	   size_t write_size, loff_t *offset)
{
	int rc = 0;
	unsigned int bytes_written = 0;
	unsigned int total_written;
	struct cifs_sb_info *cifs_sb;
	struct cifs_tcon *tcon;
	struct TCP_Server_Info *server;
	unsigned int xid;
	struct dentry *dentry = open_file->dentry;
	struct cifsInodeInfo *cifsi = CIFS_I(dentry->d_inode);
	struct cifs_io_parms io_parms;

	cifs_sb = CIFS_SB(dentry->d_sb);

	cifs_dbg(FYI, "write %zd bytes to offset %lld of %s\n",
		 write_size, *offset, dentry->d_name.name);

	tcon = tlink_tcon(open_file->tlink);
	server = tcon->ses->server;

	if (!server->ops->sync_write)
		return -ENOSYS;

	xid = get_xid();

	for (total_written = 0; write_size > total_written;
	     total_written += bytes_written) {
		rc = -EAGAIN;
		while (rc == -EAGAIN) {
			struct kvec iov[2];
			unsigned int len;

			if (open_file->invalidHandle) {
				/* we could deadlock if we called
				   filemap_fdatawait from here so tell
				   reopen_file not to flush data to
				   server now */
				rc = cifs_reopen_file(open_file, false);
				if (rc != 0)
					break;
			}

			len = min((size_t)cifs_sb->wsize,
				  write_size - total_written);
			/* iov[0] is reserved for smb header */
			iov[1].iov_base = (char *)write_data + total_written;
			iov[1].iov_len = len;
			io_parms.pid = pid;
			io_parms.tcon = tcon;
			io_parms.offset = *offset;
			io_parms.length = len;
			rc = server->ops->sync_write(xid, open_file, &io_parms,
						     &bytes_written, iov, 1);
		}
		if (rc || (bytes_written == 0)) {
			if (total_written)
				break;
			else {
				free_xid(xid);
				return rc;
			}
		} else {
			spin_lock(&dentry->d_inode->i_lock);
			cifs_update_eof(cifsi, *offset, bytes_written);
			spin_unlock(&dentry->d_inode->i_lock);
			*offset += bytes_written;
		}
	}

	cifs_stats_bytes_written(tcon, total_written);

	if (total_written > 0) {
		spin_lock(&dentry->d_inode->i_lock);
		if (*offset > dentry->d_inode->i_size)
			i_size_write(dentry->d_inode, *offset);
		spin_unlock(&dentry->d_inode->i_lock);
	}
	mark_inode_dirty_sync(dentry->d_inode);
	free_xid(xid);
	return total_written;
}

struct cifsFileInfo *find_readable_file(struct cifsInodeInfo *cifs_inode,
					bool fsuid_only)
{
	struct cifsFileInfo *open_file = NULL;
	struct cifs_sb_info *cifs_sb = CIFS_SB(cifs_inode->vfs_inode.i_sb);

	/* only filter by fsuid on multiuser mounts */
	if (!(cifs_sb->mnt_cifs_flags & CIFS_MOUNT_MULTIUSER))
		fsuid_only = false;

	spin_lock(&cifs_file_list_lock);
	/* we could simply get the first_list_entry since write-only entries
	   are always at the end of the list but since the first entry might
	   have a close pending, we go through the whole list */
	list_for_each_entry(open_file, &cifs_inode->openFileList, flist) {
		if (fsuid_only && !uid_eq(open_file->uid, current_fsuid()))
			continue;
		if (OPEN_FMODE(open_file->f_flags) & FMODE_READ) {
			if (!open_file->invalidHandle) {
				/* found a good file */
				/* lock it so it will not be closed on us */
				cifsFileInfo_get_locked(open_file);
				spin_unlock(&cifs_file_list_lock);
				return open_file;
			} /* else might as well continue, and look for
			     another, or simply have the caller reopen it
			     again rather than trying to fix this handle */
		} else /* write only file */
			break; /* write only files are last so must be done */
	}
	spin_unlock(&cifs_file_list_lock);
	return NULL;
}

struct cifsFileInfo *find_writable_file(struct cifsInodeInfo *cifs_inode,
					bool fsuid_only)
{
	struct cifsFileInfo *open_file, *inv_file = NULL;
	struct cifs_sb_info *cifs_sb;
	bool any_available = false;
	int rc;
	unsigned int refind = 0;

	/* Having a null inode here (because mapping->host was set to zero by
	the VFS or MM) should not happen but we had reports of on oops (due to
	it being zero) during stress testcases so we need to check for it */

	if (cifs_inode == NULL) {
		cifs_dbg(VFS, "Null inode passed to cifs_writeable_file\n");
		dump_stack();
		return NULL;
	}

	cifs_sb = CIFS_SB(cifs_inode->vfs_inode.i_sb);

	/* only filter by fsuid on multiuser mounts */
	if (!(cifs_sb->mnt_cifs_flags & CIFS_MOUNT_MULTIUSER))
		fsuid_only = false;

	spin_lock(&cifs_file_list_lock);
refind_writable:
	if (refind > MAX_REOPEN_ATT) {
		spin_unlock(&cifs_file_list_lock);
		return NULL;
	}
	list_for_each_entry(open_file, &cifs_inode->openFileList, flist) {
		if (!any_available && open_file->pid != current->tgid)
			continue;
		if (fsuid_only && !uid_eq(open_file->uid, current_fsuid()))
			continue;
		if (OPEN_FMODE(open_file->f_flags) & FMODE_WRITE) {
			if (!open_file->invalidHandle) {
				/* found a good writable file */
				cifsFileInfo_get_locked(open_file);
				spin_unlock(&cifs_file_list_lock);
				return open_file;
			} else {
				if (!inv_file)
					inv_file = open_file;
			}
		}
	}
	/* couldn't find useable FH with same pid, try any available */
	if (!any_available) {
		any_available = true;
		goto refind_writable;
	}

	if (inv_file) {
		any_available = false;
		cifsFileInfo_get_locked(inv_file);
	}

	spin_unlock(&cifs_file_list_lock);

	if (inv_file) {
		rc = cifs_reopen_file(inv_file, false);
		if (!rc)
			return inv_file;
		else {
			spin_lock(&cifs_file_list_lock);
			list_move_tail(&inv_file->flist,
					&cifs_inode->openFileList);
			spin_unlock(&cifs_file_list_lock);
			cifsFileInfo_put(inv_file);
			spin_lock(&cifs_file_list_lock);
			++refind;
			goto refind_writable;
		}
	}

	return NULL;
}

static int cifs_partialpagewrite(struct page *page, unsigned from, unsigned to)
{
	struct address_space *mapping = page->mapping;
	loff_t offset = (loff_t)page->index << PAGE_CACHE_SHIFT;
	char *write_data;
	int rc = -EFAULT;
	int bytes_written = 0;
	struct inode *inode;
	struct cifsFileInfo *open_file;

	if (!mapping || !mapping->host)
		return -EFAULT;

	inode = page->mapping->host;

	offset += (loff_t)from;
	write_data = kmap(page);
	write_data += from;

	if ((to > PAGE_CACHE_SIZE) || (from > to)) {
		kunmap(page);
		return -EIO;
	}

	/* racing with truncate? */
	if (offset > mapping->host->i_size) {
		kunmap(page);
		return 0; /* don't care */
	}

	/* check to make sure that we are not extending the file */
	if (mapping->host->i_size - offset < (loff_t)to)
		to = (unsigned)(mapping->host->i_size - offset);

	open_file = find_writable_file(CIFS_I(mapping->host), false);
	if (open_file) {
		bytes_written = cifs_write(open_file, open_file->pid,
					   write_data, to - from, &offset);
		cifsFileInfo_put(open_file);
		/* Does mm or vfs already set times? */
		inode->i_atime = inode->i_mtime = current_fs_time(inode->i_sb);
		if ((bytes_written > 0) && (offset))
			rc = 0;
		else if (bytes_written < 0)
			rc = bytes_written;
	} else {
		cifs_dbg(FYI, "No writeable filehandles for inode\n");
		rc = -EIO;
	}

	kunmap(page);
	return rc;
}

static int cifs_writepages(struct address_space *mapping,
			   struct writeback_control *wbc)
{
	struct cifs_sb_info *cifs_sb = CIFS_SB(mapping->host->i_sb);
	bool done = false, scanned = false, range_whole = false;
	pgoff_t end, index;
	struct cifs_writedata *wdata;
	struct TCP_Server_Info *server;
	struct page *page;
	int rc = 0;

	/*
	 * If wsize is smaller than the page cache size, default to writing
	 * one page at a time via cifs_writepage
	 */
	if (cifs_sb->wsize < PAGE_CACHE_SIZE)
		return generic_writepages(mapping, wbc);

	if (wbc->range_cyclic) {
		index = mapping->writeback_index; /* Start from prev offset */
		end = -1;
	} else {
		index = wbc->range_start >> PAGE_CACHE_SHIFT;
		end = wbc->range_end >> PAGE_CACHE_SHIFT;
		if (wbc->range_start == 0 && wbc->range_end == LLONG_MAX)
			range_whole = true;
		scanned = true;
	}
retry:
	while (!done && index <= end) {
		unsigned int i, nr_pages, found_pages;
		pgoff_t next = 0, tofind;
		struct page **pages;

		tofind = min((cifs_sb->wsize / PAGE_CACHE_SIZE) - 1,
				end - index) + 1;

		wdata = cifs_writedata_alloc((unsigned int)tofind,
					     cifs_writev_complete);
		if (!wdata) {
			rc = -ENOMEM;
			break;
		}

		/*
		 * find_get_pages_tag seems to return a max of 256 on each
		 * iteration, so we must call it several times in order to
		 * fill the array or the wsize is effectively limited to
		 * 256 * PAGE_CACHE_SIZE.
		 */
		found_pages = 0;
		pages = wdata->pages;
		do {
			nr_pages = find_get_pages_tag(mapping, &index,
							PAGECACHE_TAG_DIRTY,
							tofind, pages);
			found_pages += nr_pages;
			tofind -= nr_pages;
			pages += nr_pages;
		} while (nr_pages && tofind && index <= end);

		if (found_pages == 0) {
			kref_put(&wdata->refcount, cifs_writedata_release);
			break;
		}

		nr_pages = 0;
		for (i = 0; i < found_pages; i++) {
			page = wdata->pages[i];
			/*
			 * At this point we hold neither mapping->tree_lock nor
			 * lock on the page itself: the page may be truncated or
			 * invalidated (changing page->mapping to NULL), or even
			 * swizzled back from swapper_space to tmpfs file
			 * mapping
			 */

			if (nr_pages == 0)
				lock_page(page);
			else if (!trylock_page(page))
				break;

			if (unlikely(page->mapping != mapping)) {
				unlock_page(page);
				break;
			}

			if (!wbc->range_cyclic && page->index > end) {
				done = true;
				unlock_page(page);
				break;
			}

			if (next && (page->index != next)) {
				/* Not next consecutive page */
				unlock_page(page);
				break;
			}

			if (wbc->sync_mode != WB_SYNC_NONE)
				wait_on_page_writeback(page);

			if (PageWriteback(page) ||
					!clear_page_dirty_for_io(page)) {
				unlock_page(page);
				break;
			}

			/*
			 * This actually clears the dirty bit in the radix tree.
			 * See cifs_writepage() for more commentary.
			 */
			set_page_writeback(page);

			if (page_offset(page) >= i_size_read(mapping->host)) {
				done = true;
				unlock_page(page);
				end_page_writeback(page);
				break;
			}

			wdata->pages[i] = page;
			next = page->index + 1;
			++nr_pages;
		}

		/* reset index to refind any pages skipped */
		if (nr_pages == 0)
			index = wdata->pages[0]->index + 1;

		/* put any pages we aren't going to use */
		for (i = nr_pages; i < found_pages; i++) {
			page_cache_release(wdata->pages[i]);
			wdata->pages[i] = NULL;
		}

		/* nothing to write? */
		if (nr_pages == 0) {
			kref_put(&wdata->refcount, cifs_writedata_release);
			continue;
		}

		wdata->sync_mode = wbc->sync_mode;
		wdata->nr_pages = nr_pages;
		wdata->offset = page_offset(wdata->pages[0]);
		wdata->pagesz = PAGE_CACHE_SIZE;
		wdata->tailsz =
			min(i_size_read(mapping->host) -
			    page_offset(wdata->pages[nr_pages - 1]),
			    (loff_t)PAGE_CACHE_SIZE);
		wdata->bytes = ((nr_pages - 1) * PAGE_CACHE_SIZE) +
					wdata->tailsz;

		do {
			if (wdata->cfile != NULL)
				cifsFileInfo_put(wdata->cfile);
			wdata->cfile = find_writable_file(CIFS_I(mapping->host),
							  false);
			if (!wdata->cfile) {
				cifs_dbg(VFS, "No writable handles for inode\n");
				rc = -EBADF;
				break;
			}
			wdata->pid = wdata->cfile->pid;
			server = tlink_tcon(wdata->cfile->tlink)->ses->server;
			rc = server->ops->async_writev(wdata,
							cifs_writedata_release);
		} while (wbc->sync_mode == WB_SYNC_ALL && rc == -EAGAIN);

		for (i = 0; i < nr_pages; ++i)
			unlock_page(wdata->pages[i]);

		/* send failure -- clean up the mess */
		if (rc != 0) {
			for (i = 0; i < nr_pages; ++i) {
				if (rc == -EAGAIN)
					redirty_page_for_writepage(wbc,
							   wdata->pages[i]);
				else
					SetPageError(wdata->pages[i]);
				end_page_writeback(wdata->pages[i]);
				page_cache_release(wdata->pages[i]);
			}
			if (rc != -EAGAIN)
				mapping_set_error(mapping, rc);
		}
		kref_put(&wdata->refcount, cifs_writedata_release);

		wbc->nr_to_write -= nr_pages;
		if (wbc->nr_to_write <= 0)
			done = true;

		index = next;
	}

	if (!scanned && !done) {
		/*
		 * We hit the last page and there is more work to be done: wrap
		 * back to the start of the file
		 */
		scanned = true;
		index = 0;
		goto retry;
	}

	if (wbc->range_cyclic || (range_whole && wbc->nr_to_write > 0))
		mapping->writeback_index = index;

	return rc;
}

static int
cifs_writepage_locked(struct page *page, struct writeback_control *wbc)
{
	int rc;
	unsigned int xid;

	xid = get_xid();
/* BB add check for wbc flags */
	page_cache_get(page);
	if (!PageUptodate(page))
		cifs_dbg(FYI, "ppw - page not up to date\n");

	/*
	 * Set the "writeback" flag, and clear "dirty" in the radix tree.
	 *
	 * A writepage() implementation always needs to do either this,
	 * or re-dirty the page with "redirty_page_for_writepage()" in
	 * the case of a failure.
	 *
	 * Just unlocking the page will cause the radix tree tag-bits
	 * to fail to update with the state of the page correctly.
	 */
	set_page_writeback(page);
retry_write:
	rc = cifs_partialpagewrite(page, 0, PAGE_CACHE_SIZE);
	if (rc == -EAGAIN && wbc->sync_mode == WB_SYNC_ALL)
		goto retry_write;
	else if (rc == -EAGAIN)
		redirty_page_for_writepage(wbc, page);
	else if (rc != 0)
		SetPageError(page);
	else
		SetPageUptodate(page);
	end_page_writeback(page);
	page_cache_release(page);
	free_xid(xid);
	return rc;
}

static int cifs_writepage(struct page *page, struct writeback_control *wbc)
{
	int rc = cifs_writepage_locked(page, wbc);
	unlock_page(page);
	return rc;
}

static int cifs_write_end(struct file *file, struct address_space *mapping,
			loff_t pos, unsigned len, unsigned copied,
			struct page *page, void *fsdata)
{
	int rc;
	struct inode *inode = mapping->host;
	struct cifsFileInfo *cfile = file->private_data;
	struct cifs_sb_info *cifs_sb = CIFS_SB(cfile->dentry->d_sb);
	__u32 pid;

	if (cifs_sb->mnt_cifs_flags & CIFS_MOUNT_RWPIDFORWARD)
		pid = cfile->pid;
	else
		pid = current->tgid;

	cifs_dbg(FYI, "write_end for page %p from pos %lld with %d bytes\n",
		 page, pos, copied);

	if (PageChecked(page)) {
		if (copied == len)
			SetPageUptodate(page);
		ClearPageChecked(page);
	} else if (!PageUptodate(page) && copied == PAGE_CACHE_SIZE)
		SetPageUptodate(page);

	if (!PageUptodate(page)) {
		char *page_data;
		unsigned offset = pos & (PAGE_CACHE_SIZE - 1);
		unsigned int xid;

		xid = get_xid();
		/* this is probably better than directly calling
		   partialpage_write since in this function the file handle is
		   known which we might as well	leverage */
		/* BB check if anything else missing out of ppw
		   such as updating last write time */
		page_data = kmap(page);
		rc = cifs_write(cfile, pid, page_data + offset, copied, &pos);
		/* if (rc < 0) should we set writebehind rc? */
		kunmap(page);

		free_xid(xid);
	} else {
		rc = copied;
		pos += copied;
		set_page_dirty(page);
	}

	if (rc > 0) {
		spin_lock(&inode->i_lock);
		if (pos > inode->i_size)
			i_size_write(inode, pos);
		spin_unlock(&inode->i_lock);
	}

	unlock_page(page);
	page_cache_release(page);

	return rc;
}

int cifs_strict_fsync(struct file *file, loff_t start, loff_t end,
		      int datasync)
{
	unsigned int xid;
	int rc = 0;
	struct cifs_tcon *tcon;
	struct TCP_Server_Info *server;
	struct cifsFileInfo *smbfile = file->private_data;
	struct inode *inode = file_inode(file);
	struct cifs_sb_info *cifs_sb = CIFS_SB(inode->i_sb);

	rc = filemap_write_and_wait_range(inode->i_mapping, start, end);
	if (rc)
		return rc;
	mutex_lock(&inode->i_mutex);

	xid = get_xid();

	cifs_dbg(FYI, "Sync file - name: %s datasync: 0x%x\n",
		 file->f_path.dentry->d_name.name, datasync);

	if (!CIFS_CACHE_READ(CIFS_I(inode))) {
		rc = cifs_invalidate_mapping(inode);
		if (rc) {
			cifs_dbg(FYI, "rc: %d during invalidate phase\n", rc);
			rc = 0; /* don't care about it in fsync */
		}
	}

	tcon = tlink_tcon(smbfile->tlink);
	if (!(cifs_sb->mnt_cifs_flags & CIFS_MOUNT_NOSSYNC)) {
		server = tcon->ses->server;
		if (server->ops->flush)
			rc = server->ops->flush(xid, tcon, &smbfile->fid);
		else
			rc = -ENOSYS;
	}

	free_xid(xid);
	mutex_unlock(&inode->i_mutex);
	return rc;
}

int cifs_fsync(struct file *file, loff_t start, loff_t end, int datasync)
{
	unsigned int xid;
	int rc = 0;
	struct cifs_tcon *tcon;
	struct TCP_Server_Info *server;
	struct cifsFileInfo *smbfile = file->private_data;
	struct cifs_sb_info *cifs_sb = CIFS_SB(file->f_path.dentry->d_sb);
	struct inode *inode = file->f_mapping->host;

	rc = filemap_write_and_wait_range(inode->i_mapping, start, end);
	if (rc)
		return rc;
	mutex_lock(&inode->i_mutex);

	xid = get_xid();

	cifs_dbg(FYI, "Sync file - name: %s datasync: 0x%x\n",
		 file->f_path.dentry->d_name.name, datasync);

	tcon = tlink_tcon(smbfile->tlink);
	if (!(cifs_sb->mnt_cifs_flags & CIFS_MOUNT_NOSSYNC)) {
		server = tcon->ses->server;
		if (server->ops->flush)
			rc = server->ops->flush(xid, tcon, &smbfile->fid);
		else
			rc = -ENOSYS;
	}

	free_xid(xid);
	mutex_unlock(&inode->i_mutex);
	return rc;
}

/*
 * As file closes, flush all cached write data for this inode checking
 * for write behind errors.
 */
int cifs_flush(struct file *file, fl_owner_t id)
{
	struct inode *inode = file_inode(file);
	int rc = 0;

	if (file->f_mode & FMODE_WRITE)
		rc = filemap_write_and_wait(inode->i_mapping);

	cifs_dbg(FYI, "Flush inode %p file %p rc %d\n", inode, file, rc);

	return rc;
}

static int
cifs_write_allocate_pages(struct page **pages, unsigned long num_pages)
{
	int rc = 0;
	unsigned long i;

	for (i = 0; i < num_pages; i++) {
		pages[i] = alloc_page(GFP_KERNEL|__GFP_HIGHMEM);
		if (!pages[i]) {
			/*
			 * save number of pages we have already allocated and
			 * return with ENOMEM error
			 */
			num_pages = i;
			rc = -ENOMEM;
			break;
		}
	}

	if (rc) {
		for (i = 0; i < num_pages; i++)
			put_page(pages[i]);
	}
	return rc;
}

static inline
size_t get_numpages(const size_t wsize, const size_t len, size_t *cur_len)
{
	size_t num_pages;
	size_t clen;

	clen = min_t(const size_t, len, wsize);
	num_pages = DIV_ROUND_UP(clen, PAGE_SIZE);

	if (cur_len)
		*cur_len = clen;

	return num_pages;
}

static void
cifs_uncached_writedata_release(struct kref *refcount)
{
	int i;
	struct cifs_writedata *wdata = container_of(refcount,
					struct cifs_writedata, refcount);

	for (i = 0; i < wdata->nr_pages; i++)
		put_page(wdata->pages[i]);
	cifs_writedata_release(refcount);
}

static void
cifs_uncached_writev_complete(struct work_struct *work)
{
	struct cifs_writedata *wdata = container_of(work,
					struct cifs_writedata, work);
	struct inode *inode = wdata->cfile->dentry->d_inode;
	struct cifsInodeInfo *cifsi = CIFS_I(inode);

	spin_lock(&inode->i_lock);
	cifs_update_eof(cifsi, wdata->offset, wdata->bytes);
	if (cifsi->server_eof > inode->i_size)
		i_size_write(inode, cifsi->server_eof);
	spin_unlock(&inode->i_lock);

	complete(&wdata->done);

	kref_put(&wdata->refcount, cifs_uncached_writedata_release);
}

/* attempt to send write to server, retry on any -EAGAIN errors */
static int
cifs_uncached_retry_writev(struct cifs_writedata *wdata)
{
	int rc;
	struct TCP_Server_Info *server;

	server = tlink_tcon(wdata->cfile->tlink)->ses->server;

	do {
		if (wdata->cfile->invalidHandle) {
			rc = cifs_reopen_file(wdata->cfile, false);
			if (rc != 0)
				continue;
		}
		rc = server->ops->async_writev(wdata,
					       cifs_uncached_writedata_release);
	} while (rc == -EAGAIN);

	return rc;
}

static ssize_t
cifs_iovec_write(struct file *file, const struct iovec *iov,
		 unsigned long nr_segs, loff_t *poffset)
{
	unsigned long nr_pages, i;
	size_t bytes, copied, len, cur_len;
	ssize_t total_written = 0;
	loff_t offset;
	struct iov_iter it;
	struct cifsFileInfo *open_file;
	struct cifs_tcon *tcon;
	struct cifs_sb_info *cifs_sb;
	struct cifs_writedata *wdata, *tmp;
	struct list_head wdata_list;
	int rc;
	pid_t pid;

	len = iov_length(iov, nr_segs);
	if (!len)
		return 0;

	rc = generic_write_checks(file, poffset, &len, 0);
	if (rc)
		return rc;

	INIT_LIST_HEAD(&wdata_list);
	cifs_sb = CIFS_SB(file->f_path.dentry->d_sb);
	open_file = file->private_data;
	tcon = tlink_tcon(open_file->tlink);

	if (!tcon->ses->server->ops->async_writev)
		return -ENOSYS;

	offset = *poffset;

	if (cifs_sb->mnt_cifs_flags & CIFS_MOUNT_RWPIDFORWARD)
		pid = open_file->pid;
	else
		pid = current->tgid;

	iov_iter_init(&it, iov, nr_segs, len, 0);
	do {
		size_t save_len;

		nr_pages = get_numpages(cifs_sb->wsize, len, &cur_len);
		wdata = cifs_writedata_alloc(nr_pages,
					     cifs_uncached_writev_complete);
		if (!wdata) {
			rc = -ENOMEM;
			break;
		}

		rc = cifs_write_allocate_pages(wdata->pages, nr_pages);
		if (rc) {
			kfree(wdata);
			break;
		}

		save_len = cur_len;
		for (i = 0; i < nr_pages; i++) {
			bytes = min_t(const size_t, cur_len, PAGE_SIZE);
			copied = iov_iter_copy_from_user(wdata->pages[i], &it,
							 0, bytes);
			cur_len -= copied;
			iov_iter_advance(&it, copied);
			/*
			 * If we didn't copy as much as we expected, then that
			 * may mean we trod into an unmapped area. Stop copying
			 * at that point. On the next pass through the big
			 * loop, we'll likely end up getting a zero-length
			 * write and bailing out of it.
			 */
			if (copied < bytes)
				break;
		}
		cur_len = save_len - cur_len;

		/*
		 * If we have no data to send, then that probably means that
		 * the copy above failed altogether. That's most likely because
		 * the address in the iovec was bogus. Set the rc to -EFAULT,
		 * free anything we allocated and bail out.
		 */
		if (!cur_len) {
			for (i = 0; i < nr_pages; i++)
				put_page(wdata->pages[i]);
			kfree(wdata);
			rc = -EFAULT;
			break;
		}

		/*
		 * i + 1 now represents the number of pages we actually used in
		 * the copy phase above. Bring nr_pages down to that, and free
		 * any pages that we didn't use.
		 */
		for ( ; nr_pages > i + 1; nr_pages--)
			put_page(wdata->pages[nr_pages - 1]);

		wdata->sync_mode = WB_SYNC_ALL;
		wdata->nr_pages = nr_pages;
		wdata->offset = (__u64)offset;
		wdata->cfile = cifsFileInfo_get(open_file);
		wdata->pid = pid;
		wdata->bytes = cur_len;
		wdata->pagesz = PAGE_SIZE;
		wdata->tailsz = cur_len - ((nr_pages - 1) * PAGE_SIZE);
		rc = cifs_uncached_retry_writev(wdata);
		if (rc) {
			kref_put(&wdata->refcount,
				 cifs_uncached_writedata_release);
			break;
		}

		list_add_tail(&wdata->list, &wdata_list);
		offset += cur_len;
		len -= cur_len;
	} while (len > 0);

	/*
	 * If at least one write was successfully sent, then discard any rc
	 * value from the later writes. If the other write succeeds, then
	 * we'll end up returning whatever was written. If it fails, then
	 * we'll get a new rc value from that.
	 */
	if (!list_empty(&wdata_list))
		rc = 0;

	/*
	 * Wait for and collect replies for any successful sends in order of
	 * increasing offset. Once an error is hit or we get a fatal signal
	 * while waiting, then return without waiting for any more replies.
	 */
restart_loop:
	list_for_each_entry_safe(wdata, tmp, &wdata_list, list) {
		if (!rc) {
			/* FIXME: freezable too? */
			rc = wait_for_completion_killable(&wdata->done);
			if (rc)
				rc = -EINTR;
			else if (wdata->result)
				rc = wdata->result;
			else
				total_written += wdata->bytes;

			/* resend call if it's a retryable error */
			if (rc == -EAGAIN) {
				rc = cifs_uncached_retry_writev(wdata);
				goto restart_loop;
			}
		}
		list_del_init(&wdata->list);
		kref_put(&wdata->refcount, cifs_uncached_writedata_release);
	}

	if (total_written > 0)
		*poffset += total_written;

	cifs_stats_bytes_written(tcon, total_written);
	return total_written ? total_written : (ssize_t)rc;
}

ssize_t cifs_user_writev(struct kiocb *iocb, const struct iovec *iov,
				unsigned long nr_segs, loff_t pos)
{
	ssize_t written;
	struct inode *inode;

	inode = file_inode(iocb->ki_filp);

	/*
	 * BB - optimize the way when signing is disabled. We can drop this
	 * extra memory-to-memory copying and use iovec buffers for constructing
	 * write request.
	 */

	written = cifs_iovec_write(iocb->ki_filp, iov, nr_segs, &pos);
	if (written > 0) {
		CIFS_I(inode)->invalid_mapping = true;
		iocb->ki_pos = pos;
	}

	return written;
}

static ssize_t
cifs_writev(struct kiocb *iocb, const struct iovec *iov,
	    unsigned long nr_segs, loff_t pos)
{
	struct file *file = iocb->ki_filp;
	struct cifsFileInfo *cfile = (struct cifsFileInfo *)file->private_data;
	struct inode *inode = file->f_mapping->host;
	struct cifsInodeInfo *cinode = CIFS_I(inode);
	struct TCP_Server_Info *server = tlink_tcon(cfile->tlink)->ses->server;
	ssize_t rc = -EACCES;
	loff_t lock_pos = pos;

	if (file->f_flags & O_APPEND)
		lock_pos = i_size_read(inode);
	/*
	 * We need to hold the sem to be sure nobody modifies lock list
	 * with a brlock that prevents writing.
	 */
	down_read(&cinode->lock_sem);
	if (!cifs_find_lock_conflict(cfile, lock_pos, iov_length(iov, nr_segs),
				     server->vals->exclusive_lock_type, NULL,
<<<<<<< HEAD
				     CIFS_WRITE_OP)) {
		mutex_lock(&inode->i_mutex);
		rc = __generic_file_aio_write(iocb, iov, nr_segs,
					       &iocb->ki_pos);
		mutex_unlock(&inode->i_mutex);
	}

	if (rc > 0) {
		ssize_t err;

		err = generic_write_sync(file, iocb->ki_pos - rc, rc);
		if (err < 0)
			rc = err;
	}

=======
				     CIFS_WRITE_OP))
		rc = generic_file_aio_write(iocb, iov, nr_segs, pos);
>>>>>>> e090d5b6
	up_read(&cinode->lock_sem);
	return rc;
}

ssize_t
cifs_strict_writev(struct kiocb *iocb, const struct iovec *iov,
		   unsigned long nr_segs, loff_t pos)
{
	struct inode *inode = file_inode(iocb->ki_filp);
	struct cifsInodeInfo *cinode = CIFS_I(inode);
	struct cifs_sb_info *cifs_sb = CIFS_SB(inode->i_sb);
	struct cifsFileInfo *cfile = (struct cifsFileInfo *)
						iocb->ki_filp->private_data;
	struct cifs_tcon *tcon = tlink_tcon(cfile->tlink);
	ssize_t written;

	if (CIFS_CACHE_WRITE(cinode)) {
		if (cap_unix(tcon->ses) &&
		(CIFS_UNIX_FCNTL_CAP & le64_to_cpu(tcon->fsUnixInfo.Capability))
		    && ((cifs_sb->mnt_cifs_flags & CIFS_MOUNT_NOPOSIXBRL) == 0))
			return generic_file_aio_write(iocb, iov, nr_segs, pos);
		return cifs_writev(iocb, iov, nr_segs, pos);
	}
	/*
	 * For non-oplocked files in strict cache mode we need to write the data
	 * to the server exactly from the pos to pos+len-1 rather than flush all
	 * affected pages because it may cause a error with mandatory locks on
	 * these pages but not on the region from pos to ppos+len-1.
	 */
	written = cifs_user_writev(iocb, iov, nr_segs, pos);
	if (written > 0 && CIFS_CACHE_READ(cinode)) {
		/*
		 * Windows 7 server can delay breaking level2 oplock if a write
		 * request comes - break it on the client to prevent reading
		 * an old data.
		 */
		cifs_invalidate_mapping(inode);
		cifs_dbg(FYI, "Set no oplock for inode=%p after a write operation\n",
			 inode);
		cinode->oplock = 0;
	}
	return written;
}

static struct cifs_readdata *
cifs_readdata_alloc(unsigned int nr_pages, work_func_t complete)
{
	struct cifs_readdata *rdata;

	rdata = kzalloc(sizeof(*rdata) + (sizeof(struct page *) * nr_pages),
			GFP_KERNEL);
	if (rdata != NULL) {
		kref_init(&rdata->refcount);
		INIT_LIST_HEAD(&rdata->list);
		init_completion(&rdata->done);
		INIT_WORK(&rdata->work, complete);
	}

	return rdata;
}

void
cifs_readdata_release(struct kref *refcount)
{
	struct cifs_readdata *rdata = container_of(refcount,
					struct cifs_readdata, refcount);

	if (rdata->cfile)
		cifsFileInfo_put(rdata->cfile);

	kfree(rdata);
}

static int
cifs_read_allocate_pages(struct cifs_readdata *rdata, unsigned int nr_pages)
{
	int rc = 0;
	struct page *page;
	unsigned int i;

	for (i = 0; i < nr_pages; i++) {
		page = alloc_page(GFP_KERNEL|__GFP_HIGHMEM);
		if (!page) {
			rc = -ENOMEM;
			break;
		}
		rdata->pages[i] = page;
	}

	if (rc) {
		for (i = 0; i < nr_pages; i++) {
			put_page(rdata->pages[i]);
			rdata->pages[i] = NULL;
		}
	}
	return rc;
}

static void
cifs_uncached_readdata_release(struct kref *refcount)
{
	struct cifs_readdata *rdata = container_of(refcount,
					struct cifs_readdata, refcount);
	unsigned int i;

	for (i = 0; i < rdata->nr_pages; i++) {
		put_page(rdata->pages[i]);
		rdata->pages[i] = NULL;
	}
	cifs_readdata_release(refcount);
}

static int
cifs_retry_async_readv(struct cifs_readdata *rdata)
{
	int rc;
	struct TCP_Server_Info *server;

	server = tlink_tcon(rdata->cfile->tlink)->ses->server;

	do {
		if (rdata->cfile->invalidHandle) {
			rc = cifs_reopen_file(rdata->cfile, true);
			if (rc != 0)
				continue;
		}
		rc = server->ops->async_readv(rdata);
	} while (rc == -EAGAIN);

	return rc;
}

/**
 * cifs_readdata_to_iov - copy data from pages in response to an iovec
 * @rdata:	the readdata response with list of pages holding data
 * @iov:	vector in which we should copy the data
 * @nr_segs:	number of segments in vector
 * @offset:	offset into file of the first iovec
 * @copied:	used to return the amount of data copied to the iov
 *
 * This function copies data from a list of pages in a readdata response into
 * an array of iovecs. It will first calculate where the data should go
 * based on the info in the readdata and then copy the data into that spot.
 */
static ssize_t
cifs_readdata_to_iov(struct cifs_readdata *rdata, const struct iovec *iov,
			unsigned long nr_segs, loff_t offset, ssize_t *copied)
{
	int rc = 0;
	struct iov_iter ii;
	size_t pos = rdata->offset - offset;
	ssize_t remaining = rdata->bytes;
	unsigned char *pdata;
	unsigned int i;

	/* set up iov_iter and advance to the correct offset */
	iov_iter_init(&ii, iov, nr_segs, iov_length(iov, nr_segs), 0);
	iov_iter_advance(&ii, pos);

	*copied = 0;
	for (i = 0; i < rdata->nr_pages; i++) {
		ssize_t copy;
		struct page *page = rdata->pages[i];

		/* copy a whole page or whatever's left */
		copy = min_t(ssize_t, remaining, PAGE_SIZE);

		/* ...but limit it to whatever space is left in the iov */
		copy = min_t(ssize_t, copy, iov_iter_count(&ii));

		/* go while there's data to be copied and no errors */
		if (copy && !rc) {
			pdata = kmap(page);
			rc = memcpy_toiovecend(ii.iov, pdata, ii.iov_offset,
						(int)copy);
			kunmap(page);
			if (!rc) {
				*copied += copy;
				remaining -= copy;
				iov_iter_advance(&ii, copy);
			}
		}
	}

	return rc;
}

static void
cifs_uncached_readv_complete(struct work_struct *work)
{
	struct cifs_readdata *rdata = container_of(work,
						struct cifs_readdata, work);

	complete(&rdata->done);
	kref_put(&rdata->refcount, cifs_uncached_readdata_release);
}

static int
cifs_uncached_read_into_pages(struct TCP_Server_Info *server,
			struct cifs_readdata *rdata, unsigned int len)
{
	int total_read = 0, result = 0;
	unsigned int i;
	unsigned int nr_pages = rdata->nr_pages;
	struct kvec iov;

	rdata->tailsz = PAGE_SIZE;
	for (i = 0; i < nr_pages; i++) {
		struct page *page = rdata->pages[i];

		if (len >= PAGE_SIZE) {
			/* enough data to fill the page */
			iov.iov_base = kmap(page);
			iov.iov_len = PAGE_SIZE;
			cifs_dbg(FYI, "%u: iov_base=%p iov_len=%zu\n",
				 i, iov.iov_base, iov.iov_len);
			len -= PAGE_SIZE;
		} else if (len > 0) {
			/* enough for partial page, fill and zero the rest */
			iov.iov_base = kmap(page);
			iov.iov_len = len;
			cifs_dbg(FYI, "%u: iov_base=%p iov_len=%zu\n",
				 i, iov.iov_base, iov.iov_len);
			memset(iov.iov_base + len, '\0', PAGE_SIZE - len);
			rdata->tailsz = len;
			len = 0;
		} else {
			/* no need to hold page hostage */
			rdata->pages[i] = NULL;
			rdata->nr_pages--;
			put_page(page);
			continue;
		}

		result = cifs_readv_from_socket(server, &iov, 1, iov.iov_len);
		kunmap(page);
		if (result < 0)
			break;

		total_read += result;
	}

	return total_read > 0 ? total_read : result;
}

static ssize_t
cifs_iovec_read(struct file *file, const struct iovec *iov,
		 unsigned long nr_segs, loff_t *poffset)
{
	ssize_t rc;
	size_t len, cur_len;
	ssize_t total_read = 0;
	loff_t offset = *poffset;
	unsigned int npages;
	struct cifs_sb_info *cifs_sb;
	struct cifs_tcon *tcon;
	struct cifsFileInfo *open_file;
	struct cifs_readdata *rdata, *tmp;
	struct list_head rdata_list;
	pid_t pid;

	if (!nr_segs)
		return 0;

	len = iov_length(iov, nr_segs);
	if (!len)
		return 0;

	INIT_LIST_HEAD(&rdata_list);
	cifs_sb = CIFS_SB(file->f_path.dentry->d_sb);
	open_file = file->private_data;
	tcon = tlink_tcon(open_file->tlink);

	if (!tcon->ses->server->ops->async_readv)
		return -ENOSYS;

	if (cifs_sb->mnt_cifs_flags & CIFS_MOUNT_RWPIDFORWARD)
		pid = open_file->pid;
	else
		pid = current->tgid;

	if ((file->f_flags & O_ACCMODE) == O_WRONLY)
		cifs_dbg(FYI, "attempting read on write only file instance\n");

	do {
		cur_len = min_t(const size_t, len - total_read, cifs_sb->rsize);
		npages = DIV_ROUND_UP(cur_len, PAGE_SIZE);

		/* allocate a readdata struct */
		rdata = cifs_readdata_alloc(npages,
					    cifs_uncached_readv_complete);
		if (!rdata) {
			rc = -ENOMEM;
			goto error;
		}

		rc = cifs_read_allocate_pages(rdata, npages);
		if (rc)
			goto error;

		rdata->cfile = cifsFileInfo_get(open_file);
		rdata->nr_pages = npages;
		rdata->offset = offset;
		rdata->bytes = cur_len;
		rdata->pid = pid;
		rdata->pagesz = PAGE_SIZE;
		rdata->read_into_pages = cifs_uncached_read_into_pages;

		rc = cifs_retry_async_readv(rdata);
error:
		if (rc) {
			kref_put(&rdata->refcount,
				 cifs_uncached_readdata_release);
			break;
		}

		list_add_tail(&rdata->list, &rdata_list);
		offset += cur_len;
		len -= cur_len;
	} while (len > 0);

	/* if at least one read request send succeeded, then reset rc */
	if (!list_empty(&rdata_list))
		rc = 0;

	/* the loop below should proceed in the order of increasing offsets */
restart_loop:
	list_for_each_entry_safe(rdata, tmp, &rdata_list, list) {
		if (!rc) {
			ssize_t copied;

			/* FIXME: freezable sleep too? */
			rc = wait_for_completion_killable(&rdata->done);
			if (rc)
				rc = -EINTR;
			else if (rdata->result)
				rc = rdata->result;
			else {
				rc = cifs_readdata_to_iov(rdata, iov,
							nr_segs, *poffset,
							&copied);
				total_read += copied;
			}

			/* resend call if it's a retryable error */
			if (rc == -EAGAIN) {
				rc = cifs_retry_async_readv(rdata);
				goto restart_loop;
			}
		}
		list_del_init(&rdata->list);
		kref_put(&rdata->refcount, cifs_uncached_readdata_release);
	}

	cifs_stats_bytes_read(tcon, total_read);
	*poffset += total_read;

	/* mask nodata case */
	if (rc == -ENODATA)
		rc = 0;

	return total_read ? total_read : rc;
}

ssize_t cifs_user_readv(struct kiocb *iocb, const struct iovec *iov,
			       unsigned long nr_segs, loff_t pos)
{
	ssize_t read;

	read = cifs_iovec_read(iocb->ki_filp, iov, nr_segs, &pos);
	if (read > 0)
		iocb->ki_pos = pos;

	return read;
}

ssize_t
cifs_strict_readv(struct kiocb *iocb, const struct iovec *iov,
		  unsigned long nr_segs, loff_t pos)
{
	struct inode *inode = file_inode(iocb->ki_filp);
	struct cifsInodeInfo *cinode = CIFS_I(inode);
	struct cifs_sb_info *cifs_sb = CIFS_SB(inode->i_sb);
	struct cifsFileInfo *cfile = (struct cifsFileInfo *)
						iocb->ki_filp->private_data;
	struct cifs_tcon *tcon = tlink_tcon(cfile->tlink);
	int rc = -EACCES;

	/*
	 * In strict cache mode we need to read from the server all the time
	 * if we don't have level II oplock because the server can delay mtime
	 * change - so we can't make a decision about inode invalidating.
	 * And we can also fail with pagereading if there are mandatory locks
	 * on pages affected by this read but not on the region from pos to
	 * pos+len-1.
	 */
	if (!CIFS_CACHE_READ(cinode))
		return cifs_user_readv(iocb, iov, nr_segs, pos);

	if (cap_unix(tcon->ses) &&
	    (CIFS_UNIX_FCNTL_CAP & le64_to_cpu(tcon->fsUnixInfo.Capability)) &&
	    ((cifs_sb->mnt_cifs_flags & CIFS_MOUNT_NOPOSIXBRL) == 0))
		return generic_file_aio_read(iocb, iov, nr_segs, pos);

	/*
	 * We need to hold the sem to be sure nobody modifies lock list
	 * with a brlock that prevents reading.
	 */
	down_read(&cinode->lock_sem);
	if (!cifs_find_lock_conflict(cfile, pos, iov_length(iov, nr_segs),
				     tcon->ses->server->vals->shared_lock_type,
				     NULL, CIFS_READ_OP))
		rc = generic_file_aio_read(iocb, iov, nr_segs, pos);
	up_read(&cinode->lock_sem);
	return rc;
}

static ssize_t
cifs_read(struct file *file, char *read_data, size_t read_size, loff_t *offset)
{
	int rc = -EACCES;
	unsigned int bytes_read = 0;
	unsigned int total_read;
	unsigned int current_read_size;
	unsigned int rsize;
	struct cifs_sb_info *cifs_sb;
	struct cifs_tcon *tcon;
	struct TCP_Server_Info *server;
	unsigned int xid;
	char *cur_offset;
	struct cifsFileInfo *open_file;
	struct cifs_io_parms io_parms;
	int buf_type = CIFS_NO_BUFFER;
	__u32 pid;

	xid = get_xid();
	cifs_sb = CIFS_SB(file->f_path.dentry->d_sb);

	/* FIXME: set up handlers for larger reads and/or convert to async */
	rsize = min_t(unsigned int, cifs_sb->rsize, CIFSMaxBufSize);

	if (file->private_data == NULL) {
		rc = -EBADF;
		free_xid(xid);
		return rc;
	}
	open_file = file->private_data;
	tcon = tlink_tcon(open_file->tlink);
	server = tcon->ses->server;

	if (!server->ops->sync_read) {
		free_xid(xid);
		return -ENOSYS;
	}

	if (cifs_sb->mnt_cifs_flags & CIFS_MOUNT_RWPIDFORWARD)
		pid = open_file->pid;
	else
		pid = current->tgid;

	if ((file->f_flags & O_ACCMODE) == O_WRONLY)
		cifs_dbg(FYI, "attempting read on write only file instance\n");

	for (total_read = 0, cur_offset = read_data; read_size > total_read;
	     total_read += bytes_read, cur_offset += bytes_read) {
		current_read_size = min_t(uint, read_size - total_read, rsize);
		/*
		 * For windows me and 9x we do not want to request more than it
		 * negotiated since it will refuse the read then.
		 */
		if ((tcon->ses) && !(tcon->ses->capabilities &
				tcon->ses->server->vals->cap_large_files)) {
			current_read_size = min_t(uint, current_read_size,
					CIFSMaxBufSize);
		}
		rc = -EAGAIN;
		while (rc == -EAGAIN) {
			if (open_file->invalidHandle) {
				rc = cifs_reopen_file(open_file, true);
				if (rc != 0)
					break;
			}
			io_parms.pid = pid;
			io_parms.tcon = tcon;
			io_parms.offset = *offset;
			io_parms.length = current_read_size;
			rc = server->ops->sync_read(xid, open_file, &io_parms,
						    &bytes_read, &cur_offset,
						    &buf_type);
		}
		if (rc || (bytes_read == 0)) {
			if (total_read) {
				break;
			} else {
				free_xid(xid);
				return rc;
			}
		} else {
			cifs_stats_bytes_read(tcon, total_read);
			*offset += bytes_read;
		}
	}
	free_xid(xid);
	return total_read;
}

/*
 * If the page is mmap'ed into a process' page tables, then we need to make
 * sure that it doesn't change while being written back.
 */
static int
cifs_page_mkwrite(struct vm_area_struct *vma, struct vm_fault *vmf)
{
	struct page *page = vmf->page;

	lock_page(page);
	return VM_FAULT_LOCKED;
}

static struct vm_operations_struct cifs_file_vm_ops = {
	.fault = filemap_fault,
	.page_mkwrite = cifs_page_mkwrite,
	.remap_pages = generic_file_remap_pages,
};

int cifs_file_strict_mmap(struct file *file, struct vm_area_struct *vma)
{
	int rc, xid;
	struct inode *inode = file_inode(file);

	xid = get_xid();

	if (!CIFS_CACHE_READ(CIFS_I(inode))) {
		rc = cifs_invalidate_mapping(inode);
		if (rc)
			return rc;
	}

	rc = generic_file_mmap(file, vma);
	if (rc == 0)
		vma->vm_ops = &cifs_file_vm_ops;
	free_xid(xid);
	return rc;
}

int cifs_file_mmap(struct file *file, struct vm_area_struct *vma)
{
	int rc, xid;

	xid = get_xid();
	rc = cifs_revalidate_file(file);
	if (rc) {
		cifs_dbg(FYI, "Validation prior to mmap failed, error=%d\n",
			 rc);
		free_xid(xid);
		return rc;
	}
	rc = generic_file_mmap(file, vma);
	if (rc == 0)
		vma->vm_ops = &cifs_file_vm_ops;
	free_xid(xid);
	return rc;
}

static void
cifs_readv_complete(struct work_struct *work)
{
	unsigned int i;
	struct cifs_readdata *rdata = container_of(work,
						struct cifs_readdata, work);

	for (i = 0; i < rdata->nr_pages; i++) {
		struct page *page = rdata->pages[i];

		lru_cache_add_file(page);

		if (rdata->result == 0) {
			flush_dcache_page(page);
			SetPageUptodate(page);
		}

		unlock_page(page);

		if (rdata->result == 0)
			cifs_readpage_to_fscache(rdata->mapping->host, page);

		page_cache_release(page);
		rdata->pages[i] = NULL;
	}
	kref_put(&rdata->refcount, cifs_readdata_release);
}

static int
cifs_readpages_read_into_pages(struct TCP_Server_Info *server,
			struct cifs_readdata *rdata, unsigned int len)
{
	int total_read = 0, result = 0;
	unsigned int i;
	u64 eof;
	pgoff_t eof_index;
	unsigned int nr_pages = rdata->nr_pages;
	struct kvec iov;

	/* determine the eof that the server (probably) has */
	eof = CIFS_I(rdata->mapping->host)->server_eof;
	eof_index = eof ? (eof - 1) >> PAGE_CACHE_SHIFT : 0;
	cifs_dbg(FYI, "eof=%llu eof_index=%lu\n", eof, eof_index);

	rdata->tailsz = PAGE_CACHE_SIZE;
	for (i = 0; i < nr_pages; i++) {
		struct page *page = rdata->pages[i];

		if (len >= PAGE_CACHE_SIZE) {
			/* enough data to fill the page */
			iov.iov_base = kmap(page);
			iov.iov_len = PAGE_CACHE_SIZE;
			cifs_dbg(FYI, "%u: idx=%lu iov_base=%p iov_len=%zu\n",
				 i, page->index, iov.iov_base, iov.iov_len);
			len -= PAGE_CACHE_SIZE;
		} else if (len > 0) {
			/* enough for partial page, fill and zero the rest */
			iov.iov_base = kmap(page);
			iov.iov_len = len;
			cifs_dbg(FYI, "%u: idx=%lu iov_base=%p iov_len=%zu\n",
				 i, page->index, iov.iov_base, iov.iov_len);
			memset(iov.iov_base + len,
				'\0', PAGE_CACHE_SIZE - len);
			rdata->tailsz = len;
			len = 0;
		} else if (page->index > eof_index) {
			/*
			 * The VFS will not try to do readahead past the
			 * i_size, but it's possible that we have outstanding
			 * writes with gaps in the middle and the i_size hasn't
			 * caught up yet. Populate those with zeroed out pages
			 * to prevent the VFS from repeatedly attempting to
			 * fill them until the writes are flushed.
			 */
			zero_user(page, 0, PAGE_CACHE_SIZE);
			lru_cache_add_file(page);
			flush_dcache_page(page);
			SetPageUptodate(page);
			unlock_page(page);
			page_cache_release(page);
			rdata->pages[i] = NULL;
			rdata->nr_pages--;
			continue;
		} else {
			/* no need to hold page hostage */
			lru_cache_add_file(page);
			unlock_page(page);
			page_cache_release(page);
			rdata->pages[i] = NULL;
			rdata->nr_pages--;
			continue;
		}

		result = cifs_readv_from_socket(server, &iov, 1, iov.iov_len);
		kunmap(page);
		if (result < 0)
			break;

		total_read += result;
	}

	return total_read > 0 ? total_read : result;
}

static int cifs_readpages(struct file *file, struct address_space *mapping,
	struct list_head *page_list, unsigned num_pages)
{
	int rc;
	struct list_head tmplist;
	struct cifsFileInfo *open_file = file->private_data;
	struct cifs_sb_info *cifs_sb = CIFS_SB(file->f_path.dentry->d_sb);
	unsigned int rsize = cifs_sb->rsize;
	pid_t pid;

	/*
	 * Give up immediately if rsize is too small to read an entire page.
	 * The VFS will fall back to readpage. We should never reach this
	 * point however since we set ra_pages to 0 when the rsize is smaller
	 * than a cache page.
	 */
	if (unlikely(rsize < PAGE_CACHE_SIZE))
		return 0;

	/*
	 * Reads as many pages as possible from fscache. Returns -ENOBUFS
	 * immediately if the cookie is negative
	 *
	 * After this point, every page in the list might have PG_fscache set,
	 * so we will need to clean that up off of every page we don't use.
	 */
	rc = cifs_readpages_from_fscache(mapping->host, mapping, page_list,
					 &num_pages);
	if (rc == 0)
		return rc;

	if (cifs_sb->mnt_cifs_flags & CIFS_MOUNT_RWPIDFORWARD)
		pid = open_file->pid;
	else
		pid = current->tgid;

	rc = 0;
	INIT_LIST_HEAD(&tmplist);

	cifs_dbg(FYI, "%s: file=%p mapping=%p num_pages=%u\n",
		 __func__, file, mapping, num_pages);

	/*
	 * Start with the page at end of list and move it to private
	 * list. Do the same with any following pages until we hit
	 * the rsize limit, hit an index discontinuity, or run out of
	 * pages. Issue the async read and then start the loop again
	 * until the list is empty.
	 *
	 * Note that list order is important. The page_list is in
	 * the order of declining indexes. When we put the pages in
	 * the rdata->pages, then we want them in increasing order.
	 */
	while (!list_empty(page_list)) {
		unsigned int i;
		unsigned int bytes = PAGE_CACHE_SIZE;
		unsigned int expected_index;
		unsigned int nr_pages = 1;
		loff_t offset;
		struct page *page, *tpage;
		struct cifs_readdata *rdata;

		page = list_entry(page_list->prev, struct page, lru);

		/*
		 * Lock the page and put it in the cache. Since no one else
		 * should have access to this page, we're safe to simply set
		 * PG_locked without checking it first.
		 */
		__set_page_locked(page);
		rc = add_to_page_cache_locked(page, mapping,
					      page->index, GFP_KERNEL);

		/* give up if we can't stick it in the cache */
		if (rc) {
			__clear_page_locked(page);
			break;
		}

		/* move first page to the tmplist */
		offset = (loff_t)page->index << PAGE_CACHE_SHIFT;
		list_move_tail(&page->lru, &tmplist);

		/* now try and add more pages onto the request */
		expected_index = page->index + 1;
		list_for_each_entry_safe_reverse(page, tpage, page_list, lru) {
			/* discontinuity ? */
			if (page->index != expected_index)
				break;

			/* would this page push the read over the rsize? */
			if (bytes + PAGE_CACHE_SIZE > rsize)
				break;

			__set_page_locked(page);
			if (add_to_page_cache_locked(page, mapping,
						page->index, GFP_KERNEL)) {
				__clear_page_locked(page);
				break;
			}
			list_move_tail(&page->lru, &tmplist);
			bytes += PAGE_CACHE_SIZE;
			expected_index++;
			nr_pages++;
		}

		rdata = cifs_readdata_alloc(nr_pages, cifs_readv_complete);
		if (!rdata) {
			/* best to give up if we're out of mem */
			list_for_each_entry_safe(page, tpage, &tmplist, lru) {
				list_del(&page->lru);
				lru_cache_add_file(page);
				unlock_page(page);
				page_cache_release(page);
			}
			rc = -ENOMEM;
			break;
		}

		rdata->cfile = cifsFileInfo_get(open_file);
		rdata->mapping = mapping;
		rdata->offset = offset;
		rdata->bytes = bytes;
		rdata->pid = pid;
		rdata->pagesz = PAGE_CACHE_SIZE;
		rdata->read_into_pages = cifs_readpages_read_into_pages;

		list_for_each_entry_safe(page, tpage, &tmplist, lru) {
			list_del(&page->lru);
			rdata->pages[rdata->nr_pages++] = page;
		}

		rc = cifs_retry_async_readv(rdata);
		if (rc != 0) {
			for (i = 0; i < rdata->nr_pages; i++) {
				page = rdata->pages[i];
				lru_cache_add_file(page);
				unlock_page(page);
				page_cache_release(page);
			}
			kref_put(&rdata->refcount, cifs_readdata_release);
			break;
		}

		kref_put(&rdata->refcount, cifs_readdata_release);
	}

	/* Any pages that have been shown to fscache but didn't get added to
	 * the pagecache must be uncached before they get returned to the
	 * allocator.
	 */
	cifs_fscache_readpages_cancel(mapping->host, page_list);
	return rc;
}

/*
 * cifs_readpage_worker must be called with the page pinned
 */
static int cifs_readpage_worker(struct file *file, struct page *page,
	loff_t *poffset)
{
	char *read_data;
	int rc;

	/* Is the page cached? */
	rc = cifs_readpage_from_fscache(file_inode(file), page);
	if (rc == 0)
		goto read_complete;

	read_data = kmap(page);
	/* for reads over a certain size could initiate async read ahead */

	rc = cifs_read(file, read_data, PAGE_CACHE_SIZE, poffset);

	if (rc < 0)
		goto io_error;
	else
		cifs_dbg(FYI, "Bytes read %d\n", rc);

	file_inode(file)->i_atime =
		current_fs_time(file_inode(file)->i_sb);

	if (PAGE_CACHE_SIZE > rc)
		memset(read_data + rc, 0, PAGE_CACHE_SIZE - rc);

	flush_dcache_page(page);
	SetPageUptodate(page);

	/* send this page to the cache */
	cifs_readpage_to_fscache(file_inode(file), page);

	rc = 0;

io_error:
	kunmap(page);
	unlock_page(page);

read_complete:
	return rc;
}

static int cifs_readpage(struct file *file, struct page *page)
{
	loff_t offset = (loff_t)page->index << PAGE_CACHE_SHIFT;
	int rc = -EACCES;
	unsigned int xid;

	xid = get_xid();

	if (file->private_data == NULL) {
		rc = -EBADF;
		free_xid(xid);
		return rc;
	}

	cifs_dbg(FYI, "readpage %p at offset %d 0x%x\n",
		 page, (int)offset, (int)offset);

	rc = cifs_readpage_worker(file, page, &offset);

	free_xid(xid);
	return rc;
}

static int is_inode_writable(struct cifsInodeInfo *cifs_inode)
{
	struct cifsFileInfo *open_file;

	spin_lock(&cifs_file_list_lock);
	list_for_each_entry(open_file, &cifs_inode->openFileList, flist) {
		if (OPEN_FMODE(open_file->f_flags) & FMODE_WRITE) {
			spin_unlock(&cifs_file_list_lock);
			return 1;
		}
	}
	spin_unlock(&cifs_file_list_lock);
	return 0;
}

/* We do not want to update the file size from server for inodes
   open for write - to avoid races with writepage extending
   the file - in the future we could consider allowing
   refreshing the inode only on increases in the file size
   but this is tricky to do without racing with writebehind
   page caching in the current Linux kernel design */
bool is_size_safe_to_change(struct cifsInodeInfo *cifsInode, __u64 end_of_file)
{
	if (!cifsInode)
		return true;

	if (is_inode_writable(cifsInode)) {
		/* This inode is open for write at least once */
		struct cifs_sb_info *cifs_sb;

		cifs_sb = CIFS_SB(cifsInode->vfs_inode.i_sb);
		if (cifs_sb->mnt_cifs_flags & CIFS_MOUNT_DIRECT_IO) {
			/* since no page cache to corrupt on directio
			we can change size safely */
			return true;
		}

		if (i_size_read(&cifsInode->vfs_inode) < end_of_file)
			return true;

		return false;
	} else
		return true;
}

static int cifs_write_begin(struct file *file, struct address_space *mapping,
			loff_t pos, unsigned len, unsigned flags,
			struct page **pagep, void **fsdata)
{
	int oncethru = 0;
	pgoff_t index = pos >> PAGE_CACHE_SHIFT;
	loff_t offset = pos & (PAGE_CACHE_SIZE - 1);
	loff_t page_start = pos & PAGE_MASK;
	loff_t i_size;
	struct page *page;
	int rc = 0;

	cifs_dbg(FYI, "write_begin from %lld len %d\n", (long long)pos, len);

start:
	page = grab_cache_page_write_begin(mapping, index, flags);
	if (!page) {
		rc = -ENOMEM;
		goto out;
	}

	if (PageUptodate(page))
		goto out;

	/*
	 * If we write a full page it will be up to date, no need to read from
	 * the server. If the write is short, we'll end up doing a sync write
	 * instead.
	 */
	if (len == PAGE_CACHE_SIZE)
		goto out;

	/*
	 * optimize away the read when we have an oplock, and we're not
	 * expecting to use any of the data we'd be reading in. That
	 * is, when the page lies beyond the EOF, or straddles the EOF
	 * and the write will cover all of the existing data.
	 */
	if (CIFS_CACHE_READ(CIFS_I(mapping->host))) {
		i_size = i_size_read(mapping->host);
		if (page_start >= i_size ||
		    (offset == 0 && (pos + len) >= i_size)) {
			zero_user_segments(page, 0, offset,
					   offset + len,
					   PAGE_CACHE_SIZE);
			/*
			 * PageChecked means that the parts of the page
			 * to which we're not writing are considered up
			 * to date. Once the data is copied to the
			 * page, it can be set uptodate.
			 */
			SetPageChecked(page);
			goto out;
		}
	}

	if ((file->f_flags & O_ACCMODE) != O_WRONLY && !oncethru) {
		/*
		 * might as well read a page, it is fast enough. If we get
		 * an error, we don't need to return it. cifs_write_end will
		 * do a sync write instead since PG_uptodate isn't set.
		 */
		cifs_readpage_worker(file, page, &page_start);
		page_cache_release(page);
		oncethru = 1;
		goto start;
	} else {
		/* we could try using another file handle if there is one -
		   but how would we lock it to prevent close of that handle
		   racing with this read? In any case
		   this will be written out by write_end so is fine */
	}
out:
	*pagep = page;
	return rc;
}

static int cifs_release_page(struct page *page, gfp_t gfp)
{
	if (PagePrivate(page))
		return 0;

	return cifs_fscache_release_page(page, gfp);
}

static void cifs_invalidate_page(struct page *page, unsigned int offset,
				 unsigned int length)
{
	struct cifsInodeInfo *cifsi = CIFS_I(page->mapping->host);

	if (offset == 0 && length == PAGE_CACHE_SIZE)
		cifs_fscache_invalidate_page(page, &cifsi->vfs_inode);
}

static int cifs_launder_page(struct page *page)
{
	int rc = 0;
	loff_t range_start = page_offset(page);
	loff_t range_end = range_start + (loff_t)(PAGE_CACHE_SIZE - 1);
	struct writeback_control wbc = {
		.sync_mode = WB_SYNC_ALL,
		.nr_to_write = 0,
		.range_start = range_start,
		.range_end = range_end,
	};

	cifs_dbg(FYI, "Launder page: %p\n", page);

	if (clear_page_dirty_for_io(page))
		rc = cifs_writepage_locked(page, &wbc);

	cifs_fscache_invalidate_page(page, page->mapping->host);
	return rc;
}

void cifs_oplock_break(struct work_struct *work)
{
	struct cifsFileInfo *cfile = container_of(work, struct cifsFileInfo,
						  oplock_break);
	struct inode *inode = cfile->dentry->d_inode;
	struct cifsInodeInfo *cinode = CIFS_I(inode);
	struct cifs_tcon *tcon = tlink_tcon(cfile->tlink);
	int rc = 0;

	if (!CIFS_CACHE_WRITE(cinode) && CIFS_CACHE_READ(cinode) &&
						cifs_has_mand_locks(cinode)) {
		cifs_dbg(FYI, "Reset oplock to None for inode=%p due to mand locks\n",
			 inode);
		cinode->oplock = 0;
	}

	if (inode && S_ISREG(inode->i_mode)) {
		if (CIFS_CACHE_READ(cinode))
			break_lease(inode, O_RDONLY);
		else
			break_lease(inode, O_WRONLY);
		rc = filemap_fdatawrite(inode->i_mapping);
		if (!CIFS_CACHE_READ(cinode)) {
			rc = filemap_fdatawait(inode->i_mapping);
			mapping_set_error(inode->i_mapping, rc);
			cifs_invalidate_mapping(inode);
		}
		cifs_dbg(FYI, "Oplock flush inode %p rc %d\n", inode, rc);
	}

	rc = cifs_push_locks(cfile);
	if (rc)
		cifs_dbg(VFS, "Push locks rc = %d\n", rc);

	/*
	 * releasing stale oplock after recent reconnect of smb session using
	 * a now incorrect file handle is not a data integrity issue but do
	 * not bother sending an oplock release if session to server still is
	 * disconnected since oplock already released by the server
	 */
	if (!cfile->oplock_break_cancelled) {
		rc = tcon->ses->server->ops->oplock_response(tcon, &cfile->fid,
							     cinode);
		cifs_dbg(FYI, "Oplock release rc = %d\n", rc);
	}
}

/*
 * The presence of cifs_direct_io() in the address space ops vector
 * allowes open() O_DIRECT flags which would have failed otherwise.
 *
 * In the non-cached mode (mount with cache=none), we shunt off direct read and write requests
 * so this method should never be called.
 *
 * Direct IO is not yet supported in the cached mode. 
 */
static ssize_t
cifs_direct_io(int rw, struct kiocb *iocb, const struct iovec *iov,
               loff_t pos, unsigned long nr_segs)
{
        /*
         * FIXME
         * Eventually need to support direct IO for non forcedirectio mounts
         */
        return -EINVAL;
}


const struct address_space_operations cifs_addr_ops = {
	.readpage = cifs_readpage,
	.readpages = cifs_readpages,
	.writepage = cifs_writepage,
	.writepages = cifs_writepages,
	.write_begin = cifs_write_begin,
	.write_end = cifs_write_end,
	.set_page_dirty = __set_page_dirty_nobuffers,
	.releasepage = cifs_release_page,
	.direct_IO = cifs_direct_io,
	.invalidatepage = cifs_invalidate_page,
	.launder_page = cifs_launder_page,
};

/*
 * cifs_readpages requires the server to support a buffer large enough to
 * contain the header plus one complete page of data.  Otherwise, we need
 * to leave cifs_readpages out of the address space operations.
 */
const struct address_space_operations cifs_addr_ops_smallbuf = {
	.readpage = cifs_readpage,
	.writepage = cifs_writepage,
	.writepages = cifs_writepages,
	.write_begin = cifs_write_begin,
	.write_end = cifs_write_end,
	.set_page_dirty = __set_page_dirty_nobuffers,
	.releasepage = cifs_release_page,
	.invalidatepage = cifs_invalidate_page,
	.launder_page = cifs_launder_page,
};<|MERGE_RESOLUTION|>--- conflicted
+++ resolved
@@ -2590,26 +2590,8 @@
 	down_read(&cinode->lock_sem);
 	if (!cifs_find_lock_conflict(cfile, lock_pos, iov_length(iov, nr_segs),
 				     server->vals->exclusive_lock_type, NULL,
-<<<<<<< HEAD
-				     CIFS_WRITE_OP)) {
-		mutex_lock(&inode->i_mutex);
-		rc = __generic_file_aio_write(iocb, iov, nr_segs,
-					       &iocb->ki_pos);
-		mutex_unlock(&inode->i_mutex);
-	}
-
-	if (rc > 0) {
-		ssize_t err;
-
-		err = generic_write_sync(file, iocb->ki_pos - rc, rc);
-		if (err < 0)
-			rc = err;
-	}
-
-=======
 				     CIFS_WRITE_OP))
 		rc = generic_file_aio_write(iocb, iov, nr_segs, pos);
->>>>>>> e090d5b6
 	up_read(&cinode->lock_sem);
 	return rc;
 }
