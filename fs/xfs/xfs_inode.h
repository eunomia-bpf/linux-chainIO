--- conflicted
+++ resolved
@@ -586,14 +586,6 @@
 		mapping_clear_stable_writes(VFS_I(ip)->i_mapping);
 }
 
-static inline void xfs_update_stable_writes(struct xfs_inode *ip)
-{
-	if (bdev_stable_writes(xfs_inode_buftarg(ip)->bt_bdev))
-		mapping_set_stable_writes(VFS_I(ip)->i_mapping);
-	else
-		mapping_clear_stable_writes(VFS_I(ip)->i_mapping);
-}
-
 /*
  * When setting up a newly allocated inode, we need to call
  * xfs_finish_inode_setup() once the inode is fully instantiated at
@@ -634,13 +626,10 @@
 int xfs_ilock2_io_mmap(struct xfs_inode *ip1, struct xfs_inode *ip2);
 void xfs_iunlock2_io_mmap(struct xfs_inode *ip1, struct xfs_inode *ip2);
 void xfs_iunlock2_remapping(struct xfs_inode *ip1, struct xfs_inode *ip2);
-<<<<<<< HEAD
-=======
 int xfs_droplink(struct xfs_trans *tp, struct xfs_inode *ip);
 void xfs_bumplink(struct xfs_trans *tp, struct xfs_inode *ip);
 void xfs_lock_inodes(struct xfs_inode **ips, int inodes, uint lock_mode);
 void xfs_sort_inodes(struct xfs_inode **i_tab, unsigned int num_inodes);
->>>>>>> 0c383648
 
 static inline bool
 xfs_inode_unlinked_incomplete(
@@ -654,10 +643,7 @@
 bool xfs_ifork_zapped(const struct xfs_inode *ip, int whichfork);
 void xfs_inode_count_blocks(struct xfs_trans *tp, struct xfs_inode *ip,
 		xfs_filblks_t *dblocks, xfs_filblks_t *rblocks);
-<<<<<<< HEAD
-=======
 unsigned int xfs_inode_alloc_unitsize(struct xfs_inode *ip);
->>>>>>> 0c383648
 
 struct xfs_dir_update_params {
 	const struct xfs_inode	*dp;
