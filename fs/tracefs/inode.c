--- conflicted
+++ resolved
@@ -208,34 +208,23 @@
 repeat:
 	dentry = d_first_child(this_parent);
 resume:
-<<<<<<< HEAD
-	while (next != &this_parent->d_subdirs) {
+	hlist_for_each_entry_from(dentry, d_sib) {
 		struct tracefs_inode *ti;
-		struct list_head *tmp = next;
-		struct dentry *dentry = list_entry(tmp, struct dentry, d_child);
-		next = tmp->next;
 
 		/* Note, getdents() can add a cursor dentry with no inode */
 		if (!dentry->d_inode)
 			continue;
 
-=======
-	hlist_for_each_entry_from(dentry, d_sib) {
->>>>>>> 1b6ae9f6
 		spin_lock_nested(&dentry->d_lock, DENTRY_D_LOCK_NESTED);
 
 		change_gid(dentry, gid);
 
-<<<<<<< HEAD
 		/* If this is the events directory, update that too */
 		ti = get_tracefs(dentry->d_inode);
 		if (ti && (ti->flags & TRACEFS_EVENT_INODE))
 			eventfs_update_gid(dentry, gid);
 
-		if (!list_empty(&dentry->d_subdirs)) {
-=======
 		if (!hlist_empty(&dentry->d_children)) {
->>>>>>> 1b6ae9f6
 			spin_unlock(&this_parent->d_lock);
 			spin_release(&dentry->d_lock.dep_map, _RET_IP_);
 			this_parent = dentry;
