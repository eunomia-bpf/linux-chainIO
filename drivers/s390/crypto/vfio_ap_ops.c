// SPDX-License-Identifier: GPL-2.0+
/*
 * Adjunct processor matrix VFIO device driver callbacks.
 *
 * Copyright IBM Corp. 2018
 *
 * Author(s): Tony Krowiak <akrowiak@linux.ibm.com>
 *	      Halil Pasic <pasic@linux.ibm.com>
 *	      Pierre Morel <pmorel@linux.ibm.com>
 */
#include <linux/string.h>
#include <linux/vfio.h>
#include <linux/device.h>
#include <linux/list.h>
#include <linux/ctype.h>
#include <linux/bitops.h>
#include <linux/kvm_host.h>
#include <linux/module.h>
#include <linux/uuid.h>
#include <asm/kvm.h>
#include <asm/zcrypt.h>

#include "vfio_ap_private.h"
#include "vfio_ap_debug.h"

#define VFIO_AP_MDEV_TYPE_HWVIRT "passthrough"
#define VFIO_AP_MDEV_NAME_HWVIRT "VFIO AP Passthrough Device"

#define AP_QUEUE_ASSIGNED "assigned"
#define AP_QUEUE_UNASSIGNED "unassigned"
#define AP_QUEUE_IN_USE "in use"

#define AP_RESET_INTERVAL		20	/* Reset sleep interval (20ms)		*/

static int vfio_ap_mdev_reset_queues(struct ap_matrix_mdev *matrix_mdev);
static int vfio_ap_mdev_reset_qlist(struct list_head *qlist);
static struct vfio_ap_queue *vfio_ap_find_queue(int apqn);
static const struct vfio_device_ops vfio_ap_matrix_dev_ops;
static void vfio_ap_mdev_reset_queue(struct vfio_ap_queue *q);

/**
 * get_update_locks_for_kvm: Acquire the locks required to dynamically update a
 *			     KVM guest's APCB in the proper order.
 *
 * @kvm: a pointer to a struct kvm object containing the KVM guest's APCB.
 *
 * The proper locking order is:
 * 1. matrix_dev->guests_lock: required to use the KVM pointer to update a KVM
 *			       guest's APCB.
 * 2. kvm->lock:	       required to update a guest's APCB
 * 3. matrix_dev->mdevs_lock:  required to access data stored in a matrix_mdev
 *
 * Note: If @kvm is NULL, the KVM lock will not be taken.
 */
static inline void get_update_locks_for_kvm(struct kvm *kvm)
{
	mutex_lock(&matrix_dev->guests_lock);
	if (kvm)
		mutex_lock(&kvm->lock);
	mutex_lock(&matrix_dev->mdevs_lock);
}

/**
 * release_update_locks_for_kvm: Release the locks used to dynamically update a
 *				 KVM guest's APCB in the proper order.
 *
 * @kvm: a pointer to a struct kvm object containing the KVM guest's APCB.
 *
 * The proper unlocking order is:
 * 1. matrix_dev->mdevs_lock
 * 2. kvm->lock
 * 3. matrix_dev->guests_lock
 *
 * Note: If @kvm is NULL, the KVM lock will not be released.
 */
static inline void release_update_locks_for_kvm(struct kvm *kvm)
{
	mutex_unlock(&matrix_dev->mdevs_lock);
	if (kvm)
		mutex_unlock(&kvm->lock);
	mutex_unlock(&matrix_dev->guests_lock);
}

/**
 * get_update_locks_for_mdev: Acquire the locks required to dynamically update a
 *			      KVM guest's APCB in the proper order.
 *
 * @matrix_mdev: a pointer to a struct ap_matrix_mdev object containing the AP
 *		 configuration data to use to update a KVM guest's APCB.
 *
 * The proper locking order is:
 * 1. matrix_dev->guests_lock: required to use the KVM pointer to update a KVM
 *			       guest's APCB.
 * 2. matrix_mdev->kvm->lock:  required to update a guest's APCB
 * 3. matrix_dev->mdevs_lock:  required to access data stored in a matrix_mdev
 *
 * Note: If @matrix_mdev is NULL or is not attached to a KVM guest, the KVM
 *	 lock will not be taken.
 */
static inline void get_update_locks_for_mdev(struct ap_matrix_mdev *matrix_mdev)
{
	mutex_lock(&matrix_dev->guests_lock);
	if (matrix_mdev && matrix_mdev->kvm)
		mutex_lock(&matrix_mdev->kvm->lock);
	mutex_lock(&matrix_dev->mdevs_lock);
}

/**
 * release_update_locks_for_mdev: Release the locks used to dynamically update a
 *				  KVM guest's APCB in the proper order.
 *
 * @matrix_mdev: a pointer to a struct ap_matrix_mdev object containing the AP
 *		 configuration data to use to update a KVM guest's APCB.
 *
 * The proper unlocking order is:
 * 1. matrix_dev->mdevs_lock
 * 2. matrix_mdev->kvm->lock
 * 3. matrix_dev->guests_lock
 *
 * Note: If @matrix_mdev is NULL or is not attached to a KVM guest, the KVM
 *	 lock will not be released.
 */
static inline void release_update_locks_for_mdev(struct ap_matrix_mdev *matrix_mdev)
{
	mutex_unlock(&matrix_dev->mdevs_lock);
	if (matrix_mdev && matrix_mdev->kvm)
		mutex_unlock(&matrix_mdev->kvm->lock);
	mutex_unlock(&matrix_dev->guests_lock);
}

/**
 * get_update_locks_by_apqn: Find the mdev to which an APQN is assigned and
 *			     acquire the locks required to update the APCB of
 *			     the KVM guest to which the mdev is attached.
 *
 * @apqn: the APQN of a queue device.
 *
 * The proper locking order is:
 * 1. matrix_dev->guests_lock: required to use the KVM pointer to update a KVM
 *			       guest's APCB.
 * 2. matrix_mdev->kvm->lock:  required to update a guest's APCB
 * 3. matrix_dev->mdevs_lock:  required to access data stored in a matrix_mdev
 *
 * Note: If @apqn is not assigned to a matrix_mdev, the matrix_mdev->kvm->lock
 *	 will not be taken.
 *
 * Return: the ap_matrix_mdev object to which @apqn is assigned or NULL if @apqn
 *	   is not assigned to an ap_matrix_mdev.
 */
static struct ap_matrix_mdev *get_update_locks_by_apqn(int apqn)
{
	struct ap_matrix_mdev *matrix_mdev;

	mutex_lock(&matrix_dev->guests_lock);

	list_for_each_entry(matrix_mdev, &matrix_dev->mdev_list, node) {
		if (test_bit_inv(AP_QID_CARD(apqn), matrix_mdev->matrix.apm) &&
		    test_bit_inv(AP_QID_QUEUE(apqn), matrix_mdev->matrix.aqm)) {
			if (matrix_mdev->kvm)
				mutex_lock(&matrix_mdev->kvm->lock);

			mutex_lock(&matrix_dev->mdevs_lock);

			return matrix_mdev;
		}
	}

	mutex_lock(&matrix_dev->mdevs_lock);

	return NULL;
}

/**
 * get_update_locks_for_queue: get the locks required to update the APCB of the
 *			       KVM guest to which the matrix mdev linked to a
 *			       vfio_ap_queue object is attached.
 *
 * @q: a pointer to a vfio_ap_queue object.
 *
 * The proper locking order is:
 * 1. q->matrix_dev->guests_lock: required to use the KVM pointer to update a
 *				  KVM guest's APCB.
 * 2. q->matrix_mdev->kvm->lock:  required to update a guest's APCB
 * 3. matrix_dev->mdevs_lock:	  required to access data stored in matrix_mdev
 *
 * Note: if @queue is not linked to an ap_matrix_mdev object, the KVM lock
 *	  will not be taken.
 */
static inline void get_update_locks_for_queue(struct vfio_ap_queue *q)
{
	mutex_lock(&matrix_dev->guests_lock);
	if (q->matrix_mdev && q->matrix_mdev->kvm)
		mutex_lock(&q->matrix_mdev->kvm->lock);
	mutex_lock(&matrix_dev->mdevs_lock);
}

/**
 * vfio_ap_mdev_get_queue - retrieve a queue with a specific APQN from a
 *			    hash table of queues assigned to a matrix mdev
 * @matrix_mdev: the matrix mdev
 * @apqn: The APQN of a queue device
 *
 * Return: the pointer to the vfio_ap_queue struct representing the queue or
 *	   NULL if the queue is not assigned to @matrix_mdev
 */
static struct vfio_ap_queue *vfio_ap_mdev_get_queue(
					struct ap_matrix_mdev *matrix_mdev,
					int apqn)
{
	struct vfio_ap_queue *q;

	hash_for_each_possible(matrix_mdev->qtable.queues, q, mdev_qnode,
			       apqn) {
		if (q && q->apqn == apqn)
			return q;
	}

	return NULL;
}

/**
 * vfio_ap_wait_for_irqclear - clears the IR bit or gives up after 5 tries
 * @apqn: The AP Queue number
 *
 * Checks the IRQ bit for the status of this APQN using ap_tapq.
 * Returns if the ap_tapq function succeeded and the bit is clear.
 * Returns if ap_tapq function failed with invalid, deconfigured or
 * checkstopped AP.
 * Otherwise retries up to 5 times after waiting 20ms.
 */
static void vfio_ap_wait_for_irqclear(int apqn)
{
	struct ap_queue_status status;
	int retry = 5;

	do {
		status = ap_tapq(apqn, NULL);
		switch (status.response_code) {
		case AP_RESPONSE_NORMAL:
		case AP_RESPONSE_RESET_IN_PROGRESS:
			if (!status.irq_enabled)
				return;
			fallthrough;
		case AP_RESPONSE_BUSY:
			msleep(20);
			break;
		case AP_RESPONSE_Q_NOT_AVAIL:
		case AP_RESPONSE_DECONFIGURED:
		case AP_RESPONSE_CHECKSTOPPED:
		default:
			WARN_ONCE(1, "%s: tapq rc %02x: %04x\n", __func__,
				  status.response_code, apqn);
			return;
		}
	} while (--retry);

	WARN_ONCE(1, "%s: tapq rc %02x: %04x could not clear IR bit\n",
		  __func__, status.response_code, apqn);
}

/**
 * vfio_ap_free_aqic_resources - free vfio_ap_queue resources
 * @q: The vfio_ap_queue
 *
 * Unregisters the ISC in the GIB when the saved ISC not invalid.
 * Unpins the guest's page holding the NIB when it exists.
 * Resets the saved_iova and saved_isc to invalid values.
 */
static void vfio_ap_free_aqic_resources(struct vfio_ap_queue *q)
{
	if (!q)
		return;
	if (q->saved_isc != VFIO_AP_ISC_INVALID &&
	    !WARN_ON(!(q->matrix_mdev && q->matrix_mdev->kvm))) {
		kvm_s390_gisc_unregister(q->matrix_mdev->kvm, q->saved_isc);
		q->saved_isc = VFIO_AP_ISC_INVALID;
	}
	if (q->saved_iova && !WARN_ON(!q->matrix_mdev)) {
		vfio_unpin_pages(&q->matrix_mdev->vdev, q->saved_iova, 1);
		q->saved_iova = 0;
	}
}

/**
 * vfio_ap_irq_disable - disables and clears an ap_queue interrupt
 * @q: The vfio_ap_queue
 *
 * Uses ap_aqic to disable the interruption and in case of success, reset
 * in progress or IRQ disable command already proceeded: calls
 * vfio_ap_wait_for_irqclear() to check for the IRQ bit to be clear
 * and calls vfio_ap_free_aqic_resources() to free the resources associated
 * with the AP interrupt handling.
 *
 * In the case the AP is busy, or a reset is in progress,
 * retries after 20ms, up to 5 times.
 *
 * Returns if ap_aqic function failed with invalid, deconfigured or
 * checkstopped AP.
 *
 * Return: &struct ap_queue_status
 */
static struct ap_queue_status vfio_ap_irq_disable(struct vfio_ap_queue *q)
{
	union ap_qirq_ctrl aqic_gisa = { .value = 0 };
	struct ap_queue_status status;
	int retries = 5;

	do {
		status = ap_aqic(q->apqn, aqic_gisa, 0);
		switch (status.response_code) {
		case AP_RESPONSE_OTHERWISE_CHANGED:
		case AP_RESPONSE_NORMAL:
			vfio_ap_wait_for_irqclear(q->apqn);
			goto end_free;
		case AP_RESPONSE_RESET_IN_PROGRESS:
		case AP_RESPONSE_BUSY:
			msleep(20);
			break;
		case AP_RESPONSE_Q_NOT_AVAIL:
		case AP_RESPONSE_DECONFIGURED:
		case AP_RESPONSE_CHECKSTOPPED:
		case AP_RESPONSE_INVALID_ADDRESS:
		default:
			/* All cases in default means AP not operational */
			WARN_ONCE(1, "%s: ap_aqic status %d\n", __func__,
				  status.response_code);
			goto end_free;
		}
	} while (retries--);

	WARN_ONCE(1, "%s: ap_aqic status %d\n", __func__,
		  status.response_code);
end_free:
	vfio_ap_free_aqic_resources(q);
	return status;
}

/**
 * vfio_ap_validate_nib - validate a notification indicator byte (nib) address.
 *
 * @vcpu: the object representing the vcpu executing the PQAP(AQIC) instruction.
 * @nib: the location for storing the nib address.
 *
 * When the PQAP(AQIC) instruction is executed, general register 2 contains the
 * address of the notification indicator byte (nib) used for IRQ notification.
 * This function parses and validates the nib from gr2.
 *
 * Return: returns zero if the nib address is a valid; otherwise, returns
 *	   -EINVAL.
 */
static int vfio_ap_validate_nib(struct kvm_vcpu *vcpu, dma_addr_t *nib)
{
	*nib = vcpu->run->s.regs.gprs[2];

	if (!*nib)
		return -EINVAL;
	if (kvm_is_error_hva(gfn_to_hva(vcpu->kvm, *nib >> PAGE_SHIFT)))
		return -EINVAL;

	return 0;
}

static int ensure_nib_shared(unsigned long addr, struct gmap *gmap)
{
	int ret;

	/*
	 * The nib has to be located in shared storage since guest and
	 * host access it. vfio_pin_pages() will do a pin shared and
	 * if that fails (possibly because it's not a shared page) it
	 * calls export. We try to do a second pin shared here so that
	 * the UV gives us an error code if we try to pin a non-shared
	 * page.
	 *
	 * If the page is already pinned shared the UV will return a success.
	 */
	ret = uv_pin_shared(addr);
	if (ret) {
		/* vfio_pin_pages() likely exported the page so let's re-import */
		gmap_convert_to_secure(gmap, addr);
	}
	return ret;
}

/**
 * vfio_ap_irq_enable - Enable Interruption for a APQN
 *
 * @q:	 the vfio_ap_queue holding AQIC parameters
 * @isc: the guest ISC to register with the GIB interface
 * @vcpu: the vcpu object containing the registers specifying the parameters
 *	  passed to the PQAP(AQIC) instruction.
 *
 * Pin the NIB saved in *q
 * Register the guest ISC to GIB interface and retrieve the
 * host ISC to issue the host side PQAP/AQIC
 *
 * status.response_code may be set to AP_RESPONSE_INVALID_ADDRESS in case the
 * vfio_pin_pages or kvm_s390_gisc_register failed.
 *
 * Otherwise return the ap_queue_status returned by the ap_aqic(),
 * all retry handling will be done by the guest.
 *
 * Return: &struct ap_queue_status
 */
static struct ap_queue_status vfio_ap_irq_enable(struct vfio_ap_queue *q,
						 int isc,
						 struct kvm_vcpu *vcpu)
{
	union ap_qirq_ctrl aqic_gisa = { .value = 0 };
	struct ap_queue_status status = {};
	struct kvm_s390_gisa *gisa;
	struct page *h_page;
	int nisc;
	struct kvm *kvm;
	phys_addr_t h_nib;
	dma_addr_t nib;
	int ret;

	/* Verify that the notification indicator byte address is valid */
	if (vfio_ap_validate_nib(vcpu, &nib)) {
		VFIO_AP_DBF_WARN("%s: invalid NIB address: nib=%pad, apqn=%#04x\n",
				 __func__, &nib, q->apqn);

		status.response_code = AP_RESPONSE_INVALID_ADDRESS;
		return status;
	}

	ret = vfio_pin_pages(&q->matrix_mdev->vdev, nib, 1,
			     IOMMU_READ | IOMMU_WRITE, &h_page);
	switch (ret) {
	case 1:
		break;
	default:
		VFIO_AP_DBF_WARN("%s: vfio_pin_pages failed: rc=%d,"
				 "nib=%pad, apqn=%#04x\n",
				 __func__, ret, &nib, q->apqn);

		status.response_code = AP_RESPONSE_INVALID_ADDRESS;
		return status;
	}

	kvm = q->matrix_mdev->kvm;
	gisa = kvm->arch.gisa_int.origin;

	h_nib = page_to_phys(h_page) | (nib & ~PAGE_MASK);
	aqic_gisa.gisc = isc;

	/* NIB in non-shared storage is a rc 6 for PV guests */
	if (kvm_s390_pv_cpu_is_protected(vcpu) &&
	    ensure_nib_shared(h_nib & PAGE_MASK, kvm->arch.gmap)) {
		vfio_unpin_pages(&q->matrix_mdev->vdev, nib, 1);
		status.response_code = AP_RESPONSE_INVALID_ADDRESS;
		return status;
	}

	nisc = kvm_s390_gisc_register(kvm, isc);
	if (nisc < 0) {
		VFIO_AP_DBF_WARN("%s: gisc registration failed: nisc=%d, isc=%d, apqn=%#04x\n",
				 __func__, nisc, isc, q->apqn);

		vfio_unpin_pages(&q->matrix_mdev->vdev, nib, 1);
		status.response_code = AP_RESPONSE_INVALID_ADDRESS;
		return status;
	}

	aqic_gisa.isc = nisc;
	aqic_gisa.ir = 1;
	aqic_gisa.gisa = virt_to_phys(gisa) >> 4;

	status = ap_aqic(q->apqn, aqic_gisa, h_nib);
	switch (status.response_code) {
	case AP_RESPONSE_NORMAL:
		/* See if we did clear older IRQ configuration */
		vfio_ap_free_aqic_resources(q);
		q->saved_iova = nib;
		q->saved_isc = isc;
		break;
	case AP_RESPONSE_OTHERWISE_CHANGED:
		/* We could not modify IRQ settings: clear new configuration */
		ret = kvm_s390_gisc_unregister(kvm, isc);
		if (ret)
			VFIO_AP_DBF_WARN("%s: kvm_s390_gisc_unregister: rc=%d isc=%d, apqn=%#04x\n",
					 __func__, ret, isc, q->apqn);
		vfio_unpin_pages(&q->matrix_mdev->vdev, nib, 1);
		break;
	default:
		pr_warn("%s: apqn %04x: response: %02x\n", __func__, q->apqn,
			status.response_code);
		vfio_ap_irq_disable(q);
		break;
	}

	if (status.response_code != AP_RESPONSE_NORMAL) {
		VFIO_AP_DBF_WARN("%s: PQAP(AQIC) failed with status=%#02x: "
				 "zone=%#x, ir=%#x, gisc=%#x, f=%#x,"
				 "gisa=%#x, isc=%#x, apqn=%#04x\n",
				 __func__, status.response_code,
				 aqic_gisa.zone, aqic_gisa.ir, aqic_gisa.gisc,
				 aqic_gisa.gf, aqic_gisa.gisa, aqic_gisa.isc,
				 q->apqn);
	}

	return status;
}

/**
 * vfio_ap_le_guid_to_be_uuid - convert a little endian guid array into an array
 *				of big endian elements that can be passed by
 *				value to an s390dbf sprintf event function to
 *				format a UUID string.
 *
 * @guid: the object containing the little endian guid
 * @uuid: a six-element array of long values that can be passed by value as
 *	  arguments for a formatting string specifying a UUID.
 *
 * The S390 Debug Feature (s390dbf) allows the use of "%s" in the sprintf
 * event functions if the memory for the passed string is available as long as
 * the debug feature exists. Since a mediated device can be removed at any
 * time, it's name can not be used because %s passes the reference to the string
 * in memory and the reference will go stale once the device is removed .
 *
 * The s390dbf string formatting function allows a maximum of 9 arguments for a
 * message to be displayed in the 'sprintf' view. In order to use the bytes
 * comprising the mediated device's UUID to display the mediated device name,
 * they will have to be converted into an array whose elements can be passed by
 * value to sprintf. For example:
 *
 * guid array: { 83, 78, 17, 62, bb, f1, f0, 47, 91, 4d, 32, a2, 2e, 3a, 88, 04 }
 * mdev name: 62177883-f1bb-47f0-914d-32a22e3a8804
 * array returned: { 62177883, f1bb, 47f0, 914d, 32a2, 2e3a8804 }
 * formatting string: "%08lx-%04lx-%04lx-%04lx-%02lx%04lx"
 */
static void vfio_ap_le_guid_to_be_uuid(guid_t *guid, unsigned long *uuid)
{
	/*
	 * The input guid is ordered in little endian, so it needs to be
	 * reordered for displaying a UUID as a string. This specifies the
	 * guid indices in proper order.
	 */
	uuid[0] = le32_to_cpup((__le32 *)guid);
	uuid[1] = le16_to_cpup((__le16 *)&guid->b[4]);
	uuid[2] = le16_to_cpup((__le16 *)&guid->b[6]);
	uuid[3] = *((__u16 *)&guid->b[8]);
	uuid[4] = *((__u16 *)&guid->b[10]);
	uuid[5] = *((__u32 *)&guid->b[12]);
}

/**
 * handle_pqap - PQAP instruction callback
 *
 * @vcpu: The vcpu on which we received the PQAP instruction
 *
 * Get the general register contents to initialize internal variables.
 * REG[0]: APQN
 * REG[1]: IR and ISC
 * REG[2]: NIB
 *
 * Response.status may be set to following Response Code:
 * - AP_RESPONSE_Q_NOT_AVAIL: if the queue is not available
 * - AP_RESPONSE_DECONFIGURED: if the queue is not configured
 * - AP_RESPONSE_NORMAL (0) : in case of success
 *   Check vfio_ap_setirq() and vfio_ap_clrirq() for other possible RC.
 * We take the matrix_dev lock to ensure serialization on queues and
 * mediated device access.
 *
 * Return: 0 if we could handle the request inside KVM.
 * Otherwise, returns -EOPNOTSUPP to let QEMU handle the fault.
 */
static int handle_pqap(struct kvm_vcpu *vcpu)
{
	uint64_t status;
	uint16_t apqn;
	unsigned long uuid[6];
	struct vfio_ap_queue *q;
	struct ap_queue_status qstatus = {
			       .response_code = AP_RESPONSE_Q_NOT_AVAIL, };
	struct ap_matrix_mdev *matrix_mdev;

	apqn = vcpu->run->s.regs.gprs[0] & 0xffff;

	/* If we do not use the AIV facility just go to userland */
	if (!(vcpu->arch.sie_block->eca & ECA_AIV)) {
		VFIO_AP_DBF_WARN("%s: AIV facility not installed: apqn=0x%04x, eca=0x%04x\n",
				 __func__, apqn, vcpu->arch.sie_block->eca);

		return -EOPNOTSUPP;
	}

	mutex_lock(&matrix_dev->mdevs_lock);

	if (!vcpu->kvm->arch.crypto.pqap_hook) {
		VFIO_AP_DBF_WARN("%s: PQAP(AQIC) hook not registered with the vfio_ap driver: apqn=0x%04x\n",
				 __func__, apqn);

		goto out_unlock;
	}

	matrix_mdev = container_of(vcpu->kvm->arch.crypto.pqap_hook,
				   struct ap_matrix_mdev, pqap_hook);

	/* If the there is no guest using the mdev, there is nothing to do */
	if (!matrix_mdev->kvm) {
		vfio_ap_le_guid_to_be_uuid(&matrix_mdev->mdev->uuid, uuid);
		VFIO_AP_DBF_WARN("%s: mdev %08lx-%04lx-%04lx-%04lx-%04lx%08lx not in use: apqn=0x%04x\n",
				 __func__, uuid[0],  uuid[1], uuid[2],
				 uuid[3], uuid[4], uuid[5], apqn);
		goto out_unlock;
	}

	q = vfio_ap_mdev_get_queue(matrix_mdev, apqn);
	if (!q) {
		VFIO_AP_DBF_WARN("%s: Queue %02x.%04x not bound to the vfio_ap driver\n",
				 __func__, AP_QID_CARD(apqn),
				 AP_QID_QUEUE(apqn));
		goto out_unlock;
	}

	status = vcpu->run->s.regs.gprs[1];

	/* If IR bit(16) is set we enable the interrupt */
	if ((status >> (63 - 16)) & 0x01)
		qstatus = vfio_ap_irq_enable(q, status & 0x07, vcpu);
	else
		qstatus = vfio_ap_irq_disable(q);

out_unlock:
	memcpy(&vcpu->run->s.regs.gprs[1], &qstatus, sizeof(qstatus));
	vcpu->run->s.regs.gprs[1] >>= 32;
	mutex_unlock(&matrix_dev->mdevs_lock);
	return 0;
}

static void vfio_ap_matrix_init(struct ap_config_info *info,
				struct ap_matrix *matrix)
{
	matrix->apm_max = info->apxa ? info->na : 63;
	matrix->aqm_max = info->apxa ? info->nd : 15;
	matrix->adm_max = info->apxa ? info->nd : 15;
}

static void vfio_ap_mdev_update_guest_apcb(struct ap_matrix_mdev *matrix_mdev)
{
	if (matrix_mdev->kvm)
		kvm_arch_crypto_set_masks(matrix_mdev->kvm,
					  matrix_mdev->shadow_apcb.apm,
					  matrix_mdev->shadow_apcb.aqm,
					  matrix_mdev->shadow_apcb.adm);
}

static bool vfio_ap_mdev_filter_cdoms(struct ap_matrix_mdev *matrix_mdev)
{
	DECLARE_BITMAP(prev_shadow_adm, AP_DOMAINS);

	bitmap_copy(prev_shadow_adm, matrix_mdev->shadow_apcb.adm, AP_DOMAINS);
	bitmap_and(matrix_mdev->shadow_apcb.adm, matrix_mdev->matrix.adm,
		   (unsigned long *)matrix_dev->info.adm, AP_DOMAINS);

	return !bitmap_equal(prev_shadow_adm, matrix_mdev->shadow_apcb.adm,
			     AP_DOMAINS);
}

static bool _queue_passable(struct vfio_ap_queue *q)
{
	if (!q)
		return false;

	switch (q->reset_status.response_code) {
	case AP_RESPONSE_NORMAL:
	case AP_RESPONSE_DECONFIGURED:
	case AP_RESPONSE_CHECKSTOPPED:
		return true;
	default:
		return false;
	}
}

/*
 * vfio_ap_mdev_filter_matrix - filter the APQNs assigned to the matrix mdev
 *				to ensure no queue devices are passed through to
 *				the guest that are not bound to the vfio_ap
 *				device driver.
 *
 * @matrix_mdev: the matrix mdev whose matrix is to be filtered.
 * @apm_filtered: a 256-bit bitmap for storing the APIDs filtered from the
 *		  guest's AP configuration that are still in the host's AP
 *		  configuration.
 *
 * Note: If an APQN referencing a queue device that is not bound to the vfio_ap
 *	 driver, its APID will be filtered from the guest's APCB. The matrix
 *	 structure precludes filtering an individual APQN, so its APID will be
 *	 filtered. Consequently, all queues associated with the adapter that
 *	 are in the host's AP configuration must be reset. If queues are
 *	 subsequently made available again to the guest, they should re-appear
 *	 in a reset state
 *
 * Return: a boolean value indicating whether the KVM guest's APCB was changed
 *	   by the filtering or not.
 */
static bool vfio_ap_mdev_filter_matrix(struct ap_matrix_mdev *matrix_mdev,
				       unsigned long *apm_filtered)
{
	unsigned long apid, apqi, apqn;
	DECLARE_BITMAP(prev_shadow_apm, AP_DEVICES);
	DECLARE_BITMAP(prev_shadow_aqm, AP_DOMAINS);

	bitmap_copy(prev_shadow_apm, matrix_mdev->shadow_apcb.apm, AP_DEVICES);
	bitmap_copy(prev_shadow_aqm, matrix_mdev->shadow_apcb.aqm, AP_DOMAINS);
	vfio_ap_matrix_init(&matrix_dev->info, &matrix_mdev->shadow_apcb);
	bitmap_clear(apm_filtered, 0, AP_DEVICES);

	/*
	 * Copy the adapters, domains and control domains to the shadow_apcb
	 * from the matrix mdev, but only those that are assigned to the host's
	 * AP configuration.
	 */
	bitmap_and(matrix_mdev->shadow_apcb.apm, matrix_mdev->matrix.apm,
		   (unsigned long *)matrix_dev->info.apm, AP_DEVICES);
	bitmap_and(matrix_mdev->shadow_apcb.aqm, matrix_mdev->matrix.aqm,
		   (unsigned long *)matrix_dev->info.aqm, AP_DOMAINS);

	for_each_set_bit_inv(apid, matrix_mdev->shadow_apcb.apm, AP_DEVICES) {
		for_each_set_bit_inv(apqi, matrix_mdev->shadow_apcb.aqm,
				     AP_DOMAINS) {
			/*
			 * If the APQN is not bound to the vfio_ap device
			 * driver, then we can't assign it to the guest's
			 * AP configuration. The AP architecture won't
			 * allow filtering of a single APQN, so let's filter
			 * the APID since an adapter represents a physical
			 * hardware device.
			 */
			apqn = AP_MKQID(apid, apqi);
			if (!_queue_passable(vfio_ap_mdev_get_queue(matrix_mdev, apqn))) {
				clear_bit_inv(apid, matrix_mdev->shadow_apcb.apm);

				/*
				 * If the adapter was previously plugged into
				 * the guest, let's let the caller know that
				 * the APID was filtered.
				 */
				if (test_bit_inv(apid, prev_shadow_apm))
					set_bit_inv(apid, apm_filtered);

				break;
			}
		}
	}

	return !bitmap_equal(prev_shadow_apm, matrix_mdev->shadow_apcb.apm,
			     AP_DEVICES) ||
	       !bitmap_equal(prev_shadow_aqm, matrix_mdev->shadow_apcb.aqm,
			     AP_DOMAINS);
}

static int vfio_ap_mdev_init_dev(struct vfio_device *vdev)
{
	struct ap_matrix_mdev *matrix_mdev =
		container_of(vdev, struct ap_matrix_mdev, vdev);

	matrix_mdev->mdev = to_mdev_device(vdev->dev);
	vfio_ap_matrix_init(&matrix_dev->info, &matrix_mdev->matrix);
	matrix_mdev->pqap_hook = handle_pqap;
	vfio_ap_matrix_init(&matrix_dev->info, &matrix_mdev->shadow_apcb);
	hash_init(matrix_mdev->qtable.queues);

	return 0;
}

static int vfio_ap_mdev_probe(struct mdev_device *mdev)
{
	struct ap_matrix_mdev *matrix_mdev;
	int ret;

	matrix_mdev = vfio_alloc_device(ap_matrix_mdev, vdev, &mdev->dev,
					&vfio_ap_matrix_dev_ops);
	if (IS_ERR(matrix_mdev))
		return PTR_ERR(matrix_mdev);

	ret = vfio_register_emulated_iommu_dev(&matrix_mdev->vdev);
	if (ret)
		goto err_put_vdev;
	matrix_mdev->req_trigger = NULL;
	dev_set_drvdata(&mdev->dev, matrix_mdev);
	mutex_lock(&matrix_dev->mdevs_lock);
	list_add(&matrix_mdev->node, &matrix_dev->mdev_list);
	mutex_unlock(&matrix_dev->mdevs_lock);
	return 0;

err_put_vdev:
	vfio_put_device(&matrix_mdev->vdev);
	return ret;
}

static void vfio_ap_mdev_link_queue(struct ap_matrix_mdev *matrix_mdev,
				    struct vfio_ap_queue *q)
{
	if (!q || vfio_ap_mdev_get_queue(matrix_mdev, q->apqn))
		return;

	q->matrix_mdev = matrix_mdev;
	hash_add(matrix_mdev->qtable.queues, &q->mdev_qnode, q->apqn);
}

static void vfio_ap_mdev_link_apqn(struct ap_matrix_mdev *matrix_mdev, int apqn)
{
	struct vfio_ap_queue *q;

	q = vfio_ap_find_queue(apqn);
	vfio_ap_mdev_link_queue(matrix_mdev, q);
}

static void vfio_ap_unlink_queue_fr_mdev(struct vfio_ap_queue *q)
{
	hash_del(&q->mdev_qnode);
}

static void vfio_ap_unlink_mdev_fr_queue(struct vfio_ap_queue *q)
{
	q->matrix_mdev = NULL;
}

static void vfio_ap_mdev_unlink_fr_queues(struct ap_matrix_mdev *matrix_mdev)
{
	struct vfio_ap_queue *q;
	unsigned long apid, apqi;

	for_each_set_bit_inv(apid, matrix_mdev->matrix.apm, AP_DEVICES) {
		for_each_set_bit_inv(apqi, matrix_mdev->matrix.aqm,
				     AP_DOMAINS) {
			q = vfio_ap_mdev_get_queue(matrix_mdev,
						   AP_MKQID(apid, apqi));
			if (q)
				q->matrix_mdev = NULL;
		}
	}
}

static void vfio_ap_mdev_remove(struct mdev_device *mdev)
{
	struct ap_matrix_mdev *matrix_mdev = dev_get_drvdata(&mdev->dev);

	vfio_unregister_group_dev(&matrix_mdev->vdev);

	mutex_lock(&matrix_dev->guests_lock);
	mutex_lock(&matrix_dev->mdevs_lock);
	vfio_ap_mdev_reset_queues(matrix_mdev);
	vfio_ap_mdev_unlink_fr_queues(matrix_mdev);
	list_del(&matrix_mdev->node);
	mutex_unlock(&matrix_dev->mdevs_lock);
	mutex_unlock(&matrix_dev->guests_lock);
	vfio_put_device(&matrix_mdev->vdev);
}

#define MDEV_SHARING_ERR "Userspace may not re-assign queue %02lx.%04lx " \
			 "already assigned to %s"

static void vfio_ap_mdev_log_sharing_err(struct ap_matrix_mdev *matrix_mdev,
					 unsigned long *apm,
					 unsigned long *aqm)
{
	unsigned long apid, apqi;
	const struct device *dev = mdev_dev(matrix_mdev->mdev);
	const char *mdev_name = dev_name(dev);

	for_each_set_bit_inv(apid, apm, AP_DEVICES)
		for_each_set_bit_inv(apqi, aqm, AP_DOMAINS)
			dev_warn(dev, MDEV_SHARING_ERR, apid, apqi, mdev_name);
}

/**
 * vfio_ap_mdev_verify_no_sharing - verify APQNs are not shared by matrix mdevs
 *
 * @mdev_apm: mask indicating the APIDs of the APQNs to be verified
 * @mdev_aqm: mask indicating the APQIs of the APQNs to be verified
 *
 * Verifies that each APQN derived from the Cartesian product of a bitmap of
 * AP adapter IDs and AP queue indexes is not configured for any matrix
 * mediated device. AP queue sharing is not allowed.
 *
 * Return: 0 if the APQNs are not shared; otherwise return -EADDRINUSE.
 */
static int vfio_ap_mdev_verify_no_sharing(unsigned long *mdev_apm,
					  unsigned long *mdev_aqm)
{
	struct ap_matrix_mdev *matrix_mdev;
	DECLARE_BITMAP(apm, AP_DEVICES);
	DECLARE_BITMAP(aqm, AP_DOMAINS);

	list_for_each_entry(matrix_mdev, &matrix_dev->mdev_list, node) {
		/*
		 * If the input apm and aqm are fields of the matrix_mdev
		 * object, then move on to the next matrix_mdev.
		 */
		if (mdev_apm == matrix_mdev->matrix.apm &&
		    mdev_aqm == matrix_mdev->matrix.aqm)
			continue;

		memset(apm, 0, sizeof(apm));
		memset(aqm, 0, sizeof(aqm));

		/*
		 * We work on full longs, as we can only exclude the leftover
		 * bits in non-inverse order. The leftover is all zeros.
		 */
		if (!bitmap_and(apm, mdev_apm, matrix_mdev->matrix.apm,
				AP_DEVICES))
			continue;

		if (!bitmap_and(aqm, mdev_aqm, matrix_mdev->matrix.aqm,
				AP_DOMAINS))
			continue;

		vfio_ap_mdev_log_sharing_err(matrix_mdev, apm, aqm);

		return -EADDRINUSE;
	}

	return 0;
}

/**
 * vfio_ap_mdev_validate_masks - verify that the APQNs assigned to the mdev are
 *				 not reserved for the default zcrypt driver and
 *				 are not assigned to another mdev.
 *
 * @matrix_mdev: the mdev to which the APQNs being validated are assigned.
 *
 * Return: One of the following values:
 * o the error returned from the ap_apqn_in_matrix_owned_by_def_drv() function,
 *   most likely -EBUSY indicating the ap_perms_mutex lock is already held.
 * o EADDRNOTAVAIL if an APQN assigned to @matrix_mdev is reserved for the
 *		   zcrypt default driver.
 * o EADDRINUSE if an APQN assigned to @matrix_mdev is assigned to another mdev
 * o A zero indicating validation succeeded.
 */
static int vfio_ap_mdev_validate_masks(struct ap_matrix_mdev *matrix_mdev)
{
	if (ap_apqn_in_matrix_owned_by_def_drv(matrix_mdev->matrix.apm,
					       matrix_mdev->matrix.aqm))
		return -EADDRNOTAVAIL;

	return vfio_ap_mdev_verify_no_sharing(matrix_mdev->matrix.apm,
					      matrix_mdev->matrix.aqm);
}

static void vfio_ap_mdev_link_adapter(struct ap_matrix_mdev *matrix_mdev,
				      unsigned long apid)
{
	unsigned long apqi;

	for_each_set_bit_inv(apqi, matrix_mdev->matrix.aqm, AP_DOMAINS)
		vfio_ap_mdev_link_apqn(matrix_mdev,
				       AP_MKQID(apid, apqi));
}

static void collect_queues_to_reset(struct ap_matrix_mdev *matrix_mdev,
				    unsigned long apid,
				    struct list_head *qlist)
{
	struct vfio_ap_queue *q;
	unsigned long  apqi;

	for_each_set_bit_inv(apqi, matrix_mdev->shadow_apcb.aqm, AP_DOMAINS) {
		q = vfio_ap_mdev_get_queue(matrix_mdev, AP_MKQID(apid, apqi));
		if (q)
			list_add_tail(&q->reset_qnode, qlist);
	}
}

static void reset_queues_for_apid(struct ap_matrix_mdev *matrix_mdev,
				  unsigned long apid)
{
	struct list_head qlist;

	INIT_LIST_HEAD(&qlist);
	collect_queues_to_reset(matrix_mdev, apid, &qlist);
	vfio_ap_mdev_reset_qlist(&qlist);
}

static int reset_queues_for_apids(struct ap_matrix_mdev *matrix_mdev,
				  unsigned long *apm_reset)
{
	struct list_head qlist;
	unsigned long apid;

	if (bitmap_empty(apm_reset, AP_DEVICES))
		return 0;

	INIT_LIST_HEAD(&qlist);

	for_each_set_bit_inv(apid, apm_reset, AP_DEVICES)
		collect_queues_to_reset(matrix_mdev, apid, &qlist);

	return vfio_ap_mdev_reset_qlist(&qlist);
}

/**
 * assign_adapter_store - parses the APID from @buf and sets the
 * corresponding bit in the mediated matrix device's APM
 *
 * @dev:	the matrix device
 * @attr:	the mediated matrix device's assign_adapter attribute
 * @buf:	a buffer containing the AP adapter number (APID) to
 *		be assigned
 * @count:	the number of bytes in @buf
 *
 * Return: the number of bytes processed if the APID is valid; otherwise,
 * returns one of the following errors:
 *
 *	1. -EINVAL
 *	   The APID is not a valid number
 *
 *	2. -ENODEV
 *	   The APID exceeds the maximum value configured for the system
 *
 *	3. -EADDRNOTAVAIL
 *	   An APQN derived from the cross product of the APID being assigned
 *	   and the APQIs previously assigned is not bound to the vfio_ap device
 *	   driver; or, if no APQIs have yet been assigned, the APID is not
 *	   contained in an APQN bound to the vfio_ap device driver.
 *
 *	4. -EADDRINUSE
 *	   An APQN derived from the cross product of the APID being assigned
 *	   and the APQIs previously assigned is being used by another mediated
 *	   matrix device
 *
 *	5. -EAGAIN
 *	   A lock required to validate the mdev's AP configuration could not
 *	   be obtained.
 */
static ssize_t assign_adapter_store(struct device *dev,
				    struct device_attribute *attr,
				    const char *buf, size_t count)
{
	int ret;
	unsigned long apid;
	DECLARE_BITMAP(apm_filtered, AP_DEVICES);
	struct ap_matrix_mdev *matrix_mdev = dev_get_drvdata(dev);

	mutex_lock(&ap_perms_mutex);
	get_update_locks_for_mdev(matrix_mdev);

	ret = kstrtoul(buf, 0, &apid);
	if (ret)
		goto done;

	if (apid > matrix_mdev->matrix.apm_max) {
		ret = -ENODEV;
		goto done;
	}

	if (test_bit_inv(apid, matrix_mdev->matrix.apm)) {
		ret = count;
		goto done;
	}

	set_bit_inv(apid, matrix_mdev->matrix.apm);

	ret = vfio_ap_mdev_validate_masks(matrix_mdev);
	if (ret) {
		clear_bit_inv(apid, matrix_mdev->matrix.apm);
		goto done;
	}

	vfio_ap_mdev_link_adapter(matrix_mdev, apid);

	if (vfio_ap_mdev_filter_matrix(matrix_mdev, apm_filtered)) {
		vfio_ap_mdev_update_guest_apcb(matrix_mdev);
		reset_queues_for_apids(matrix_mdev, apm_filtered);
	}

	ret = count;
done:
	release_update_locks_for_mdev(matrix_mdev);
	mutex_unlock(&ap_perms_mutex);

	return ret;
}
static DEVICE_ATTR_WO(assign_adapter);

static struct vfio_ap_queue
*vfio_ap_unlink_apqn_fr_mdev(struct ap_matrix_mdev *matrix_mdev,
			     unsigned long apid, unsigned long apqi)
{
	struct vfio_ap_queue *q = NULL;

	q = vfio_ap_mdev_get_queue(matrix_mdev, AP_MKQID(apid, apqi));
	/* If the queue is assigned to the matrix mdev, unlink it. */
	if (q)
		vfio_ap_unlink_queue_fr_mdev(q);

	return q;
}

/**
 * vfio_ap_mdev_unlink_adapter - unlink all queues associated with unassigned
 *				 adapter from the matrix mdev to which the
 *				 adapter was assigned.
 * @matrix_mdev: the matrix mediated device to which the adapter was assigned.
 * @apid: the APID of the unassigned adapter.
 * @qlist: list for storing queues associated with unassigned adapter that
 *	   need to be reset.
 */
static void vfio_ap_mdev_unlink_adapter(struct ap_matrix_mdev *matrix_mdev,
					unsigned long apid,
					struct list_head *qlist)
{
	unsigned long apqi;
	struct vfio_ap_queue *q;

	for_each_set_bit_inv(apqi, matrix_mdev->matrix.aqm, AP_DOMAINS) {
		q = vfio_ap_unlink_apqn_fr_mdev(matrix_mdev, apid, apqi);

		if (q && qlist) {
			if (test_bit_inv(apid, matrix_mdev->shadow_apcb.apm) &&
			    test_bit_inv(apqi, matrix_mdev->shadow_apcb.aqm))
				list_add_tail(&q->reset_qnode, qlist);
		}
	}
}

static void vfio_ap_mdev_hot_unplug_adapters(struct ap_matrix_mdev *matrix_mdev,
					     unsigned long *apids)
{
	struct vfio_ap_queue *q, *tmpq;
	struct list_head qlist;
<<<<<<< HEAD

	INIT_LIST_HEAD(&qlist);
	vfio_ap_mdev_unlink_adapter(matrix_mdev, apid, &qlist);
=======
	unsigned long apid;
	bool apcb_update = false;

	INIT_LIST_HEAD(&qlist);
>>>>>>> 0c383648

	for_each_set_bit_inv(apid, apids, AP_DEVICES) {
		vfio_ap_mdev_unlink_adapter(matrix_mdev, apid, &qlist);

		if (test_bit_inv(apid, matrix_mdev->shadow_apcb.apm)) {
			clear_bit_inv(apid, matrix_mdev->shadow_apcb.apm);
			apcb_update = true;
		}
	}

<<<<<<< HEAD
	vfio_ap_mdev_reset_qlist(&qlist);

=======
	/* Only update apcb if needed to avoid impacting guest */
	if (apcb_update)
		vfio_ap_mdev_update_guest_apcb(matrix_mdev);

	vfio_ap_mdev_reset_qlist(&qlist);

>>>>>>> 0c383648
	list_for_each_entry_safe(q, tmpq, &qlist, reset_qnode) {
		vfio_ap_unlink_mdev_fr_queue(q);
		list_del(&q->reset_qnode);
	}
<<<<<<< HEAD
=======
}

static void vfio_ap_mdev_hot_unplug_adapter(struct ap_matrix_mdev *matrix_mdev,
					    unsigned long apid)
{
	DECLARE_BITMAP(apids, AP_DEVICES);

	bitmap_zero(apids, AP_DEVICES);
	set_bit_inv(apid, apids);
	vfio_ap_mdev_hot_unplug_adapters(matrix_mdev, apids);
>>>>>>> 0c383648
}

/**
 * unassign_adapter_store - parses the APID from @buf and clears the
 * corresponding bit in the mediated matrix device's APM
 *
 * @dev:	the matrix device
 * @attr:	the mediated matrix device's unassign_adapter attribute
 * @buf:	a buffer containing the adapter number (APID) to be unassigned
 * @count:	the number of bytes in @buf
 *
 * Return: the number of bytes processed if the APID is valid; otherwise,
 * returns one of the following errors:
 *	-EINVAL if the APID is not a number
 *	-ENODEV if the APID it exceeds the maximum value configured for the
 *		system
 */
static ssize_t unassign_adapter_store(struct device *dev,
				      struct device_attribute *attr,
				      const char *buf, size_t count)
{
	int ret;
	unsigned long apid;
	struct ap_matrix_mdev *matrix_mdev = dev_get_drvdata(dev);

	get_update_locks_for_mdev(matrix_mdev);

	ret = kstrtoul(buf, 0, &apid);
	if (ret)
		goto done;

	if (apid > matrix_mdev->matrix.apm_max) {
		ret = -ENODEV;
		goto done;
	}

	if (!test_bit_inv(apid, matrix_mdev->matrix.apm)) {
		ret = count;
		goto done;
	}

	clear_bit_inv((unsigned long)apid, matrix_mdev->matrix.apm);
	vfio_ap_mdev_hot_unplug_adapter(matrix_mdev, apid);
	ret = count;
done:
	release_update_locks_for_mdev(matrix_mdev);
	return ret;
}
static DEVICE_ATTR_WO(unassign_adapter);

static void vfio_ap_mdev_link_domain(struct ap_matrix_mdev *matrix_mdev,
				     unsigned long apqi)
{
	unsigned long apid;

	for_each_set_bit_inv(apid, matrix_mdev->matrix.apm, AP_DEVICES)
		vfio_ap_mdev_link_apqn(matrix_mdev,
				       AP_MKQID(apid, apqi));
}

/**
 * assign_domain_store - parses the APQI from @buf and sets the
 * corresponding bit in the mediated matrix device's AQM
 *
 * @dev:	the matrix device
 * @attr:	the mediated matrix device's assign_domain attribute
 * @buf:	a buffer containing the AP queue index (APQI) of the domain to
 *		be assigned
 * @count:	the number of bytes in @buf
 *
 * Return: the number of bytes processed if the APQI is valid; otherwise returns
 * one of the following errors:
 *
 *	1. -EINVAL
 *	   The APQI is not a valid number
 *
 *	2. -ENODEV
 *	   The APQI exceeds the maximum value configured for the system
 *
 *	3. -EADDRNOTAVAIL
 *	   An APQN derived from the cross product of the APQI being assigned
 *	   and the APIDs previously assigned is not bound to the vfio_ap device
 *	   driver; or, if no APIDs have yet been assigned, the APQI is not
 *	   contained in an APQN bound to the vfio_ap device driver.
 *
 *	4. -EADDRINUSE
 *	   An APQN derived from the cross product of the APQI being assigned
 *	   and the APIDs previously assigned is being used by another mediated
 *	   matrix device
 *
 *	5. -EAGAIN
 *	   The lock required to validate the mdev's AP configuration could not
 *	   be obtained.
 */
static ssize_t assign_domain_store(struct device *dev,
				   struct device_attribute *attr,
				   const char *buf, size_t count)
{
	int ret;
	unsigned long apqi;
	DECLARE_BITMAP(apm_filtered, AP_DEVICES);
	struct ap_matrix_mdev *matrix_mdev = dev_get_drvdata(dev);

	mutex_lock(&ap_perms_mutex);
	get_update_locks_for_mdev(matrix_mdev);

	ret = kstrtoul(buf, 0, &apqi);
	if (ret)
		goto done;

	if (apqi > matrix_mdev->matrix.aqm_max) {
		ret = -ENODEV;
		goto done;
	}

	if (test_bit_inv(apqi, matrix_mdev->matrix.aqm)) {
		ret = count;
		goto done;
	}

	set_bit_inv(apqi, matrix_mdev->matrix.aqm);

	ret = vfio_ap_mdev_validate_masks(matrix_mdev);
	if (ret) {
		clear_bit_inv(apqi, matrix_mdev->matrix.aqm);
		goto done;
	}

	vfio_ap_mdev_link_domain(matrix_mdev, apqi);

	if (vfio_ap_mdev_filter_matrix(matrix_mdev, apm_filtered)) {
		vfio_ap_mdev_update_guest_apcb(matrix_mdev);
		reset_queues_for_apids(matrix_mdev, apm_filtered);
	}

	ret = count;
done:
	release_update_locks_for_mdev(matrix_mdev);
	mutex_unlock(&ap_perms_mutex);

	return ret;
}
static DEVICE_ATTR_WO(assign_domain);

static void vfio_ap_mdev_unlink_domain(struct ap_matrix_mdev *matrix_mdev,
				       unsigned long apqi,
				       struct list_head *qlist)
{
	unsigned long apid;
	struct vfio_ap_queue *q;

	for_each_set_bit_inv(apid, matrix_mdev->matrix.apm, AP_DEVICES) {
		q = vfio_ap_unlink_apqn_fr_mdev(matrix_mdev, apid, apqi);

		if (q && qlist) {
			if (test_bit_inv(apid, matrix_mdev->shadow_apcb.apm) &&
			    test_bit_inv(apqi, matrix_mdev->shadow_apcb.aqm))
				list_add_tail(&q->reset_qnode, qlist);
		}
	}
}

static void vfio_ap_mdev_hot_unplug_domains(struct ap_matrix_mdev *matrix_mdev,
					    unsigned long *apqis)
{
	struct vfio_ap_queue *q, *tmpq;
	struct list_head qlist;
<<<<<<< HEAD

	INIT_LIST_HEAD(&qlist);
	vfio_ap_mdev_unlink_domain(matrix_mdev, apqi, &qlist);
=======
	unsigned long apqi;
	bool apcb_update = false;

	INIT_LIST_HEAD(&qlist);
>>>>>>> 0c383648

	for_each_set_bit_inv(apqi, apqis, AP_DOMAINS) {
		vfio_ap_mdev_unlink_domain(matrix_mdev, apqi, &qlist);

		if (test_bit_inv(apqi, matrix_mdev->shadow_apcb.aqm)) {
			clear_bit_inv(apqi, matrix_mdev->shadow_apcb.aqm);
			apcb_update = true;
		}
	}

<<<<<<< HEAD
=======
	/* Only update apcb if needed to avoid impacting guest */
	if (apcb_update)
		vfio_ap_mdev_update_guest_apcb(matrix_mdev);

>>>>>>> 0c383648
	vfio_ap_mdev_reset_qlist(&qlist);

	list_for_each_entry_safe(q, tmpq, &qlist, reset_qnode) {
		vfio_ap_unlink_mdev_fr_queue(q);
		list_del(&q->reset_qnode);
	}
<<<<<<< HEAD
=======
}

static void vfio_ap_mdev_hot_unplug_domain(struct ap_matrix_mdev *matrix_mdev,
					   unsigned long apqi)
{
	DECLARE_BITMAP(apqis, AP_DOMAINS);

	bitmap_zero(apqis, AP_DEVICES);
	set_bit_inv(apqi, apqis);
	vfio_ap_mdev_hot_unplug_domains(matrix_mdev, apqis);
>>>>>>> 0c383648
}

/**
 * unassign_domain_store - parses the APQI from @buf and clears the
 * corresponding bit in the mediated matrix device's AQM
 *
 * @dev:	the matrix device
 * @attr:	the mediated matrix device's unassign_domain attribute
 * @buf:	a buffer containing the AP queue index (APQI) of the domain to
 *		be unassigned
 * @count:	the number of bytes in @buf
 *
 * Return: the number of bytes processed if the APQI is valid; otherwise,
 * returns one of the following errors:
 *	-EINVAL if the APQI is not a number
 *	-ENODEV if the APQI exceeds the maximum value configured for the system
 */
static ssize_t unassign_domain_store(struct device *dev,
				     struct device_attribute *attr,
				     const char *buf, size_t count)
{
	int ret;
	unsigned long apqi;
	struct ap_matrix_mdev *matrix_mdev = dev_get_drvdata(dev);

	get_update_locks_for_mdev(matrix_mdev);

	ret = kstrtoul(buf, 0, &apqi);
	if (ret)
		goto done;

	if (apqi > matrix_mdev->matrix.aqm_max) {
		ret = -ENODEV;
		goto done;
	}

	if (!test_bit_inv(apqi, matrix_mdev->matrix.aqm)) {
		ret = count;
		goto done;
	}

	clear_bit_inv((unsigned long)apqi, matrix_mdev->matrix.aqm);
	vfio_ap_mdev_hot_unplug_domain(matrix_mdev, apqi);
	ret = count;

done:
	release_update_locks_for_mdev(matrix_mdev);
	return ret;
}
static DEVICE_ATTR_WO(unassign_domain);

/**
 * assign_control_domain_store - parses the domain ID from @buf and sets
 * the corresponding bit in the mediated matrix device's ADM
 *
 * @dev:	the matrix device
 * @attr:	the mediated matrix device's assign_control_domain attribute
 * @buf:	a buffer containing the domain ID to be assigned
 * @count:	the number of bytes in @buf
 *
 * Return: the number of bytes processed if the domain ID is valid; otherwise,
 * returns one of the following errors:
 *	-EINVAL if the ID is not a number
 *	-ENODEV if the ID exceeds the maximum value configured for the system
 */
static ssize_t assign_control_domain_store(struct device *dev,
					   struct device_attribute *attr,
					   const char *buf, size_t count)
{
	int ret;
	unsigned long id;
	struct ap_matrix_mdev *matrix_mdev = dev_get_drvdata(dev);

	get_update_locks_for_mdev(matrix_mdev);

	ret = kstrtoul(buf, 0, &id);
	if (ret)
		goto done;

	if (id > matrix_mdev->matrix.adm_max) {
		ret = -ENODEV;
		goto done;
	}

	if (test_bit_inv(id, matrix_mdev->matrix.adm)) {
		ret = count;
		goto done;
	}

	/* Set the bit in the ADM (bitmask) corresponding to the AP control
	 * domain number (id). The bits in the mask, from most significant to
	 * least significant, correspond to IDs 0 up to the one less than the
	 * number of control domains that can be assigned.
	 */
	set_bit_inv(id, matrix_mdev->matrix.adm);
	if (vfio_ap_mdev_filter_cdoms(matrix_mdev))
		vfio_ap_mdev_update_guest_apcb(matrix_mdev);

	ret = count;
done:
	release_update_locks_for_mdev(matrix_mdev);
	return ret;
}
static DEVICE_ATTR_WO(assign_control_domain);

/**
 * unassign_control_domain_store - parses the domain ID from @buf and
 * clears the corresponding bit in the mediated matrix device's ADM
 *
 * @dev:	the matrix device
 * @attr:	the mediated matrix device's unassign_control_domain attribute
 * @buf:	a buffer containing the domain ID to be unassigned
 * @count:	the number of bytes in @buf
 *
 * Return: the number of bytes processed if the domain ID is valid; otherwise,
 * returns one of the following errors:
 *	-EINVAL if the ID is not a number
 *	-ENODEV if the ID exceeds the maximum value configured for the system
 */
static ssize_t unassign_control_domain_store(struct device *dev,
					     struct device_attribute *attr,
					     const char *buf, size_t count)
{
	int ret;
	unsigned long domid;
	struct ap_matrix_mdev *matrix_mdev = dev_get_drvdata(dev);

	get_update_locks_for_mdev(matrix_mdev);

	ret = kstrtoul(buf, 0, &domid);
	if (ret)
		goto done;

	if (domid > matrix_mdev->matrix.adm_max) {
		ret = -ENODEV;
		goto done;
	}

	if (!test_bit_inv(domid, matrix_mdev->matrix.adm)) {
		ret = count;
		goto done;
	}

	clear_bit_inv(domid, matrix_mdev->matrix.adm);

	if (test_bit_inv(domid, matrix_mdev->shadow_apcb.adm)) {
		clear_bit_inv(domid, matrix_mdev->shadow_apcb.adm);
		vfio_ap_mdev_update_guest_apcb(matrix_mdev);
	}

	ret = count;
done:
	release_update_locks_for_mdev(matrix_mdev);
	return ret;
}
static DEVICE_ATTR_WO(unassign_control_domain);

static ssize_t control_domains_show(struct device *dev,
				    struct device_attribute *dev_attr,
				    char *buf)
{
	unsigned long id;
	int nchars = 0;
	int n;
	char *bufpos = buf;
	struct ap_matrix_mdev *matrix_mdev = dev_get_drvdata(dev);
	unsigned long max_domid = matrix_mdev->matrix.adm_max;

	mutex_lock(&matrix_dev->mdevs_lock);
	for_each_set_bit_inv(id, matrix_mdev->matrix.adm, max_domid + 1) {
		n = sprintf(bufpos, "%04lx\n", id);
		bufpos += n;
		nchars += n;
	}
	mutex_unlock(&matrix_dev->mdevs_lock);

	return nchars;
}
static DEVICE_ATTR_RO(control_domains);

static ssize_t vfio_ap_mdev_matrix_show(struct ap_matrix *matrix, char *buf)
{
	char *bufpos = buf;
	unsigned long apid;
	unsigned long apqi;
	unsigned long apid1;
	unsigned long apqi1;
	unsigned long napm_bits = matrix->apm_max + 1;
	unsigned long naqm_bits = matrix->aqm_max + 1;
	int nchars = 0;
	int n;

	apid1 = find_first_bit_inv(matrix->apm, napm_bits);
	apqi1 = find_first_bit_inv(matrix->aqm, naqm_bits);

	if ((apid1 < napm_bits) && (apqi1 < naqm_bits)) {
		for_each_set_bit_inv(apid, matrix->apm, napm_bits) {
			for_each_set_bit_inv(apqi, matrix->aqm,
					     naqm_bits) {
				n = sprintf(bufpos, "%02lx.%04lx\n", apid,
					    apqi);
				bufpos += n;
				nchars += n;
			}
		}
	} else if (apid1 < napm_bits) {
		for_each_set_bit_inv(apid, matrix->apm, napm_bits) {
			n = sprintf(bufpos, "%02lx.\n", apid);
			bufpos += n;
			nchars += n;
		}
	} else if (apqi1 < naqm_bits) {
		for_each_set_bit_inv(apqi, matrix->aqm, naqm_bits) {
			n = sprintf(bufpos, ".%04lx\n", apqi);
			bufpos += n;
			nchars += n;
		}
	}

	return nchars;
}

static ssize_t matrix_show(struct device *dev, struct device_attribute *attr,
			   char *buf)
{
	ssize_t nchars;
	struct ap_matrix_mdev *matrix_mdev = dev_get_drvdata(dev);

	mutex_lock(&matrix_dev->mdevs_lock);
	nchars = vfio_ap_mdev_matrix_show(&matrix_mdev->matrix, buf);
	mutex_unlock(&matrix_dev->mdevs_lock);

	return nchars;
}
static DEVICE_ATTR_RO(matrix);

static ssize_t guest_matrix_show(struct device *dev,
				 struct device_attribute *attr, char *buf)
{
	ssize_t nchars;
	struct ap_matrix_mdev *matrix_mdev = dev_get_drvdata(dev);

	mutex_lock(&matrix_dev->mdevs_lock);
	nchars = vfio_ap_mdev_matrix_show(&matrix_mdev->shadow_apcb, buf);
	mutex_unlock(&matrix_dev->mdevs_lock);

	return nchars;
}
static DEVICE_ATTR_RO(guest_matrix);

static ssize_t write_ap_bitmap(unsigned long *bitmap, char *buf, int offset, char sep)
{
	return sysfs_emit_at(buf, offset, "0x%016lx%016lx%016lx%016lx%c",
			 bitmap[0], bitmap[1], bitmap[2], bitmap[3], sep);
}

static ssize_t ap_config_show(struct device *dev, struct device_attribute *attr,
			      char *buf)
{
	struct ap_matrix_mdev *matrix_mdev = dev_get_drvdata(dev);
	int idx = 0;

	idx += write_ap_bitmap(matrix_mdev->matrix.apm, buf, idx, ',');
	idx += write_ap_bitmap(matrix_mdev->matrix.aqm, buf, idx, ',');
	idx += write_ap_bitmap(matrix_mdev->matrix.adm, buf, idx, '\n');

	return idx;
}

/* Number of characters needed for a complete hex mask representing the bits in ..  */
#define AP_DEVICES_STRLEN	(AP_DEVICES / 4 + 3)
#define AP_DOMAINS_STRLEN	(AP_DOMAINS / 4 + 3)
#define AP_CONFIG_STRLEN	(AP_DEVICES_STRLEN + 2 * AP_DOMAINS_STRLEN)

static int parse_bitmap(char **strbufptr, unsigned long *bitmap, int nbits)
{
	char *curmask;

	curmask = strsep(strbufptr, ",\n");
	if (!curmask)
		return -EINVAL;

	bitmap_clear(bitmap, 0, nbits);
	return ap_hex2bitmap(curmask, bitmap, nbits);
}

static int ap_matrix_overflow_check(struct ap_matrix_mdev *matrix_mdev)
{
	unsigned long bit;

	for_each_set_bit_inv(bit, matrix_mdev->matrix.apm, AP_DEVICES) {
		if (bit > matrix_mdev->matrix.apm_max)
			return -ENODEV;
	}

	for_each_set_bit_inv(bit, matrix_mdev->matrix.aqm, AP_DOMAINS) {
		if (bit > matrix_mdev->matrix.aqm_max)
			return -ENODEV;
	}

	for_each_set_bit_inv(bit, matrix_mdev->matrix.adm, AP_DOMAINS) {
		if (bit > matrix_mdev->matrix.adm_max)
			return -ENODEV;
	}

	return 0;
}

static void ap_matrix_copy(struct ap_matrix *dst, struct ap_matrix *src)
{
	/* This check works around false positive gcc -Wstringop-overread */
	if (!src)
		return;

	bitmap_copy(dst->apm, src->apm, AP_DEVICES);
	bitmap_copy(dst->aqm, src->aqm, AP_DOMAINS);
	bitmap_copy(dst->adm, src->adm, AP_DOMAINS);
}

static ssize_t ap_config_store(struct device *dev, struct device_attribute *attr,
			       const char *buf, size_t count)
{
	struct ap_matrix_mdev *matrix_mdev = dev_get_drvdata(dev);
	struct ap_matrix m_new, m_old, m_added, m_removed;
	DECLARE_BITMAP(apm_filtered, AP_DEVICES);
	unsigned long newbit;
	char *newbuf, *rest;
	int rc = count;
	bool do_update;

	newbuf = kstrndup(buf, AP_CONFIG_STRLEN, GFP_KERNEL);
	if (!newbuf)
		return -ENOMEM;
	rest = newbuf;

	mutex_lock(&ap_perms_mutex);
	get_update_locks_for_mdev(matrix_mdev);

	/* Save old state */
	ap_matrix_copy(&m_old, &matrix_mdev->matrix);
	if (parse_bitmap(&rest, m_new.apm, AP_DEVICES) ||
	    parse_bitmap(&rest, m_new.aqm, AP_DOMAINS) ||
	    parse_bitmap(&rest, m_new.adm, AP_DOMAINS)) {
		rc = -EINVAL;
		goto out;
	}

	bitmap_andnot(m_removed.apm, m_old.apm, m_new.apm, AP_DEVICES);
	bitmap_andnot(m_removed.aqm, m_old.aqm, m_new.aqm, AP_DOMAINS);
	bitmap_andnot(m_added.apm, m_new.apm, m_old.apm, AP_DEVICES);
	bitmap_andnot(m_added.aqm, m_new.aqm, m_old.aqm, AP_DOMAINS);

	/* Need new bitmaps in matrix_mdev for validation */
	ap_matrix_copy(&matrix_mdev->matrix, &m_new);

	/* Ensure new state is valid, else undo new state */
	rc = vfio_ap_mdev_validate_masks(matrix_mdev);
	if (rc) {
		ap_matrix_copy(&matrix_mdev->matrix, &m_old);
		goto out;
	}
	rc = ap_matrix_overflow_check(matrix_mdev);
	if (rc) {
		ap_matrix_copy(&matrix_mdev->matrix, &m_old);
		goto out;
	}
	rc = count;

	/* Need old bitmaps in matrix_mdev for unplug/unlink */
	ap_matrix_copy(&matrix_mdev->matrix, &m_old);

	/* Unlink removed adapters/domains */
	vfio_ap_mdev_hot_unplug_adapters(matrix_mdev, m_removed.apm);
	vfio_ap_mdev_hot_unplug_domains(matrix_mdev, m_removed.aqm);

	/* Need new bitmaps in matrix_mdev for linking new adapters/domains */
	ap_matrix_copy(&matrix_mdev->matrix, &m_new);

	/* Link newly added adapters */
	for_each_set_bit_inv(newbit, m_added.apm, AP_DEVICES)
		vfio_ap_mdev_link_adapter(matrix_mdev, newbit);

	for_each_set_bit_inv(newbit, m_added.aqm, AP_DOMAINS)
		vfio_ap_mdev_link_domain(matrix_mdev, newbit);

	/* filter resources not bound to vfio-ap */
	do_update = vfio_ap_mdev_filter_matrix(matrix_mdev, apm_filtered);
	do_update |= vfio_ap_mdev_filter_cdoms(matrix_mdev);

	/* Apply changes to shadow apbc if things changed */
	if (do_update) {
		vfio_ap_mdev_update_guest_apcb(matrix_mdev);
		reset_queues_for_apids(matrix_mdev, apm_filtered);
	}
out:
	release_update_locks_for_mdev(matrix_mdev);
	mutex_unlock(&ap_perms_mutex);
	kfree(newbuf);
	return rc;
}
static DEVICE_ATTR_RW(ap_config);

static struct attribute *vfio_ap_mdev_attrs[] = {
	&dev_attr_assign_adapter.attr,
	&dev_attr_unassign_adapter.attr,
	&dev_attr_assign_domain.attr,
	&dev_attr_unassign_domain.attr,
	&dev_attr_assign_control_domain.attr,
	&dev_attr_unassign_control_domain.attr,
	&dev_attr_ap_config.attr,
	&dev_attr_control_domains.attr,
	&dev_attr_matrix.attr,
	&dev_attr_guest_matrix.attr,
	NULL,
};

static struct attribute_group vfio_ap_mdev_attr_group = {
	.attrs = vfio_ap_mdev_attrs
};

static const struct attribute_group *vfio_ap_mdev_attr_groups[] = {
	&vfio_ap_mdev_attr_group,
	NULL
};

/**
 * vfio_ap_mdev_set_kvm - sets all data for @matrix_mdev that are needed
 * to manage AP resources for the guest whose state is represented by @kvm
 *
 * @matrix_mdev: a mediated matrix device
 * @kvm: reference to KVM instance
 *
 * Return: 0 if no other mediated matrix device has a reference to @kvm;
 * otherwise, returns an -EPERM.
 */
static int vfio_ap_mdev_set_kvm(struct ap_matrix_mdev *matrix_mdev,
				struct kvm *kvm)
{
	struct ap_matrix_mdev *m;

	if (kvm->arch.crypto.crycbd) {
		down_write(&kvm->arch.crypto.pqap_hook_rwsem);
		kvm->arch.crypto.pqap_hook = &matrix_mdev->pqap_hook;
		up_write(&kvm->arch.crypto.pqap_hook_rwsem);

		get_update_locks_for_kvm(kvm);

		list_for_each_entry(m, &matrix_dev->mdev_list, node) {
			if (m != matrix_mdev && m->kvm == kvm) {
				release_update_locks_for_kvm(kvm);
				return -EPERM;
			}
		}

		kvm_get_kvm(kvm);
		matrix_mdev->kvm = kvm;
		vfio_ap_mdev_update_guest_apcb(matrix_mdev);

		release_update_locks_for_kvm(kvm);
	}

	return 0;
}

static void unmap_iova(struct ap_matrix_mdev *matrix_mdev, u64 iova, u64 length)
{
	struct ap_queue_table *qtable = &matrix_mdev->qtable;
	struct vfio_ap_queue *q;
	int loop_cursor;

	hash_for_each(qtable->queues, loop_cursor, q, mdev_qnode) {
		if (q->saved_iova >= iova && q->saved_iova < iova + length)
			vfio_ap_irq_disable(q);
	}
}

static void vfio_ap_mdev_dma_unmap(struct vfio_device *vdev, u64 iova,
				   u64 length)
{
	struct ap_matrix_mdev *matrix_mdev =
		container_of(vdev, struct ap_matrix_mdev, vdev);

	mutex_lock(&matrix_dev->mdevs_lock);

	unmap_iova(matrix_mdev, iova, length);

	mutex_unlock(&matrix_dev->mdevs_lock);
}

/**
 * vfio_ap_mdev_unset_kvm - performs clean-up of resources no longer needed
 * by @matrix_mdev.
 *
 * @matrix_mdev: a matrix mediated device
 */
static void vfio_ap_mdev_unset_kvm(struct ap_matrix_mdev *matrix_mdev)
{
	struct kvm *kvm = matrix_mdev->kvm;

	if (kvm && kvm->arch.crypto.crycbd) {
		down_write(&kvm->arch.crypto.pqap_hook_rwsem);
		kvm->arch.crypto.pqap_hook = NULL;
		up_write(&kvm->arch.crypto.pqap_hook_rwsem);

		get_update_locks_for_kvm(kvm);

		kvm_arch_crypto_clear_masks(kvm);
		vfio_ap_mdev_reset_queues(matrix_mdev);
		kvm_put_kvm(kvm);
		matrix_mdev->kvm = NULL;

		release_update_locks_for_kvm(kvm);
	}
}

static struct vfio_ap_queue *vfio_ap_find_queue(int apqn)
{
	struct ap_queue *queue;
	struct vfio_ap_queue *q = NULL;

	queue = ap_get_qdev(apqn);
	if (!queue)
		return NULL;

	if (queue->ap_dev.device.driver == &matrix_dev->vfio_ap_drv->driver)
		q = dev_get_drvdata(&queue->ap_dev.device);

	put_device(&queue->ap_dev.device);

	return q;
}

static int apq_status_check(int apqn, struct ap_queue_status *status)
{
	switch (status->response_code) {
	case AP_RESPONSE_NORMAL:
	case AP_RESPONSE_DECONFIGURED:
	case AP_RESPONSE_CHECKSTOPPED:
		return 0;
	case AP_RESPONSE_RESET_IN_PROGRESS:
	case AP_RESPONSE_BUSY:
		return -EBUSY;
	case AP_RESPONSE_ASSOC_SECRET_NOT_UNIQUE:
	case AP_RESPONSE_ASSOC_FAILED:
		/*
		 * These asynchronous response codes indicate a PQAP(AAPQ)
		 * instruction to associate a secret with the guest failed. All
		 * subsequent AP instructions will end with the asynchronous
		 * response code until the AP queue is reset; so, let's return
		 * a value indicating a reset needs to be performed again.
		 */
		return -EAGAIN;
	default:
		WARN(true,
		     "failed to verify reset of queue %02x.%04x: TAPQ rc=%u\n",
		     AP_QID_CARD(apqn), AP_QID_QUEUE(apqn),
		     status->response_code);
		return -EIO;
	}
}

#define WAIT_MSG "Waited %dms for reset of queue %02x.%04x (%u, %u, %u)"

static void apq_reset_check(struct work_struct *reset_work)
{
	int ret = -EBUSY, elapsed = 0;
	struct ap_queue_status status;
	struct vfio_ap_queue *q;

	q = container_of(reset_work, struct vfio_ap_queue, reset_work);
	memcpy(&status, &q->reset_status, sizeof(status));
	while (true) {
		msleep(AP_RESET_INTERVAL);
		elapsed += AP_RESET_INTERVAL;
		status = ap_tapq(q->apqn, NULL);
		ret = apq_status_check(q->apqn, &status);
		if (ret == -EIO)
			return;
		if (ret == -EBUSY) {
			pr_notice_ratelimited(WAIT_MSG, elapsed,
					      AP_QID_CARD(q->apqn),
					      AP_QID_QUEUE(q->apqn),
					      status.response_code,
					      status.queue_empty,
					      status.irq_enabled);
		} else {
			if (q->reset_status.response_code == AP_RESPONSE_RESET_IN_PROGRESS ||
			    q->reset_status.response_code == AP_RESPONSE_BUSY ||
			    q->reset_status.response_code == AP_RESPONSE_STATE_CHANGE_IN_PROGRESS ||
			    ret == -EAGAIN) {
				status = ap_zapq(q->apqn, 0);
				memcpy(&q->reset_status, &status, sizeof(status));
				continue;
			}
			if (q->saved_isc != VFIO_AP_ISC_INVALID)
				vfio_ap_free_aqic_resources(q);
			break;
		}
	}
}

static void vfio_ap_mdev_reset_queue(struct vfio_ap_queue *q)
{
	struct ap_queue_status status;

	if (!q)
		return;
	status = ap_zapq(q->apqn, 0);
	memcpy(&q->reset_status, &status, sizeof(status));
	switch (status.response_code) {
	case AP_RESPONSE_NORMAL:
	case AP_RESPONSE_RESET_IN_PROGRESS:
	case AP_RESPONSE_BUSY:
	case AP_RESPONSE_STATE_CHANGE_IN_PROGRESS:
		/*
		 * Let's verify whether the ZAPQ completed successfully on a work queue.
		 */
		queue_work(system_long_wq, &q->reset_work);
		break;
	case AP_RESPONSE_DECONFIGURED:
	case AP_RESPONSE_CHECKSTOPPED:
		vfio_ap_free_aqic_resources(q);
		break;
	default:
		WARN(true,
		     "PQAP/ZAPQ for %02x.%04x failed with invalid rc=%u\n",
		     AP_QID_CARD(q->apqn), AP_QID_QUEUE(q->apqn),
		     status.response_code);
	}
}

static int vfio_ap_mdev_reset_queues(struct ap_matrix_mdev *matrix_mdev)
{
	int ret = 0, loop_cursor;
	struct vfio_ap_queue *q;

	hash_for_each(matrix_mdev->qtable.queues, loop_cursor, q, mdev_qnode)
		vfio_ap_mdev_reset_queue(q);

	hash_for_each(matrix_mdev->qtable.queues, loop_cursor, q, mdev_qnode) {
		flush_work(&q->reset_work);

		if (q->reset_status.response_code)
			ret = -EIO;
	}

	return ret;
}

static int vfio_ap_mdev_reset_qlist(struct list_head *qlist)
{
	int ret = 0;
	struct vfio_ap_queue *q;

	list_for_each_entry(q, qlist, reset_qnode)
		vfio_ap_mdev_reset_queue(q);

	list_for_each_entry(q, qlist, reset_qnode) {
		flush_work(&q->reset_work);

		if (q->reset_status.response_code)
			ret = -EIO;
	}

	return ret;
}

static int vfio_ap_mdev_open_device(struct vfio_device *vdev)
{
	struct ap_matrix_mdev *matrix_mdev =
		container_of(vdev, struct ap_matrix_mdev, vdev);

	if (!vdev->kvm)
		return -EINVAL;

	return vfio_ap_mdev_set_kvm(matrix_mdev, vdev->kvm);
}

static void vfio_ap_mdev_close_device(struct vfio_device *vdev)
{
	struct ap_matrix_mdev *matrix_mdev =
		container_of(vdev, struct ap_matrix_mdev, vdev);

	vfio_ap_mdev_unset_kvm(matrix_mdev);
}

static void vfio_ap_mdev_request(struct vfio_device *vdev, unsigned int count)
{
	struct device *dev = vdev->dev;
	struct ap_matrix_mdev *matrix_mdev;

	matrix_mdev = container_of(vdev, struct ap_matrix_mdev, vdev);

	if (matrix_mdev->req_trigger) {
		if (!(count % 10))
			dev_notice_ratelimited(dev,
					       "Relaying device request to user (#%u)\n",
					       count);

		eventfd_signal(matrix_mdev->req_trigger);
	} else if (count == 0) {
		dev_notice(dev,
			   "No device request registered, blocked until released by user\n");
	}
}

static int vfio_ap_mdev_get_device_info(unsigned long arg)
{
	unsigned long minsz;
	struct vfio_device_info info;

	minsz = offsetofend(struct vfio_device_info, num_irqs);

	if (copy_from_user(&info, (void __user *)arg, minsz))
		return -EFAULT;

	if (info.argsz < minsz)
		return -EINVAL;

	info.flags = VFIO_DEVICE_FLAGS_AP | VFIO_DEVICE_FLAGS_RESET;
	info.num_regions = 0;
	info.num_irqs = VFIO_AP_NUM_IRQS;

	return copy_to_user((void __user *)arg, &info, minsz) ? -EFAULT : 0;
}

static ssize_t vfio_ap_get_irq_info(unsigned long arg)
{
	unsigned long minsz;
	struct vfio_irq_info info;

	minsz = offsetofend(struct vfio_irq_info, count);

	if (copy_from_user(&info, (void __user *)arg, minsz))
		return -EFAULT;

	if (info.argsz < minsz || info.index >= VFIO_AP_NUM_IRQS)
		return -EINVAL;

	switch (info.index) {
	case VFIO_AP_REQ_IRQ_INDEX:
		info.count = 1;
		info.flags = VFIO_IRQ_INFO_EVENTFD;
		break;
	default:
		return -EINVAL;
	}

	return copy_to_user((void __user *)arg, &info, minsz) ? -EFAULT : 0;
}

static int vfio_ap_irq_set_init(struct vfio_irq_set *irq_set, unsigned long arg)
{
	int ret;
	size_t data_size;
	unsigned long minsz;

	minsz = offsetofend(struct vfio_irq_set, count);

	if (copy_from_user(irq_set, (void __user *)arg, minsz))
		return -EFAULT;

	ret = vfio_set_irqs_validate_and_prepare(irq_set, 1, VFIO_AP_NUM_IRQS,
						 &data_size);
	if (ret)
		return ret;

	if (!(irq_set->flags & VFIO_IRQ_SET_ACTION_TRIGGER))
		return -EINVAL;

	return 0;
}

static int vfio_ap_set_request_irq(struct ap_matrix_mdev *matrix_mdev,
				   unsigned long arg)
{
	s32 fd;
	void __user *data;
	unsigned long minsz;
	struct eventfd_ctx *req_trigger;

	minsz = offsetofend(struct vfio_irq_set, count);
	data = (void __user *)(arg + minsz);

	if (get_user(fd, (s32 __user *)data))
		return -EFAULT;

	if (fd == -1) {
		if (matrix_mdev->req_trigger)
			eventfd_ctx_put(matrix_mdev->req_trigger);
		matrix_mdev->req_trigger = NULL;
	} else if (fd >= 0) {
		req_trigger = eventfd_ctx_fdget(fd);
		if (IS_ERR(req_trigger))
			return PTR_ERR(req_trigger);

		if (matrix_mdev->req_trigger)
			eventfd_ctx_put(matrix_mdev->req_trigger);

		matrix_mdev->req_trigger = req_trigger;
	} else {
		return -EINVAL;
	}

	return 0;
}

static int vfio_ap_set_irqs(struct ap_matrix_mdev *matrix_mdev,
			    unsigned long arg)
{
	int ret;
	struct vfio_irq_set irq_set;

	ret = vfio_ap_irq_set_init(&irq_set, arg);
	if (ret)
		return ret;

	switch (irq_set.flags & VFIO_IRQ_SET_DATA_TYPE_MASK) {
	case VFIO_IRQ_SET_DATA_EVENTFD:
		switch (irq_set.index) {
		case VFIO_AP_REQ_IRQ_INDEX:
			return vfio_ap_set_request_irq(matrix_mdev, arg);
		default:
			return -EINVAL;
		}
	default:
		return -EINVAL;
	}
}

static ssize_t vfio_ap_mdev_ioctl(struct vfio_device *vdev,
				    unsigned int cmd, unsigned long arg)
{
	struct ap_matrix_mdev *matrix_mdev =
		container_of(vdev, struct ap_matrix_mdev, vdev);
	int ret;

	mutex_lock(&matrix_dev->mdevs_lock);
	switch (cmd) {
	case VFIO_DEVICE_GET_INFO:
		ret = vfio_ap_mdev_get_device_info(arg);
		break;
	case VFIO_DEVICE_RESET:
		ret = vfio_ap_mdev_reset_queues(matrix_mdev);
		break;
	case VFIO_DEVICE_GET_IRQ_INFO:
			ret = vfio_ap_get_irq_info(arg);
			break;
	case VFIO_DEVICE_SET_IRQS:
		ret = vfio_ap_set_irqs(matrix_mdev, arg);
		break;
	default:
		ret = -EOPNOTSUPP;
		break;
	}
	mutex_unlock(&matrix_dev->mdevs_lock);

	return ret;
}

static struct ap_matrix_mdev *vfio_ap_mdev_for_queue(struct vfio_ap_queue *q)
{
	struct ap_matrix_mdev *matrix_mdev;
	unsigned long apid = AP_QID_CARD(q->apqn);
	unsigned long apqi = AP_QID_QUEUE(q->apqn);

	list_for_each_entry(matrix_mdev, &matrix_dev->mdev_list, node) {
		if (test_bit_inv(apid, matrix_mdev->matrix.apm) &&
		    test_bit_inv(apqi, matrix_mdev->matrix.aqm))
			return matrix_mdev;
	}

	return NULL;
}

static ssize_t status_show(struct device *dev,
			   struct device_attribute *attr,
			   char *buf)
{
	ssize_t nchars = 0;
	struct vfio_ap_queue *q;
	unsigned long apid, apqi;
	struct ap_matrix_mdev *matrix_mdev;
	struct ap_device *apdev = to_ap_dev(dev);

	mutex_lock(&matrix_dev->mdevs_lock);
	q = dev_get_drvdata(&apdev->device);
	matrix_mdev = vfio_ap_mdev_for_queue(q);

	/* If the queue is assigned to the matrix mediated device, then
	 * determine whether it is passed through to a guest; otherwise,
	 * indicate that it is unassigned.
	 */
	if (matrix_mdev) {
		apid = AP_QID_CARD(q->apqn);
		apqi = AP_QID_QUEUE(q->apqn);
		/*
		 * If the queue is passed through to the guest, then indicate
		 * that it is in use; otherwise, indicate that it is
		 * merely assigned to a matrix mediated device.
		 */
		if (matrix_mdev->kvm &&
		    test_bit_inv(apid, matrix_mdev->shadow_apcb.apm) &&
		    test_bit_inv(apqi, matrix_mdev->shadow_apcb.aqm))
			nchars = scnprintf(buf, PAGE_SIZE, "%s\n",
					   AP_QUEUE_IN_USE);
		else
			nchars = scnprintf(buf, PAGE_SIZE, "%s\n",
					   AP_QUEUE_ASSIGNED);
	} else {
		nchars = scnprintf(buf, PAGE_SIZE, "%s\n",
				   AP_QUEUE_UNASSIGNED);
	}

	mutex_unlock(&matrix_dev->mdevs_lock);

	return nchars;
}

static DEVICE_ATTR_RO(status);

static struct attribute *vfio_queue_attrs[] = {
	&dev_attr_status.attr,
	NULL,
};

static const struct attribute_group vfio_queue_attr_group = {
	.attrs = vfio_queue_attrs,
};

static const struct vfio_device_ops vfio_ap_matrix_dev_ops = {
	.init = vfio_ap_mdev_init_dev,
	.open_device = vfio_ap_mdev_open_device,
	.close_device = vfio_ap_mdev_close_device,
	.ioctl = vfio_ap_mdev_ioctl,
	.dma_unmap = vfio_ap_mdev_dma_unmap,
	.bind_iommufd = vfio_iommufd_emulated_bind,
	.unbind_iommufd = vfio_iommufd_emulated_unbind,
	.attach_ioas = vfio_iommufd_emulated_attach_ioas,
	.detach_ioas = vfio_iommufd_emulated_detach_ioas,
	.request = vfio_ap_mdev_request
};

static struct mdev_driver vfio_ap_matrix_driver = {
	.device_api = VFIO_DEVICE_API_AP_STRING,
	.max_instances = MAX_ZDEV_ENTRIES_EXT,
	.driver = {
		.name = "vfio_ap_mdev",
		.owner = THIS_MODULE,
		.mod_name = KBUILD_MODNAME,
		.dev_groups = vfio_ap_mdev_attr_groups,
	},
	.probe = vfio_ap_mdev_probe,
	.remove = vfio_ap_mdev_remove,
};

int vfio_ap_mdev_register(void)
{
	int ret;

	ret = mdev_register_driver(&vfio_ap_matrix_driver);
	if (ret)
		return ret;

	matrix_dev->mdev_type.sysfs_name = VFIO_AP_MDEV_TYPE_HWVIRT;
	matrix_dev->mdev_type.pretty_name = VFIO_AP_MDEV_NAME_HWVIRT;
	matrix_dev->mdev_types[0] = &matrix_dev->mdev_type;
	ret = mdev_register_parent(&matrix_dev->parent, &matrix_dev->device,
				   &vfio_ap_matrix_driver,
				   matrix_dev->mdev_types, 1);
	if (ret)
		goto err_driver;
	return 0;

err_driver:
	mdev_unregister_driver(&vfio_ap_matrix_driver);
	return ret;
}

void vfio_ap_mdev_unregister(void)
{
	mdev_unregister_parent(&matrix_dev->parent);
	mdev_unregister_driver(&vfio_ap_matrix_driver);
}

int vfio_ap_mdev_probe_queue(struct ap_device *apdev)
{
	int ret;
	struct vfio_ap_queue *q;
	DECLARE_BITMAP(apm_filtered, AP_DEVICES);
	struct ap_matrix_mdev *matrix_mdev;

	ret = sysfs_create_group(&apdev->device.kobj, &vfio_queue_attr_group);
	if (ret)
		return ret;

	q = kzalloc(sizeof(*q), GFP_KERNEL);
	if (!q) {
		ret = -ENOMEM;
		goto err_remove_group;
	}

	q->apqn = to_ap_queue(&apdev->device)->qid;
	q->saved_isc = VFIO_AP_ISC_INVALID;
	memset(&q->reset_status, 0, sizeof(q->reset_status));
	INIT_WORK(&q->reset_work, apq_reset_check);
	matrix_mdev = get_update_locks_by_apqn(q->apqn);

	if (matrix_mdev) {
		vfio_ap_mdev_link_queue(matrix_mdev, q);

		/*
		 * If we're in the process of handling the adding of adapters or
		 * domains to the host's AP configuration, then let the
		 * vfio_ap device driver's on_scan_complete callback filter the
		 * matrix and update the guest's AP configuration after all of
		 * the new queue devices are probed.
		 */
		if (!bitmap_empty(matrix_mdev->apm_add, AP_DEVICES) ||
		    !bitmap_empty(matrix_mdev->aqm_add, AP_DOMAINS))
			goto done;

		if (vfio_ap_mdev_filter_matrix(matrix_mdev, apm_filtered)) {
			vfio_ap_mdev_update_guest_apcb(matrix_mdev);
			reset_queues_for_apids(matrix_mdev, apm_filtered);
		}
	}

done:
	dev_set_drvdata(&apdev->device, q);
	release_update_locks_for_mdev(matrix_mdev);

	return ret;

err_remove_group:
	sysfs_remove_group(&apdev->device.kobj, &vfio_queue_attr_group);
	return ret;
}

void vfio_ap_mdev_remove_queue(struct ap_device *apdev)
{
	unsigned long apid, apqi;
	struct vfio_ap_queue *q;
	struct ap_matrix_mdev *matrix_mdev;

	sysfs_remove_group(&apdev->device.kobj, &vfio_queue_attr_group);
	q = dev_get_drvdata(&apdev->device);
	get_update_locks_for_queue(q);
	matrix_mdev = q->matrix_mdev;
	apid = AP_QID_CARD(q->apqn);
	apqi = AP_QID_QUEUE(q->apqn);

	if (matrix_mdev) {
		/* If the queue is assigned to the guest's AP configuration */
		if (test_bit_inv(apid, matrix_mdev->shadow_apcb.apm) &&
		    test_bit_inv(apqi, matrix_mdev->shadow_apcb.aqm)) {
			/*
			 * Since the queues are defined via a matrix of adapters
			 * and domains, it is not possible to hot unplug a
			 * single queue; so, let's unplug the adapter.
			 */
			clear_bit_inv(apid, matrix_mdev->shadow_apcb.apm);
			vfio_ap_mdev_update_guest_apcb(matrix_mdev);
			reset_queues_for_apid(matrix_mdev, apid);
			goto done;
		}
	}

	/*
	 * If the queue is not in the host's AP configuration, then resetting
	 * it will fail with response code 01, (APQN not valid); so, let's make
	 * sure it is in the host's config.
	 */
	if (test_bit_inv(apid, (unsigned long *)matrix_dev->info.apm) &&
	    test_bit_inv(apqi, (unsigned long *)matrix_dev->info.aqm)) {
		vfio_ap_mdev_reset_queue(q);
		flush_work(&q->reset_work);
	}

done:
	if (matrix_mdev)
		vfio_ap_unlink_queue_fr_mdev(q);

	dev_set_drvdata(&apdev->device, NULL);
	kfree(q);
	release_update_locks_for_mdev(matrix_mdev);
}

/**
 * vfio_ap_mdev_resource_in_use: check whether any of a set of APQNs is
 *				 assigned to a mediated device under the control
 *				 of the vfio_ap device driver.
 *
 * @apm: a bitmap specifying a set of APIDs comprising the APQNs to check.
 * @aqm: a bitmap specifying a set of APQIs comprising the APQNs to check.
 *
 * Return:
 *	* -EADDRINUSE if one or more of the APQNs specified via @apm/@aqm are
 *	  assigned to a mediated device under the control of the vfio_ap
 *	  device driver.
 *	* Otherwise, return 0.
 */
int vfio_ap_mdev_resource_in_use(unsigned long *apm, unsigned long *aqm)
{
	int ret;

	mutex_lock(&matrix_dev->guests_lock);
	mutex_lock(&matrix_dev->mdevs_lock);
	ret = vfio_ap_mdev_verify_no_sharing(apm, aqm);
	mutex_unlock(&matrix_dev->mdevs_lock);
	mutex_unlock(&matrix_dev->guests_lock);

	return ret;
}

/**
 * vfio_ap_mdev_hot_unplug_cfg - hot unplug the adapters, domains and control
 *				 domains that have been removed from the host's
 *				 AP configuration from a guest.
 *
 * @matrix_mdev: an ap_matrix_mdev object attached to a KVM guest.
 * @aprem: the adapters that have been removed from the host's AP configuration
 * @aqrem: the domains that have been removed from the host's AP configuration
 * @cdrem: the control domains that have been removed from the host's AP
 *	   configuration.
 */
static void vfio_ap_mdev_hot_unplug_cfg(struct ap_matrix_mdev *matrix_mdev,
					unsigned long *aprem,
					unsigned long *aqrem,
					unsigned long *cdrem)
{
	int do_hotplug = 0;

	if (!bitmap_empty(aprem, AP_DEVICES)) {
		do_hotplug |= bitmap_andnot(matrix_mdev->shadow_apcb.apm,
					    matrix_mdev->shadow_apcb.apm,
					    aprem, AP_DEVICES);
	}

	if (!bitmap_empty(aqrem, AP_DOMAINS)) {
		do_hotplug |= bitmap_andnot(matrix_mdev->shadow_apcb.aqm,
					    matrix_mdev->shadow_apcb.aqm,
					    aqrem, AP_DEVICES);
	}

	if (!bitmap_empty(cdrem, AP_DOMAINS))
		do_hotplug |= bitmap_andnot(matrix_mdev->shadow_apcb.adm,
					    matrix_mdev->shadow_apcb.adm,
					    cdrem, AP_DOMAINS);

	if (do_hotplug)
		vfio_ap_mdev_update_guest_apcb(matrix_mdev);
}

/**
 * vfio_ap_mdev_cfg_remove - determines which guests are using the adapters,
 *			     domains and control domains that have been removed
 *			     from the host AP configuration and unplugs them
 *			     from those guests.
 *
 * @ap_remove:	bitmap specifying which adapters have been removed from the host
 *		config.
 * @aq_remove:	bitmap specifying which domains have been removed from the host
 *		config.
 * @cd_remove:	bitmap specifying which control domains have been removed from
 *		the host config.
 */
static void vfio_ap_mdev_cfg_remove(unsigned long *ap_remove,
				    unsigned long *aq_remove,
				    unsigned long *cd_remove)
{
	struct ap_matrix_mdev *matrix_mdev;
	DECLARE_BITMAP(aprem, AP_DEVICES);
	DECLARE_BITMAP(aqrem, AP_DOMAINS);
	DECLARE_BITMAP(cdrem, AP_DOMAINS);
	int do_remove = 0;

	list_for_each_entry(matrix_mdev, &matrix_dev->mdev_list, node) {
		mutex_lock(&matrix_mdev->kvm->lock);
		mutex_lock(&matrix_dev->mdevs_lock);

		do_remove |= bitmap_and(aprem, ap_remove,
					  matrix_mdev->matrix.apm,
					  AP_DEVICES);
		do_remove |= bitmap_and(aqrem, aq_remove,
					  matrix_mdev->matrix.aqm,
					  AP_DOMAINS);
		do_remove |= bitmap_andnot(cdrem, cd_remove,
					     matrix_mdev->matrix.adm,
					     AP_DOMAINS);

		if (do_remove)
			vfio_ap_mdev_hot_unplug_cfg(matrix_mdev, aprem, aqrem,
						    cdrem);

		mutex_unlock(&matrix_dev->mdevs_lock);
		mutex_unlock(&matrix_mdev->kvm->lock);
	}
}

/**
 * vfio_ap_mdev_on_cfg_remove - responds to the removal of adapters, domains and
 *				control domains from the host AP configuration
 *				by unplugging them from the guests that are
 *				using them.
 * @cur_config_info: the current host AP configuration information
 * @prev_config_info: the previous host AP configuration information
 */
static void vfio_ap_mdev_on_cfg_remove(struct ap_config_info *cur_config_info,
				       struct ap_config_info *prev_config_info)
{
	int do_remove;
	DECLARE_BITMAP(aprem, AP_DEVICES);
	DECLARE_BITMAP(aqrem, AP_DOMAINS);
	DECLARE_BITMAP(cdrem, AP_DOMAINS);

	do_remove = bitmap_andnot(aprem,
				  (unsigned long *)prev_config_info->apm,
				  (unsigned long *)cur_config_info->apm,
				  AP_DEVICES);
	do_remove |= bitmap_andnot(aqrem,
				   (unsigned long *)prev_config_info->aqm,
				   (unsigned long *)cur_config_info->aqm,
				   AP_DEVICES);
	do_remove |= bitmap_andnot(cdrem,
				   (unsigned long *)prev_config_info->adm,
				   (unsigned long *)cur_config_info->adm,
				   AP_DEVICES);

	if (do_remove)
		vfio_ap_mdev_cfg_remove(aprem, aqrem, cdrem);
}

/**
 * vfio_ap_filter_apid_by_qtype: filter APIDs from an AP mask for adapters that
 *				 are older than AP type 10 (CEX4).
 * @apm: a bitmap of the APIDs to examine
 * @aqm: a bitmap of the APQIs of the queues to query for the AP type.
 */
static void vfio_ap_filter_apid_by_qtype(unsigned long *apm, unsigned long *aqm)
{
	bool apid_cleared;
	struct ap_queue_status status;
	unsigned long apid, apqi;
	struct ap_tapq_hwinfo info;

	for_each_set_bit_inv(apid, apm, AP_DEVICES) {
		apid_cleared = false;

		for_each_set_bit_inv(apqi, aqm, AP_DOMAINS) {
			status = ap_test_queue(AP_MKQID(apid, apqi), 1, &info);
			switch (status.response_code) {
			/*
			 * According to the architecture in each case
			 * below, the queue's info should be filled.
			 */
			case AP_RESPONSE_NORMAL:
			case AP_RESPONSE_RESET_IN_PROGRESS:
			case AP_RESPONSE_DECONFIGURED:
			case AP_RESPONSE_CHECKSTOPPED:
			case AP_RESPONSE_BUSY:
				/*
				 * The vfio_ap device driver only
				 * supports CEX4 and newer adapters, so
				 * remove the APID if the adapter is
				 * older than a CEX4.
				 */
				if (info.at < AP_DEVICE_TYPE_CEX4) {
					clear_bit_inv(apid, apm);
					apid_cleared = true;
				}

				break;

			default:
				/*
				 * If we don't know the adapter type,
				 * clear its APID since it can't be
				 * determined whether the vfio_ap
				 * device driver supports it.
				 */
				clear_bit_inv(apid, apm);
				apid_cleared = true;
				break;
			}

			/*
			 * If we've already cleared the APID from the apm, there
			 * is no need to continue examining the remainin AP
			 * queues to determine the type of the adapter.
			 */
			if (apid_cleared)
				continue;
		}
	}
}

/**
 * vfio_ap_mdev_cfg_add - store bitmaps specifying the adapters, domains and
 *			  control domains that have been added to the host's
 *			  AP configuration for each matrix mdev to which they
 *			  are assigned.
 *
 * @apm_add: a bitmap specifying the adapters that have been added to the AP
 *	     configuration.
 * @aqm_add: a bitmap specifying the domains that have been added to the AP
 *	     configuration.
 * @adm_add: a bitmap specifying the control domains that have been added to the
 *	     AP configuration.
 */
static void vfio_ap_mdev_cfg_add(unsigned long *apm_add, unsigned long *aqm_add,
				 unsigned long *adm_add)
{
	struct ap_matrix_mdev *matrix_mdev;

	if (list_empty(&matrix_dev->mdev_list))
		return;

	vfio_ap_filter_apid_by_qtype(apm_add, aqm_add);

	list_for_each_entry(matrix_mdev, &matrix_dev->mdev_list, node) {
		bitmap_and(matrix_mdev->apm_add,
			   matrix_mdev->matrix.apm, apm_add, AP_DEVICES);
		bitmap_and(matrix_mdev->aqm_add,
			   matrix_mdev->matrix.aqm, aqm_add, AP_DOMAINS);
		bitmap_and(matrix_mdev->adm_add,
			   matrix_mdev->matrix.adm, adm_add, AP_DEVICES);
	}
}

/**
 * vfio_ap_mdev_on_cfg_add - responds to the addition of adapters, domains and
 *			     control domains to the host AP configuration
 *			     by updating the bitmaps that specify what adapters,
 *			     domains and control domains have been added so they
 *			     can be hot plugged into the guest when the AP bus
 *			     scan completes (see vfio_ap_on_scan_complete
 *			     function).
 * @cur_config_info: the current AP configuration information
 * @prev_config_info: the previous AP configuration information
 */
static void vfio_ap_mdev_on_cfg_add(struct ap_config_info *cur_config_info,
				    struct ap_config_info *prev_config_info)
{
	bool do_add;
	DECLARE_BITMAP(apm_add, AP_DEVICES);
	DECLARE_BITMAP(aqm_add, AP_DOMAINS);
	DECLARE_BITMAP(adm_add, AP_DOMAINS);

	do_add = bitmap_andnot(apm_add,
			       (unsigned long *)cur_config_info->apm,
			       (unsigned long *)prev_config_info->apm,
			       AP_DEVICES);
	do_add |= bitmap_andnot(aqm_add,
				(unsigned long *)cur_config_info->aqm,
				(unsigned long *)prev_config_info->aqm,
				AP_DOMAINS);
	do_add |= bitmap_andnot(adm_add,
				(unsigned long *)cur_config_info->adm,
				(unsigned long *)prev_config_info->adm,
				AP_DOMAINS);

	if (do_add)
		vfio_ap_mdev_cfg_add(apm_add, aqm_add, adm_add);
}

/**
 * vfio_ap_on_cfg_changed - handles notification of changes to the host AP
 *			    configuration.
 *
 * @cur_cfg_info: the current host AP configuration
 * @prev_cfg_info: the previous host AP configuration
 */
void vfio_ap_on_cfg_changed(struct ap_config_info *cur_cfg_info,
			    struct ap_config_info *prev_cfg_info)
{
	if (!cur_cfg_info || !prev_cfg_info)
		return;

	mutex_lock(&matrix_dev->guests_lock);

	vfio_ap_mdev_on_cfg_remove(cur_cfg_info, prev_cfg_info);
	vfio_ap_mdev_on_cfg_add(cur_cfg_info, prev_cfg_info);
	memcpy(&matrix_dev->info, cur_cfg_info, sizeof(*cur_cfg_info));

	mutex_unlock(&matrix_dev->guests_lock);
}

static void vfio_ap_mdev_hot_plug_cfg(struct ap_matrix_mdev *matrix_mdev)
{
	DECLARE_BITMAP(apm_filtered, AP_DEVICES);
	bool filter_domains, filter_adapters, filter_cdoms, do_hotplug = false;

	mutex_lock(&matrix_mdev->kvm->lock);
	mutex_lock(&matrix_dev->mdevs_lock);

	filter_adapters = bitmap_intersects(matrix_mdev->matrix.apm,
					    matrix_mdev->apm_add, AP_DEVICES);
	filter_domains = bitmap_intersects(matrix_mdev->matrix.aqm,
					   matrix_mdev->aqm_add, AP_DOMAINS);
	filter_cdoms = bitmap_intersects(matrix_mdev->matrix.adm,
					 matrix_mdev->adm_add, AP_DOMAINS);
<<<<<<< HEAD

	if (filter_adapters || filter_domains)
		do_hotplug = vfio_ap_mdev_filter_matrix(matrix_mdev, apm_filtered);

=======

	if (filter_adapters || filter_domains)
		do_hotplug = vfio_ap_mdev_filter_matrix(matrix_mdev, apm_filtered);

>>>>>>> 0c383648
	if (filter_cdoms)
		do_hotplug |= vfio_ap_mdev_filter_cdoms(matrix_mdev);

	if (do_hotplug)
		vfio_ap_mdev_update_guest_apcb(matrix_mdev);

	reset_queues_for_apids(matrix_mdev, apm_filtered);

	mutex_unlock(&matrix_dev->mdevs_lock);
	mutex_unlock(&matrix_mdev->kvm->lock);
}

void vfio_ap_on_scan_complete(struct ap_config_info *new_config_info,
			      struct ap_config_info *old_config_info)
{
	struct ap_matrix_mdev *matrix_mdev;

	mutex_lock(&matrix_dev->guests_lock);

	list_for_each_entry(matrix_mdev, &matrix_dev->mdev_list, node) {
		if (bitmap_empty(matrix_mdev->apm_add, AP_DEVICES) &&
		    bitmap_empty(matrix_mdev->aqm_add, AP_DOMAINS) &&
		    bitmap_empty(matrix_mdev->adm_add, AP_DOMAINS))
			continue;

		vfio_ap_mdev_hot_plug_cfg(matrix_mdev);
		bitmap_clear(matrix_mdev->apm_add, 0, AP_DEVICES);
		bitmap_clear(matrix_mdev->aqm_add, 0, AP_DOMAINS);
		bitmap_clear(matrix_mdev->adm_add, 0, AP_DOMAINS);
	}

	mutex_unlock(&matrix_dev->guests_lock);
}<|MERGE_RESOLUTION|>--- conflicted
+++ resolved
@@ -1124,16 +1124,10 @@
 {
 	struct vfio_ap_queue *q, *tmpq;
 	struct list_head qlist;
-<<<<<<< HEAD
-
-	INIT_LIST_HEAD(&qlist);
-	vfio_ap_mdev_unlink_adapter(matrix_mdev, apid, &qlist);
-=======
 	unsigned long apid;
 	bool apcb_update = false;
 
 	INIT_LIST_HEAD(&qlist);
->>>>>>> 0c383648
 
 	for_each_set_bit_inv(apid, apids, AP_DEVICES) {
 		vfio_ap_mdev_unlink_adapter(matrix_mdev, apid, &qlist);
@@ -1144,23 +1138,16 @@
 		}
 	}
 
-<<<<<<< HEAD
-	vfio_ap_mdev_reset_qlist(&qlist);
-
-=======
 	/* Only update apcb if needed to avoid impacting guest */
 	if (apcb_update)
 		vfio_ap_mdev_update_guest_apcb(matrix_mdev);
 
 	vfio_ap_mdev_reset_qlist(&qlist);
 
->>>>>>> 0c383648
 	list_for_each_entry_safe(q, tmpq, &qlist, reset_qnode) {
 		vfio_ap_unlink_mdev_fr_queue(q);
 		list_del(&q->reset_qnode);
 	}
-<<<<<<< HEAD
-=======
 }
 
 static void vfio_ap_mdev_hot_unplug_adapter(struct ap_matrix_mdev *matrix_mdev,
@@ -1171,7 +1158,6 @@
 	bitmap_zero(apids, AP_DEVICES);
 	set_bit_inv(apid, apids);
 	vfio_ap_mdev_hot_unplug_adapters(matrix_mdev, apids);
->>>>>>> 0c383648
 }
 
 /**
@@ -1339,16 +1325,10 @@
 {
 	struct vfio_ap_queue *q, *tmpq;
 	struct list_head qlist;
-<<<<<<< HEAD
-
-	INIT_LIST_HEAD(&qlist);
-	vfio_ap_mdev_unlink_domain(matrix_mdev, apqi, &qlist);
-=======
 	unsigned long apqi;
 	bool apcb_update = false;
 
 	INIT_LIST_HEAD(&qlist);
->>>>>>> 0c383648
 
 	for_each_set_bit_inv(apqi, apqis, AP_DOMAINS) {
 		vfio_ap_mdev_unlink_domain(matrix_mdev, apqi, &qlist);
@@ -1359,21 +1339,16 @@
 		}
 	}
 
-<<<<<<< HEAD
-=======
 	/* Only update apcb if needed to avoid impacting guest */
 	if (apcb_update)
 		vfio_ap_mdev_update_guest_apcb(matrix_mdev);
 
->>>>>>> 0c383648
 	vfio_ap_mdev_reset_qlist(&qlist);
 
 	list_for_each_entry_safe(q, tmpq, &qlist, reset_qnode) {
 		vfio_ap_unlink_mdev_fr_queue(q);
 		list_del(&q->reset_qnode);
 	}
-<<<<<<< HEAD
-=======
 }
 
 static void vfio_ap_mdev_hot_unplug_domain(struct ap_matrix_mdev *matrix_mdev,
@@ -1384,7 +1359,6 @@
 	bitmap_zero(apqis, AP_DEVICES);
 	set_bit_inv(apqi, apqis);
 	vfio_ap_mdev_hot_unplug_domains(matrix_mdev, apqis);
->>>>>>> 0c383648
 }
 
 /**
@@ -2787,17 +2761,10 @@
 					   matrix_mdev->aqm_add, AP_DOMAINS);
 	filter_cdoms = bitmap_intersects(matrix_mdev->matrix.adm,
 					 matrix_mdev->adm_add, AP_DOMAINS);
-<<<<<<< HEAD
 
 	if (filter_adapters || filter_domains)
 		do_hotplug = vfio_ap_mdev_filter_matrix(matrix_mdev, apm_filtered);
 
-=======
-
-	if (filter_adapters || filter_domains)
-		do_hotplug = vfio_ap_mdev_filter_matrix(matrix_mdev, apm_filtered);
-
->>>>>>> 0c383648
 	if (filter_cdoms)
 		do_hotplug |= vfio_ap_mdev_filter_cdoms(matrix_mdev);
 
