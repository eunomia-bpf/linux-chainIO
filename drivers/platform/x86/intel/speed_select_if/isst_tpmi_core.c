--- conflicted
+++ resolved
@@ -375,21 +375,13 @@
 		return -ENODEV;
 
 	if (TPMI_MAJOR_VERSION(pd_info->sst_header.interface_version) != ISST_MAJOR_VERSION) {
-<<<<<<< HEAD
-		dev_err(&auxdev->dev, "SST: Unsupported major version:%lx\n",
-=======
 		dev_err(dev, "SST: Unsupported major version:%lx\n",
->>>>>>> 0c383648
 			TPMI_MAJOR_VERSION(pd_info->sst_header.interface_version));
 		return -ENODEV;
 	}
 
 	if (TPMI_MINOR_VERSION(pd_info->sst_header.interface_version) != ISST_MINOR_VERSION)
-<<<<<<< HEAD
-		dev_info(&auxdev->dev, "SST: Ignore: Unsupported minor version:%lx\n",
-=======
 		dev_info(dev, "SST: Ignore: Unsupported minor version:%lx\n",
->>>>>>> 0c383648
 			 TPMI_MINOR_VERSION(pd_info->sst_header.interface_version));
 
 	/* Read SST CP Header */
@@ -753,9 +745,6 @@
 			return -EINVAL;
 
 		power_domain_info = &sst_inst->power_domain_info[part][punit_id];
-
-		if (assoc_cmds.get_set && power_domain_info->write_blocked)
-			return -EPERM;
 
 		if (assoc_cmds.get_set && power_domain_info->write_blocked)
 			return -EPERM;
@@ -1455,10 +1444,7 @@
 
 int tpmi_sst_dev_add(struct auxiliary_device *auxdev)
 {
-<<<<<<< HEAD
-=======
 	struct tpmi_per_power_domain_info *pd_info;
->>>>>>> 0c383648
 	bool read_blocked = 0, write_blocked = 0;
 	struct intel_tpmi_plat_info *plat_info;
 	struct device *dev = &auxdev->dev;
@@ -1475,15 +1461,6 @@
 
 	if (read_blocked) {
 		dev_info(dev, "Firmware has blocked reads, exiting\n");
-		return -ENODEV;
-	}
-
-	ret = tpmi_get_feature_status(auxdev, TPMI_ID_SST, &read_blocked, &write_blocked);
-	if (ret)
-		dev_info(&auxdev->dev, "Can't read feature status: ignoring read/write blocked status\n");
-
-	if (read_blocked) {
-		dev_info(&auxdev->dev, "Firmware has blocked reads, exiting\n");
 		return -ENODEV;
 	}
 
@@ -1562,15 +1539,6 @@
 			continue;
 		}
 
-<<<<<<< HEAD
-		tpmi_sst->power_domain_info[i].package_id = pkg;
-		tpmi_sst->power_domain_info[i].power_domain_id = i;
-		tpmi_sst->power_domain_info[i].auxdev = auxdev;
-		tpmi_sst->power_domain_info[i].write_blocked = write_blocked;
-		tpmi_sst->power_domain_info[i].sst_base = devm_ioremap_resource(&auxdev->dev, res);
-		if (IS_ERR(tpmi_sst->power_domain_info[i].sst_base))
-			return PTR_ERR(tpmi_sst->power_domain_info[i].sst_base);
-=======
 		pd_info[i].package_id = pkg;
 		pd_info[i].power_domain_id = i;
 		pd_info[i].auxdev = auxdev;
@@ -1580,7 +1548,6 @@
 			ret = PTR_ERR(pd_info[i].sst_base);
 			goto unlock_free;
 		}
->>>>>>> 0c383648
 
 		ret = sst_main(auxdev, &pd_info[i]);
 		if (ret) {
