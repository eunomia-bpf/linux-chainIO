// SPDX-License-Identifier: GPL-2.0+
/*
 * drivers/net/phy/micrel.c
 *
 * Driver for Micrel PHYs
 *
 * Author: David J. Choi
 *
 * Copyright (c) 2010-2013 Micrel, Inc.
 * Copyright (c) 2014 Johan Hovold <johan@kernel.org>
 *
 * Support : Micrel Phys:
 *		Giga phys: ksz9021, ksz9031, ksz9131
 *		100/10 Phys : ksz8001, ksz8721, ksz8737, ksz8041
 *			   ksz8021, ksz8031, ksz8051,
 *			   ksz8081, ksz8091,
 *			   ksz8061,
 *		Switch : ksz8873, ksz886x
 *			 ksz9477
 */

#include <linux/bitfield.h>
#include <linux/ethtool_netlink.h>
#include <linux/kernel.h>
#include <linux/module.h>
#include <linux/phy.h>
#include <linux/micrel_phy.h>
#include <linux/of.h>
#include <linux/clk.h>
#include <linux/delay.h>
#include <linux/ptp_clock_kernel.h>
#include <linux/ptp_clock.h>
#include <linux/ptp_classify.h>
#include <linux/net_tstamp.h>
#include <linux/gpio/consumer.h>

/* Operation Mode Strap Override */
#define MII_KSZPHY_OMSO				0x16
#define KSZPHY_OMSO_FACTORY_TEST		BIT(15)
#define KSZPHY_OMSO_B_CAST_OFF			BIT(9)
#define KSZPHY_OMSO_NAND_TREE_ON		BIT(5)
#define KSZPHY_OMSO_RMII_OVERRIDE		BIT(1)
#define KSZPHY_OMSO_MII_OVERRIDE		BIT(0)

/* general Interrupt control/status reg in vendor specific block. */
#define MII_KSZPHY_INTCS			0x1B
#define KSZPHY_INTCS_JABBER			BIT(15)
#define KSZPHY_INTCS_RECEIVE_ERR		BIT(14)
#define KSZPHY_INTCS_PAGE_RECEIVE		BIT(13)
#define KSZPHY_INTCS_PARELLEL			BIT(12)
#define KSZPHY_INTCS_LINK_PARTNER_ACK		BIT(11)
#define KSZPHY_INTCS_LINK_DOWN			BIT(10)
#define KSZPHY_INTCS_REMOTE_FAULT		BIT(9)
#define KSZPHY_INTCS_LINK_UP			BIT(8)
#define KSZPHY_INTCS_ALL			(KSZPHY_INTCS_LINK_UP |\
						KSZPHY_INTCS_LINK_DOWN)
#define KSZPHY_INTCS_LINK_DOWN_STATUS		BIT(2)
#define KSZPHY_INTCS_LINK_UP_STATUS		BIT(0)
#define KSZPHY_INTCS_STATUS			(KSZPHY_INTCS_LINK_DOWN_STATUS |\
						 KSZPHY_INTCS_LINK_UP_STATUS)

/* LinkMD Control/Status */
#define KSZ8081_LMD				0x1d
#define KSZ8081_LMD_ENABLE_TEST			BIT(15)
#define KSZ8081_LMD_STAT_NORMAL			0
#define KSZ8081_LMD_STAT_OPEN			1
#define KSZ8081_LMD_STAT_SHORT			2
#define KSZ8081_LMD_STAT_FAIL			3
#define KSZ8081_LMD_STAT_MASK			GENMASK(14, 13)
/* Short cable (<10 meter) has been detected by LinkMD */
#define KSZ8081_LMD_SHORT_INDICATOR		BIT(12)
#define KSZ8081_LMD_DELTA_TIME_MASK		GENMASK(8, 0)

#define KSZ9x31_LMD				0x12
#define KSZ9x31_LMD_VCT_EN			BIT(15)
#define KSZ9x31_LMD_VCT_DIS_TX			BIT(14)
#define KSZ9x31_LMD_VCT_PAIR(n)			(((n) & 0x3) << 12)
#define KSZ9x31_LMD_VCT_SEL_RESULT		0
#define KSZ9x31_LMD_VCT_SEL_THRES_HI		BIT(10)
#define KSZ9x31_LMD_VCT_SEL_THRES_LO		BIT(11)
#define KSZ9x31_LMD_VCT_SEL_MASK		GENMASK(11, 10)
#define KSZ9x31_LMD_VCT_ST_NORMAL		0
#define KSZ9x31_LMD_VCT_ST_OPEN			1
#define KSZ9x31_LMD_VCT_ST_SHORT		2
#define KSZ9x31_LMD_VCT_ST_FAIL			3
#define KSZ9x31_LMD_VCT_ST_MASK			GENMASK(9, 8)
#define KSZ9x31_LMD_VCT_DATA_REFLECTED_INVALID	BIT(7)
#define KSZ9x31_LMD_VCT_DATA_SIG_WAIT_TOO_LONG	BIT(6)
#define KSZ9x31_LMD_VCT_DATA_MASK100		BIT(5)
#define KSZ9x31_LMD_VCT_DATA_NLP_FLP		BIT(4)
#define KSZ9x31_LMD_VCT_DATA_LO_PULSE_MASK	GENMASK(3, 2)
#define KSZ9x31_LMD_VCT_DATA_HI_PULSE_MASK	GENMASK(1, 0)
#define KSZ9x31_LMD_VCT_DATA_MASK		GENMASK(7, 0)

/* Lan8814 general Interrupt control/status reg in GPHY specific block. */
#define LAN8814_INTC				0x18
#define LAN8814_INTS				0x1B

#define LAN8814_INT_LINK_DOWN			BIT(2)
#define LAN8814_INT_LINK_UP			BIT(0)
#define LAN8814_INT_LINK			(LAN8814_INT_LINK_UP |\
						 LAN8814_INT_LINK_DOWN)

#define LAN8814_INTR_CTRL_REG			0x34
#define LAN8814_INTR_CTRL_REG_POLARITY		BIT(1)
#define LAN8814_INTR_CTRL_REG_INTR_ENABLE	BIT(0)

/* Represents 1ppm adjustment in 2^32 format with
 * each nsec contains 4 clock cycles.
 * The value is calculated as following: (1/1000000)/((2^-32)/4)
 */
#define LAN8814_1PPM_FORMAT			17179

#define PTP_RX_MOD				0x024F
#define PTP_RX_MOD_BAD_UDPV4_CHKSUM_FORCE_FCS_DIS_ BIT(3)
#define PTP_RX_TIMESTAMP_EN			0x024D
#define PTP_TX_TIMESTAMP_EN			0x028D

#define PTP_TIMESTAMP_EN_SYNC_			BIT(0)
#define PTP_TIMESTAMP_EN_DREQ_			BIT(1)
#define PTP_TIMESTAMP_EN_PDREQ_			BIT(2)
#define PTP_TIMESTAMP_EN_PDRES_			BIT(3)

#define PTP_TX_PARSE_L2_ADDR_EN			0x0284
#define PTP_RX_PARSE_L2_ADDR_EN			0x0244

#define PTP_TX_PARSE_IP_ADDR_EN			0x0285
#define PTP_RX_PARSE_IP_ADDR_EN			0x0245
#define LTC_HARD_RESET				0x023F
#define LTC_HARD_RESET_				BIT(0)

#define TSU_HARD_RESET				0x02C1
#define TSU_HARD_RESET_				BIT(0)

#define PTP_CMD_CTL				0x0200
#define PTP_CMD_CTL_PTP_DISABLE_		BIT(0)
#define PTP_CMD_CTL_PTP_ENABLE_			BIT(1)
#define PTP_CMD_CTL_PTP_CLOCK_READ_		BIT(3)
#define PTP_CMD_CTL_PTP_CLOCK_LOAD_		BIT(4)
#define PTP_CMD_CTL_PTP_LTC_STEP_SEC_		BIT(5)
#define PTP_CMD_CTL_PTP_LTC_STEP_NSEC_		BIT(6)

#define PTP_CLOCK_SET_SEC_MID			0x0206
#define PTP_CLOCK_SET_SEC_LO			0x0207
#define PTP_CLOCK_SET_NS_HI			0x0208
#define PTP_CLOCK_SET_NS_LO			0x0209

#define PTP_CLOCK_READ_SEC_MID			0x022A
#define PTP_CLOCK_READ_SEC_LO			0x022B
#define PTP_CLOCK_READ_NS_HI			0x022C
#define PTP_CLOCK_READ_NS_LO			0x022D

#define PTP_OPERATING_MODE			0x0241
#define PTP_OPERATING_MODE_STANDALONE_		BIT(0)

#define PTP_TX_MOD				0x028F
#define PTP_TX_MOD_TX_PTP_SYNC_TS_INSERT_	BIT(12)
#define PTP_TX_MOD_BAD_UDPV4_CHKSUM_FORCE_FCS_DIS_ BIT(3)

#define PTP_RX_PARSE_CONFIG			0x0242
#define PTP_RX_PARSE_CONFIG_LAYER2_EN_		BIT(0)
#define PTP_RX_PARSE_CONFIG_IPV4_EN_		BIT(1)
#define PTP_RX_PARSE_CONFIG_IPV6_EN_		BIT(2)

#define PTP_TX_PARSE_CONFIG			0x0282
#define PTP_TX_PARSE_CONFIG_LAYER2_EN_		BIT(0)
#define PTP_TX_PARSE_CONFIG_IPV4_EN_		BIT(1)
#define PTP_TX_PARSE_CONFIG_IPV6_EN_		BIT(2)

#define PTP_CLOCK_RATE_ADJ_HI			0x020C
#define PTP_CLOCK_RATE_ADJ_LO			0x020D
#define PTP_CLOCK_RATE_ADJ_DIR_			BIT(15)

#define PTP_LTC_STEP_ADJ_HI			0x0212
#define PTP_LTC_STEP_ADJ_LO			0x0213
#define PTP_LTC_STEP_ADJ_DIR_			BIT(15)

#define LAN8814_INTR_STS_REG			0x0033
#define LAN8814_INTR_STS_REG_1588_TSU0_		BIT(0)
#define LAN8814_INTR_STS_REG_1588_TSU1_		BIT(1)
#define LAN8814_INTR_STS_REG_1588_TSU2_		BIT(2)
#define LAN8814_INTR_STS_REG_1588_TSU3_		BIT(3)

#define PTP_CAP_INFO				0x022A
#define PTP_CAP_INFO_TX_TS_CNT_GET_(reg_val)	(((reg_val) & 0x0f00) >> 8)
#define PTP_CAP_INFO_RX_TS_CNT_GET_(reg_val)	((reg_val) & 0x000f)

#define PTP_TX_EGRESS_SEC_HI			0x0296
#define PTP_TX_EGRESS_SEC_LO			0x0297
#define PTP_TX_EGRESS_NS_HI			0x0294
#define PTP_TX_EGRESS_NS_LO			0x0295
#define PTP_TX_MSG_HEADER2			0x0299

#define PTP_RX_INGRESS_SEC_HI			0x0256
#define PTP_RX_INGRESS_SEC_LO			0x0257
#define PTP_RX_INGRESS_NS_HI			0x0254
#define PTP_RX_INGRESS_NS_LO			0x0255
#define PTP_RX_MSG_HEADER2			0x0259

#define PTP_TSU_INT_EN				0x0200
#define PTP_TSU_INT_EN_PTP_TX_TS_OVRFL_EN_	BIT(3)
#define PTP_TSU_INT_EN_PTP_TX_TS_EN_		BIT(2)
#define PTP_TSU_INT_EN_PTP_RX_TS_OVRFL_EN_	BIT(1)
#define PTP_TSU_INT_EN_PTP_RX_TS_EN_		BIT(0)

#define PTP_TSU_INT_STS				0x0201
#define PTP_TSU_INT_STS_PTP_TX_TS_OVRFL_INT_	BIT(3)
#define PTP_TSU_INT_STS_PTP_TX_TS_EN_		BIT(2)
#define PTP_TSU_INT_STS_PTP_RX_TS_OVRFL_INT_	BIT(1)
#define PTP_TSU_INT_STS_PTP_RX_TS_EN_		BIT(0)

/* PHY Control 1 */
#define MII_KSZPHY_CTRL_1			0x1e
#define KSZ8081_CTRL1_MDIX_STAT			BIT(4)

/* PHY Control 2 / PHY Control (if no PHY Control 1) */
#define MII_KSZPHY_CTRL_2			0x1f
#define MII_KSZPHY_CTRL				MII_KSZPHY_CTRL_2
/* bitmap of PHY register to set interrupt mode */
#define KSZ8081_CTRL2_HP_MDIX			BIT(15)
#define KSZ8081_CTRL2_MDI_MDI_X_SELECT		BIT(14)
#define KSZ8081_CTRL2_DISABLE_AUTO_MDIX		BIT(13)
#define KSZ8081_CTRL2_FORCE_LINK		BIT(11)
#define KSZ8081_CTRL2_POWER_SAVING		BIT(10)
#define KSZPHY_CTRL_INT_ACTIVE_HIGH		BIT(9)
#define KSZPHY_RMII_REF_CLK_SEL			BIT(7)

/* Write/read to/from extended registers */
#define MII_KSZPHY_EXTREG			0x0b
#define KSZPHY_EXTREG_WRITE			0x8000

#define MII_KSZPHY_EXTREG_WRITE			0x0c
#define MII_KSZPHY_EXTREG_READ			0x0d

/* Extended registers */
#define MII_KSZPHY_CLK_CONTROL_PAD_SKEW		0x104
#define MII_KSZPHY_RX_DATA_PAD_SKEW		0x105
#define MII_KSZPHY_TX_DATA_PAD_SKEW		0x106

#define PS_TO_REG				200
#define FIFO_SIZE				8

struct kszphy_hw_stat {
	const char *string;
	u8 reg;
	u8 bits;
};

static struct kszphy_hw_stat kszphy_hw_stats[] = {
	{ "phy_receive_errors", 21, 16},
	{ "phy_idle_errors", 10, 8 },
};

struct kszphy_type {
	u32 led_mode_reg;
	u16 interrupt_level_mask;
	bool has_broadcast_disable;
	bool has_nand_tree_disable;
	bool has_rmii_ref_clk_sel;
};

/* Shared structure between the PHYs of the same package. */
struct lan8814_shared_priv {
	struct phy_device *phydev;
	struct ptp_clock *ptp_clock;
	struct ptp_clock_info ptp_clock_info;

	/* Reference counter to how many ports in the package are enabling the
	 * timestamping
	 */
	u8 ref;

	/* Lock for ptp_clock and ref */
	struct mutex shared_lock;
};

struct lan8814_ptp_rx_ts {
	struct list_head list;
	u32 seconds;
	u32 nsec;
	u16 seq_id;
};

struct kszphy_ptp_priv {
	struct mii_timestamper mii_ts;
	struct phy_device *phydev;

	struct sk_buff_head tx_queue;
	struct sk_buff_head rx_queue;

	struct list_head rx_ts_list;
	/* Lock for Rx ts fifo */
	spinlock_t rx_ts_lock;

	int hwts_tx_type;
	enum hwtstamp_rx_filters rx_filter;
	int layer;
	int version;
};

struct kszphy_priv {
	struct kszphy_ptp_priv ptp_priv;
	const struct kszphy_type *type;
	int led_mode;
	u16 vct_ctrl1000;
	bool rmii_ref_clk_sel;
	bool rmii_ref_clk_sel_val;
	u64 stats[ARRAY_SIZE(kszphy_hw_stats)];
};

static const struct kszphy_type ksz8021_type = {
	.led_mode_reg		= MII_KSZPHY_CTRL_2,
	.has_broadcast_disable	= true,
	.has_nand_tree_disable	= true,
	.has_rmii_ref_clk_sel	= true,
};

static const struct kszphy_type ksz8041_type = {
	.led_mode_reg		= MII_KSZPHY_CTRL_1,
};

static const struct kszphy_type ksz8051_type = {
	.led_mode_reg		= MII_KSZPHY_CTRL_2,
	.has_nand_tree_disable	= true,
};

static const struct kszphy_type ksz8081_type = {
	.led_mode_reg		= MII_KSZPHY_CTRL_2,
	.has_broadcast_disable	= true,
	.has_nand_tree_disable	= true,
	.has_rmii_ref_clk_sel	= true,
};

static const struct kszphy_type ks8737_type = {
	.interrupt_level_mask	= BIT(14),
};

static const struct kszphy_type ksz9021_type = {
	.interrupt_level_mask	= BIT(14),
};

static int kszphy_extended_write(struct phy_device *phydev,
				u32 regnum, u16 val)
{
	phy_write(phydev, MII_KSZPHY_EXTREG, KSZPHY_EXTREG_WRITE | regnum);
	return phy_write(phydev, MII_KSZPHY_EXTREG_WRITE, val);
}

static int kszphy_extended_read(struct phy_device *phydev,
				u32 regnum)
{
	phy_write(phydev, MII_KSZPHY_EXTREG, regnum);
	return phy_read(phydev, MII_KSZPHY_EXTREG_READ);
}

static int kszphy_ack_interrupt(struct phy_device *phydev)
{
	/* bit[7..0] int status, which is a read and clear register. */
	int rc;

	rc = phy_read(phydev, MII_KSZPHY_INTCS);

	return (rc < 0) ? rc : 0;
}

static int kszphy_config_intr(struct phy_device *phydev)
{
	const struct kszphy_type *type = phydev->drv->driver_data;
	int temp, err;
	u16 mask;

	if (type && type->interrupt_level_mask)
		mask = type->interrupt_level_mask;
	else
		mask = KSZPHY_CTRL_INT_ACTIVE_HIGH;

	/* set the interrupt pin active low */
	temp = phy_read(phydev, MII_KSZPHY_CTRL);
	if (temp < 0)
		return temp;
	temp &= ~mask;
	phy_write(phydev, MII_KSZPHY_CTRL, temp);

	/* enable / disable interrupts */
	if (phydev->interrupts == PHY_INTERRUPT_ENABLED) {
		err = kszphy_ack_interrupt(phydev);
		if (err)
			return err;

		temp = KSZPHY_INTCS_ALL;
		err = phy_write(phydev, MII_KSZPHY_INTCS, temp);
	} else {
		temp = 0;
		err = phy_write(phydev, MII_KSZPHY_INTCS, temp);
		if (err)
			return err;

		err = kszphy_ack_interrupt(phydev);
	}

	return err;
}

static irqreturn_t kszphy_handle_interrupt(struct phy_device *phydev)
{
	int irq_status;

	irq_status = phy_read(phydev, MII_KSZPHY_INTCS);
	if (irq_status < 0) {
		phy_error(phydev);
		return IRQ_NONE;
	}

	if (!(irq_status & KSZPHY_INTCS_STATUS))
		return IRQ_NONE;

	phy_trigger_machine(phydev);

	return IRQ_HANDLED;
}

static int kszphy_rmii_clk_sel(struct phy_device *phydev, bool val)
{
	int ctrl;

	ctrl = phy_read(phydev, MII_KSZPHY_CTRL);
	if (ctrl < 0)
		return ctrl;

	if (val)
		ctrl |= KSZPHY_RMII_REF_CLK_SEL;
	else
		ctrl &= ~KSZPHY_RMII_REF_CLK_SEL;

	return phy_write(phydev, MII_KSZPHY_CTRL, ctrl);
}

static int kszphy_setup_led(struct phy_device *phydev, u32 reg, int val)
{
	int rc, temp, shift;

	switch (reg) {
	case MII_KSZPHY_CTRL_1:
		shift = 14;
		break;
	case MII_KSZPHY_CTRL_2:
		shift = 4;
		break;
	default:
		return -EINVAL;
	}

	temp = phy_read(phydev, reg);
	if (temp < 0) {
		rc = temp;
		goto out;
	}

	temp &= ~(3 << shift);
	temp |= val << shift;
	rc = phy_write(phydev, reg, temp);
out:
	if (rc < 0)
		phydev_err(phydev, "failed to set led mode\n");

	return rc;
}

/* Disable PHY address 0 as the broadcast address, so that it can be used as a
 * unique (non-broadcast) address on a shared bus.
 */
static int kszphy_broadcast_disable(struct phy_device *phydev)
{
	int ret;

	ret = phy_read(phydev, MII_KSZPHY_OMSO);
	if (ret < 0)
		goto out;

	ret = phy_write(phydev, MII_KSZPHY_OMSO, ret | KSZPHY_OMSO_B_CAST_OFF);
out:
	if (ret)
		phydev_err(phydev, "failed to disable broadcast address\n");

	return ret;
}

static int kszphy_nand_tree_disable(struct phy_device *phydev)
{
	int ret;

	ret = phy_read(phydev, MII_KSZPHY_OMSO);
	if (ret < 0)
		goto out;

	if (!(ret & KSZPHY_OMSO_NAND_TREE_ON))
		return 0;

	ret = phy_write(phydev, MII_KSZPHY_OMSO,
			ret & ~KSZPHY_OMSO_NAND_TREE_ON);
out:
	if (ret)
		phydev_err(phydev, "failed to disable NAND tree mode\n");

	return ret;
}

/* Some config bits need to be set again on resume, handle them here. */
static int kszphy_config_reset(struct phy_device *phydev)
{
	struct kszphy_priv *priv = phydev->priv;
	int ret;

	if (priv->rmii_ref_clk_sel) {
		ret = kszphy_rmii_clk_sel(phydev, priv->rmii_ref_clk_sel_val);
		if (ret) {
			phydev_err(phydev,
				   "failed to set rmii reference clock\n");
			return ret;
		}
	}

	if (priv->type && priv->led_mode >= 0)
		kszphy_setup_led(phydev, priv->type->led_mode_reg, priv->led_mode);

	return 0;
}

static int kszphy_config_init(struct phy_device *phydev)
{
	struct kszphy_priv *priv = phydev->priv;
	const struct kszphy_type *type;

	if (!priv)
		return 0;

	type = priv->type;

	if (type && type->has_broadcast_disable)
		kszphy_broadcast_disable(phydev);

	if (type && type->has_nand_tree_disable)
		kszphy_nand_tree_disable(phydev);

	return kszphy_config_reset(phydev);
}

static int ksz8041_fiber_mode(struct phy_device *phydev)
{
	struct device_node *of_node = phydev->mdio.dev.of_node;

	return of_property_read_bool(of_node, "micrel,fiber-mode");
}

static int ksz8041_config_init(struct phy_device *phydev)
{
	__ETHTOOL_DECLARE_LINK_MODE_MASK(mask) = { 0, };

	/* Limit supported and advertised modes in fiber mode */
	if (ksz8041_fiber_mode(phydev)) {
		phydev->dev_flags |= MICREL_PHY_FXEN;
		linkmode_set_bit(ETHTOOL_LINK_MODE_100baseT_Full_BIT, mask);
		linkmode_set_bit(ETHTOOL_LINK_MODE_100baseT_Half_BIT, mask);

		linkmode_and(phydev->supported, phydev->supported, mask);
		linkmode_set_bit(ETHTOOL_LINK_MODE_FIBRE_BIT,
				 phydev->supported);
		linkmode_and(phydev->advertising, phydev->advertising, mask);
		linkmode_set_bit(ETHTOOL_LINK_MODE_FIBRE_BIT,
				 phydev->advertising);
		phydev->autoneg = AUTONEG_DISABLE;
	}

	return kszphy_config_init(phydev);
}

static int ksz8041_config_aneg(struct phy_device *phydev)
{
	/* Skip auto-negotiation in fiber mode */
	if (phydev->dev_flags & MICREL_PHY_FXEN) {
		phydev->speed = SPEED_100;
		return 0;
	}

	return genphy_config_aneg(phydev);
}

static int ksz8051_ksz8795_match_phy_device(struct phy_device *phydev,
					    const bool ksz_8051)
{
	int ret;

	if ((phydev->phy_id & MICREL_PHY_ID_MASK) != PHY_ID_KSZ8051)
		return 0;

	ret = phy_read(phydev, MII_BMSR);
	if (ret < 0)
		return ret;

	/* KSZ8051 PHY and KSZ8794/KSZ8795/KSZ8765 switch share the same
	 * exact PHY ID. However, they can be told apart by the extended
	 * capability registers presence. The KSZ8051 PHY has them while
	 * the switch does not.
	 */
	ret &= BMSR_ERCAP;
	if (ksz_8051)
		return ret;
	else
		return !ret;
}

static int ksz8051_match_phy_device(struct phy_device *phydev)
{
	return ksz8051_ksz8795_match_phy_device(phydev, true);
}

static int ksz8081_config_init(struct phy_device *phydev)
{
	/* KSZPHY_OMSO_FACTORY_TEST is set at de-assertion of the reset line
	 * based on the RXER (KSZ8081RNA/RND) or TXC (KSZ8081MNX/RNB) pin. If a
	 * pull-down is missing, the factory test mode should be cleared by
	 * manually writing a 0.
	 */
	phy_clear_bits(phydev, MII_KSZPHY_OMSO, KSZPHY_OMSO_FACTORY_TEST);

	return kszphy_config_init(phydev);
}

static int ksz8081_config_mdix(struct phy_device *phydev, u8 ctrl)
{
	u16 val;

	switch (ctrl) {
	case ETH_TP_MDI:
		val = KSZ8081_CTRL2_DISABLE_AUTO_MDIX;
		break;
	case ETH_TP_MDI_X:
		val = KSZ8081_CTRL2_DISABLE_AUTO_MDIX |
			KSZ8081_CTRL2_MDI_MDI_X_SELECT;
		break;
	case ETH_TP_MDI_AUTO:
		val = 0;
		break;
	default:
		return 0;
	}

	return phy_modify(phydev, MII_KSZPHY_CTRL_2,
			  KSZ8081_CTRL2_HP_MDIX |
			  KSZ8081_CTRL2_MDI_MDI_X_SELECT |
			  KSZ8081_CTRL2_DISABLE_AUTO_MDIX,
			  KSZ8081_CTRL2_HP_MDIX | val);
}

static int ksz8081_config_aneg(struct phy_device *phydev)
{
	int ret;

	ret = genphy_config_aneg(phydev);
	if (ret)
		return ret;

	/* The MDI-X configuration is automatically changed by the PHY after
	 * switching from autoneg off to on. So, take MDI-X configuration under
	 * own control and set it after autoneg configuration was done.
	 */
	return ksz8081_config_mdix(phydev, phydev->mdix_ctrl);
}

static int ksz8081_mdix_update(struct phy_device *phydev)
{
	int ret;

	ret = phy_read(phydev, MII_KSZPHY_CTRL_2);
	if (ret < 0)
		return ret;

	if (ret & KSZ8081_CTRL2_DISABLE_AUTO_MDIX) {
		if (ret & KSZ8081_CTRL2_MDI_MDI_X_SELECT)
			phydev->mdix_ctrl = ETH_TP_MDI_X;
		else
			phydev->mdix_ctrl = ETH_TP_MDI;
	} else {
		phydev->mdix_ctrl = ETH_TP_MDI_AUTO;
	}

	ret = phy_read(phydev, MII_KSZPHY_CTRL_1);
	if (ret < 0)
		return ret;

	if (ret & KSZ8081_CTRL1_MDIX_STAT)
		phydev->mdix = ETH_TP_MDI;
	else
		phydev->mdix = ETH_TP_MDI_X;

	return 0;
}

static int ksz8081_read_status(struct phy_device *phydev)
{
	int ret;

	ret = ksz8081_mdix_update(phydev);
	if (ret < 0)
		return ret;

	return genphy_read_status(phydev);
}

static int ksz8061_config_init(struct phy_device *phydev)
{
	int ret;

	ret = phy_write_mmd(phydev, MDIO_MMD_PMAPMD, MDIO_DEVID1, 0xB61A);
	if (ret)
		return ret;

	return kszphy_config_init(phydev);
}

static int ksz8795_match_phy_device(struct phy_device *phydev)
{
	return ksz8051_ksz8795_match_phy_device(phydev, false);
}

static int ksz9021_load_values_from_of(struct phy_device *phydev,
				       const struct device_node *of_node,
				       u16 reg,
				       const char *field1, const char *field2,
				       const char *field3, const char *field4)
{
	int val1 = -1;
	int val2 = -2;
	int val3 = -3;
	int val4 = -4;
	int newval;
	int matches = 0;

	if (!of_property_read_u32(of_node, field1, &val1))
		matches++;

	if (!of_property_read_u32(of_node, field2, &val2))
		matches++;

	if (!of_property_read_u32(of_node, field3, &val3))
		matches++;

	if (!of_property_read_u32(of_node, field4, &val4))
		matches++;

	if (!matches)
		return 0;

	if (matches < 4)
		newval = kszphy_extended_read(phydev, reg);
	else
		newval = 0;

	if (val1 != -1)
		newval = ((newval & 0xfff0) | ((val1 / PS_TO_REG) & 0xf) << 0);

	if (val2 != -2)
		newval = ((newval & 0xff0f) | ((val2 / PS_TO_REG) & 0xf) << 4);

	if (val3 != -3)
		newval = ((newval & 0xf0ff) | ((val3 / PS_TO_REG) & 0xf) << 8);

	if (val4 != -4)
		newval = ((newval & 0x0fff) | ((val4 / PS_TO_REG) & 0xf) << 12);

	return kszphy_extended_write(phydev, reg, newval);
}

static int ksz9021_config_init(struct phy_device *phydev)
{
	const struct device_node *of_node;
	const struct device *dev_walker;

	/* The Micrel driver has a deprecated option to place phy OF
	 * properties in the MAC node. Walk up the tree of devices to
	 * find a device with an OF node.
	 */
	dev_walker = &phydev->mdio.dev;
	do {
		of_node = dev_walker->of_node;
		dev_walker = dev_walker->parent;

	} while (!of_node && dev_walker);

	if (of_node) {
		ksz9021_load_values_from_of(phydev, of_node,
				    MII_KSZPHY_CLK_CONTROL_PAD_SKEW,
				    "txen-skew-ps", "txc-skew-ps",
				    "rxdv-skew-ps", "rxc-skew-ps");
		ksz9021_load_values_from_of(phydev, of_node,
				    MII_KSZPHY_RX_DATA_PAD_SKEW,
				    "rxd0-skew-ps", "rxd1-skew-ps",
				    "rxd2-skew-ps", "rxd3-skew-ps");
		ksz9021_load_values_from_of(phydev, of_node,
				    MII_KSZPHY_TX_DATA_PAD_SKEW,
				    "txd0-skew-ps", "txd1-skew-ps",
				    "txd2-skew-ps", "txd3-skew-ps");
	}
	return 0;
}

#define KSZ9031_PS_TO_REG		60

/* Extended registers */
/* MMD Address 0x0 */
#define MII_KSZ9031RN_FLP_BURST_TX_LO	3
#define MII_KSZ9031RN_FLP_BURST_TX_HI	4

/* MMD Address 0x2 */
#define MII_KSZ9031RN_CONTROL_PAD_SKEW	4
#define MII_KSZ9031RN_RX_CTL_M		GENMASK(7, 4)
#define MII_KSZ9031RN_TX_CTL_M		GENMASK(3, 0)

#define MII_KSZ9031RN_RX_DATA_PAD_SKEW	5
#define MII_KSZ9031RN_RXD3		GENMASK(15, 12)
#define MII_KSZ9031RN_RXD2		GENMASK(11, 8)
#define MII_KSZ9031RN_RXD1		GENMASK(7, 4)
#define MII_KSZ9031RN_RXD0		GENMASK(3, 0)

#define MII_KSZ9031RN_TX_DATA_PAD_SKEW	6
#define MII_KSZ9031RN_TXD3		GENMASK(15, 12)
#define MII_KSZ9031RN_TXD2		GENMASK(11, 8)
#define MII_KSZ9031RN_TXD1		GENMASK(7, 4)
#define MII_KSZ9031RN_TXD0		GENMASK(3, 0)

#define MII_KSZ9031RN_CLK_PAD_SKEW	8
#define MII_KSZ9031RN_GTX_CLK		GENMASK(9, 5)
#define MII_KSZ9031RN_RX_CLK		GENMASK(4, 0)

/* KSZ9031 has internal RGMII_IDRX = 1.2ns and RGMII_IDTX = 0ns. To
 * provide different RGMII options we need to configure delay offset
 * for each pad relative to build in delay.
 */
/* keep rx as "No delay adjustment" and set rx_clk to +0.60ns to get delays of
 * 1.80ns
 */
#define RX_ID				0x7
#define RX_CLK_ID			0x19

/* set rx to +0.30ns and rx_clk to -0.90ns to compensate the
 * internal 1.2ns delay.
 */
#define RX_ND				0xc
#define RX_CLK_ND			0x0

/* set tx to -0.42ns and tx_clk to +0.96ns to get 1.38ns delay */
#define TX_ID				0x0
#define TX_CLK_ID			0x1f

/* set tx and tx_clk to "No delay adjustment" to keep 0ns
 * dealy
 */
#define TX_ND				0x7
#define TX_CLK_ND			0xf

/* MMD Address 0x1C */
#define MII_KSZ9031RN_EDPD		0x23
#define MII_KSZ9031RN_EDPD_ENABLE	BIT(0)

static int ksz9031_of_load_skew_values(struct phy_device *phydev,
				       const struct device_node *of_node,
				       u16 reg, size_t field_sz,
				       const char *field[], u8 numfields,
				       bool *update)
{
	int val[4] = {-1, -2, -3, -4};
	int matches = 0;
	u16 mask;
	u16 maxval;
	u16 newval;
	int i;

	for (i = 0; i < numfields; i++)
		if (!of_property_read_u32(of_node, field[i], val + i))
			matches++;

	if (!matches)
		return 0;

	*update |= true;

	if (matches < numfields)
		newval = phy_read_mmd(phydev, 2, reg);
	else
		newval = 0;

	maxval = (field_sz == 4) ? 0xf : 0x1f;
	for (i = 0; i < numfields; i++)
		if (val[i] != -(i + 1)) {
			mask = 0xffff;
			mask ^= maxval << (field_sz * i);
			newval = (newval & mask) |
				(((val[i] / KSZ9031_PS_TO_REG) & maxval)
					<< (field_sz * i));
		}

	return phy_write_mmd(phydev, 2, reg, newval);
}

/* Center KSZ9031RNX FLP timing at 16ms. */
static int ksz9031_center_flp_timing(struct phy_device *phydev)
{
	int result;

	result = phy_write_mmd(phydev, 0, MII_KSZ9031RN_FLP_BURST_TX_HI,
			       0x0006);
	if (result)
		return result;

	result = phy_write_mmd(phydev, 0, MII_KSZ9031RN_FLP_BURST_TX_LO,
			       0x1A80);
	if (result)
		return result;

	return genphy_restart_aneg(phydev);
}

/* Enable energy-detect power-down mode */
static int ksz9031_enable_edpd(struct phy_device *phydev)
{
	int reg;

	reg = phy_read_mmd(phydev, 0x1C, MII_KSZ9031RN_EDPD);
	if (reg < 0)
		return reg;
	return phy_write_mmd(phydev, 0x1C, MII_KSZ9031RN_EDPD,
			     reg | MII_KSZ9031RN_EDPD_ENABLE);
}

static int ksz9031_config_rgmii_delay(struct phy_device *phydev)
{
	u16 rx, tx, rx_clk, tx_clk;
	int ret;

	switch (phydev->interface) {
	case PHY_INTERFACE_MODE_RGMII:
		tx = TX_ND;
		tx_clk = TX_CLK_ND;
		rx = RX_ND;
		rx_clk = RX_CLK_ND;
		break;
	case PHY_INTERFACE_MODE_RGMII_ID:
		tx = TX_ID;
		tx_clk = TX_CLK_ID;
		rx = RX_ID;
		rx_clk = RX_CLK_ID;
		break;
	case PHY_INTERFACE_MODE_RGMII_RXID:
		tx = TX_ND;
		tx_clk = TX_CLK_ND;
		rx = RX_ID;
		rx_clk = RX_CLK_ID;
		break;
	case PHY_INTERFACE_MODE_RGMII_TXID:
		tx = TX_ID;
		tx_clk = TX_CLK_ID;
		rx = RX_ND;
		rx_clk = RX_CLK_ND;
		break;
	default:
		return 0;
	}

	ret = phy_write_mmd(phydev, 2, MII_KSZ9031RN_CONTROL_PAD_SKEW,
			    FIELD_PREP(MII_KSZ9031RN_RX_CTL_M, rx) |
			    FIELD_PREP(MII_KSZ9031RN_TX_CTL_M, tx));
	if (ret < 0)
		return ret;

	ret = phy_write_mmd(phydev, 2, MII_KSZ9031RN_RX_DATA_PAD_SKEW,
			    FIELD_PREP(MII_KSZ9031RN_RXD3, rx) |
			    FIELD_PREP(MII_KSZ9031RN_RXD2, rx) |
			    FIELD_PREP(MII_KSZ9031RN_RXD1, rx) |
			    FIELD_PREP(MII_KSZ9031RN_RXD0, rx));
	if (ret < 0)
		return ret;

	ret = phy_write_mmd(phydev, 2, MII_KSZ9031RN_TX_DATA_PAD_SKEW,
			    FIELD_PREP(MII_KSZ9031RN_TXD3, tx) |
			    FIELD_PREP(MII_KSZ9031RN_TXD2, tx) |
			    FIELD_PREP(MII_KSZ9031RN_TXD1, tx) |
			    FIELD_PREP(MII_KSZ9031RN_TXD0, tx));
	if (ret < 0)
		return ret;

	return phy_write_mmd(phydev, 2, MII_KSZ9031RN_CLK_PAD_SKEW,
			     FIELD_PREP(MII_KSZ9031RN_GTX_CLK, tx_clk) |
			     FIELD_PREP(MII_KSZ9031RN_RX_CLK, rx_clk));
}

static int ksz9031_config_init(struct phy_device *phydev)
{
	const struct device_node *of_node;
	static const char *clk_skews[2] = {"rxc-skew-ps", "txc-skew-ps"};
	static const char *rx_data_skews[4] = {
		"rxd0-skew-ps", "rxd1-skew-ps",
		"rxd2-skew-ps", "rxd3-skew-ps"
	};
	static const char *tx_data_skews[4] = {
		"txd0-skew-ps", "txd1-skew-ps",
		"txd2-skew-ps", "txd3-skew-ps"
	};
	static const char *control_skews[2] = {"txen-skew-ps", "rxdv-skew-ps"};
	const struct device *dev_walker;
	int result;

	result = ksz9031_enable_edpd(phydev);
	if (result < 0)
		return result;

	/* The Micrel driver has a deprecated option to place phy OF
	 * properties in the MAC node. Walk up the tree of devices to
	 * find a device with an OF node.
	 */
	dev_walker = &phydev->mdio.dev;
	do {
		of_node = dev_walker->of_node;
		dev_walker = dev_walker->parent;
	} while (!of_node && dev_walker);

	if (of_node) {
		bool update = false;

		if (phy_interface_is_rgmii(phydev)) {
			result = ksz9031_config_rgmii_delay(phydev);
			if (result < 0)
				return result;
		}

		ksz9031_of_load_skew_values(phydev, of_node,
				MII_KSZ9031RN_CLK_PAD_SKEW, 5,
				clk_skews, 2, &update);

		ksz9031_of_load_skew_values(phydev, of_node,
				MII_KSZ9031RN_CONTROL_PAD_SKEW, 4,
				control_skews, 2, &update);

		ksz9031_of_load_skew_values(phydev, of_node,
				MII_KSZ9031RN_RX_DATA_PAD_SKEW, 4,
				rx_data_skews, 4, &update);

		ksz9031_of_load_skew_values(phydev, of_node,
				MII_KSZ9031RN_TX_DATA_PAD_SKEW, 4,
				tx_data_skews, 4, &update);

		if (update && !phy_interface_is_rgmii(phydev))
			phydev_warn(phydev,
				    "*-skew-ps values should be used only with RGMII PHY modes\n");

		/* Silicon Errata Sheet (DS80000691D or DS80000692D):
		 * When the device links in the 1000BASE-T slave mode only,
		 * the optional 125MHz reference output clock (CLK125_NDO)
		 * has wide duty cycle variation.
		 *
		 * The optional CLK125_NDO clock does not meet the RGMII
		 * 45/55 percent (min/max) duty cycle requirement and therefore
		 * cannot be used directly by the MAC side for clocking
		 * applications that have setup/hold time requirements on
		 * rising and falling clock edges.
		 *
		 * Workaround:
		 * Force the phy to be the master to receive a stable clock
		 * which meets the duty cycle requirement.
		 */
		if (of_property_read_bool(of_node, "micrel,force-master")) {
			result = phy_read(phydev, MII_CTRL1000);
			if (result < 0)
				goto err_force_master;

			/* enable master mode, config & prefer master */
			result |= CTL1000_ENABLE_MASTER | CTL1000_AS_MASTER;
			result = phy_write(phydev, MII_CTRL1000, result);
			if (result < 0)
				goto err_force_master;
		}
	}

	return ksz9031_center_flp_timing(phydev);

err_force_master:
	phydev_err(phydev, "failed to force the phy to master mode\n");
	return result;
}

#define KSZ9131_SKEW_5BIT_MAX	2400
#define KSZ9131_SKEW_4BIT_MAX	800
#define KSZ9131_OFFSET		700
#define KSZ9131_STEP		100

static int ksz9131_of_load_skew_values(struct phy_device *phydev,
				       struct device_node *of_node,
				       u16 reg, size_t field_sz,
				       char *field[], u8 numfields)
{
	int val[4] = {-(1 + KSZ9131_OFFSET), -(2 + KSZ9131_OFFSET),
		      -(3 + KSZ9131_OFFSET), -(4 + KSZ9131_OFFSET)};
	int skewval, skewmax = 0;
	int matches = 0;
	u16 maxval;
	u16 newval;
	u16 mask;
	int i;

	/* psec properties in dts should mean x pico seconds */
	if (field_sz == 5)
		skewmax = KSZ9131_SKEW_5BIT_MAX;
	else
		skewmax = KSZ9131_SKEW_4BIT_MAX;

	for (i = 0; i < numfields; i++)
		if (!of_property_read_s32(of_node, field[i], &skewval)) {
			if (skewval < -KSZ9131_OFFSET)
				skewval = -KSZ9131_OFFSET;
			else if (skewval > skewmax)
				skewval = skewmax;

			val[i] = skewval + KSZ9131_OFFSET;
			matches++;
		}

	if (!matches)
		return 0;

	if (matches < numfields)
		newval = phy_read_mmd(phydev, 2, reg);
	else
		newval = 0;

	maxval = (field_sz == 4) ? 0xf : 0x1f;
	for (i = 0; i < numfields; i++)
		if (val[i] != -(i + 1 + KSZ9131_OFFSET)) {
			mask = 0xffff;
			mask ^= maxval << (field_sz * i);
			newval = (newval & mask) |
				(((val[i] / KSZ9131_STEP) & maxval)
					<< (field_sz * i));
		}

	return phy_write_mmd(phydev, 2, reg, newval);
}

#define KSZ9131RN_MMD_COMMON_CTRL_REG	2
#define KSZ9131RN_RXC_DLL_CTRL		76
#define KSZ9131RN_TXC_DLL_CTRL		77
#define KSZ9131RN_DLL_CTRL_BYPASS	BIT_MASK(12)
#define KSZ9131RN_DLL_ENABLE_DELAY	0
#define KSZ9131RN_DLL_DISABLE_DELAY	BIT(12)

static int ksz9131_config_rgmii_delay(struct phy_device *phydev)
{
	u16 rxcdll_val, txcdll_val;
	int ret;

	switch (phydev->interface) {
	case PHY_INTERFACE_MODE_RGMII:
		rxcdll_val = KSZ9131RN_DLL_DISABLE_DELAY;
		txcdll_val = KSZ9131RN_DLL_DISABLE_DELAY;
		break;
	case PHY_INTERFACE_MODE_RGMII_ID:
		rxcdll_val = KSZ9131RN_DLL_ENABLE_DELAY;
		txcdll_val = KSZ9131RN_DLL_ENABLE_DELAY;
		break;
	case PHY_INTERFACE_MODE_RGMII_RXID:
		rxcdll_val = KSZ9131RN_DLL_ENABLE_DELAY;
		txcdll_val = KSZ9131RN_DLL_DISABLE_DELAY;
		break;
	case PHY_INTERFACE_MODE_RGMII_TXID:
		rxcdll_val = KSZ9131RN_DLL_DISABLE_DELAY;
		txcdll_val = KSZ9131RN_DLL_ENABLE_DELAY;
		break;
	default:
		return 0;
	}

	ret = phy_modify_mmd(phydev, KSZ9131RN_MMD_COMMON_CTRL_REG,
			     KSZ9131RN_RXC_DLL_CTRL, KSZ9131RN_DLL_CTRL_BYPASS,
			     rxcdll_val);
	if (ret < 0)
		return ret;

	return phy_modify_mmd(phydev, KSZ9131RN_MMD_COMMON_CTRL_REG,
			      KSZ9131RN_TXC_DLL_CTRL, KSZ9131RN_DLL_CTRL_BYPASS,
			      txcdll_val);
}

/* Silicon Errata DS80000693B
 *
 * When LEDs are configured in Individual Mode, LED1 is ON in a no-link
 * condition. Workaround is to set register 0x1e, bit 9, this way LED1 behaves
 * according to the datasheet (off if there is no link).
 */
static int ksz9131_led_errata(struct phy_device *phydev)
{
	int reg;

	reg = phy_read_mmd(phydev, 2, 0);
	if (reg < 0)
		return reg;

	if (!(reg & BIT(4)))
		return 0;

	return phy_set_bits(phydev, 0x1e, BIT(9));
}

static int ksz9131_config_init(struct phy_device *phydev)
{
	struct device_node *of_node;
	char *clk_skews[2] = {"rxc-skew-psec", "txc-skew-psec"};
	char *rx_data_skews[4] = {
		"rxd0-skew-psec", "rxd1-skew-psec",
		"rxd2-skew-psec", "rxd3-skew-psec"
	};
	char *tx_data_skews[4] = {
		"txd0-skew-psec", "txd1-skew-psec",
		"txd2-skew-psec", "txd3-skew-psec"
	};
	char *control_skews[2] = {"txen-skew-psec", "rxdv-skew-psec"};
	const struct device *dev_walker;
	int ret;

	dev_walker = &phydev->mdio.dev;
	do {
		of_node = dev_walker->of_node;
		dev_walker = dev_walker->parent;
	} while (!of_node && dev_walker);

	if (!of_node)
		return 0;

	if (phy_interface_is_rgmii(phydev)) {
		ret = ksz9131_config_rgmii_delay(phydev);
		if (ret < 0)
			return ret;
	}

	ret = ksz9131_of_load_skew_values(phydev, of_node,
					  MII_KSZ9031RN_CLK_PAD_SKEW, 5,
					  clk_skews, 2);
	if (ret < 0)
		return ret;

	ret = ksz9131_of_load_skew_values(phydev, of_node,
					  MII_KSZ9031RN_CONTROL_PAD_SKEW, 4,
					  control_skews, 2);
	if (ret < 0)
		return ret;

	ret = ksz9131_of_load_skew_values(phydev, of_node,
					  MII_KSZ9031RN_RX_DATA_PAD_SKEW, 4,
					  rx_data_skews, 4);
	if (ret < 0)
		return ret;

	ret = ksz9131_of_load_skew_values(phydev, of_node,
					  MII_KSZ9031RN_TX_DATA_PAD_SKEW, 4,
					  tx_data_skews, 4);
	if (ret < 0)
		return ret;

	ret = ksz9131_led_errata(phydev);
	if (ret < 0)
		return ret;

	return 0;
}

#define KSZ8873MLL_GLOBAL_CONTROL_4	0x06
#define KSZ8873MLL_GLOBAL_CONTROL_4_DUPLEX	BIT(6)
#define KSZ8873MLL_GLOBAL_CONTROL_4_SPEED	BIT(4)
static int ksz8873mll_read_status(struct phy_device *phydev)
{
	int regval;

	/* dummy read */
	regval = phy_read(phydev, KSZ8873MLL_GLOBAL_CONTROL_4);

	regval = phy_read(phydev, KSZ8873MLL_GLOBAL_CONTROL_4);

	if (regval & KSZ8873MLL_GLOBAL_CONTROL_4_DUPLEX)
		phydev->duplex = DUPLEX_HALF;
	else
		phydev->duplex = DUPLEX_FULL;

	if (regval & KSZ8873MLL_GLOBAL_CONTROL_4_SPEED)
		phydev->speed = SPEED_10;
	else
		phydev->speed = SPEED_100;

	phydev->link = 1;
	phydev->pause = phydev->asym_pause = 0;

	return 0;
}

static int ksz9031_get_features(struct phy_device *phydev)
{
	int ret;

	ret = genphy_read_abilities(phydev);
	if (ret < 0)
		return ret;

	/* Silicon Errata Sheet (DS80000691D or DS80000692D):
	 * Whenever the device's Asymmetric Pause capability is set to 1,
	 * link-up may fail after a link-up to link-down transition.
	 *
	 * The Errata Sheet is for ksz9031, but ksz9021 has the same issue
	 *
	 * Workaround:
	 * Do not enable the Asymmetric Pause capability bit.
	 */
	linkmode_clear_bit(ETHTOOL_LINK_MODE_Asym_Pause_BIT, phydev->supported);

	/* We force setting the Pause capability as the core will force the
	 * Asymmetric Pause capability to 1 otherwise.
	 */
	linkmode_set_bit(ETHTOOL_LINK_MODE_Pause_BIT, phydev->supported);

	return 0;
}

static int ksz9031_read_status(struct phy_device *phydev)
{
	int err;
	int regval;

	err = genphy_read_status(phydev);
	if (err)
		return err;

	/* Make sure the PHY is not broken. Read idle error count,
	 * and reset the PHY if it is maxed out.
	 */
	regval = phy_read(phydev, MII_STAT1000);
	if ((regval & 0xFF) == 0xFF) {
		phy_init_hw(phydev);
		phydev->link = 0;
		if (phydev->drv->config_intr && phy_interrupt_is_valid(phydev))
			phydev->drv->config_intr(phydev);
		return genphy_config_aneg(phydev);
	}

	return 0;
}

static int ksz9x31_cable_test_start(struct phy_device *phydev)
{
	struct kszphy_priv *priv = phydev->priv;
	int ret;

	/* KSZ9131RNX, DS00002841B-page 38, 4.14 LinkMD (R) Cable Diagnostic
	 * Prior to running the cable diagnostics, Auto-negotiation should
	 * be disabled, full duplex set and the link speed set to 1000Mbps
	 * via the Basic Control Register.
	 */
	ret = phy_modify(phydev, MII_BMCR,
			 BMCR_SPEED1000 | BMCR_FULLDPLX |
			 BMCR_ANENABLE | BMCR_SPEED100,
			 BMCR_SPEED1000 | BMCR_FULLDPLX);
	if (ret)
		return ret;

	/* KSZ9131RNX, DS00002841B-page 38, 4.14 LinkMD (R) Cable Diagnostic
	 * The Master-Slave configuration should be set to Slave by writing
	 * a value of 0x1000 to the Auto-Negotiation Master Slave Control
	 * Register.
	 */
	ret = phy_read(phydev, MII_CTRL1000);
	if (ret < 0)
		return ret;

	/* Cache these bits, they need to be restored once LinkMD finishes. */
	priv->vct_ctrl1000 = ret & (CTL1000_ENABLE_MASTER | CTL1000_AS_MASTER);
	ret &= ~(CTL1000_ENABLE_MASTER | CTL1000_AS_MASTER);
	ret |= CTL1000_ENABLE_MASTER;

	return phy_write(phydev, MII_CTRL1000, ret);
}

static int ksz9x31_cable_test_result_trans(u16 status)
{
	switch (FIELD_GET(KSZ9x31_LMD_VCT_ST_MASK, status)) {
	case KSZ9x31_LMD_VCT_ST_NORMAL:
		return ETHTOOL_A_CABLE_RESULT_CODE_OK;
	case KSZ9x31_LMD_VCT_ST_OPEN:
		return ETHTOOL_A_CABLE_RESULT_CODE_OPEN;
	case KSZ9x31_LMD_VCT_ST_SHORT:
		return ETHTOOL_A_CABLE_RESULT_CODE_SAME_SHORT;
	case KSZ9x31_LMD_VCT_ST_FAIL:
		fallthrough;
	default:
		return ETHTOOL_A_CABLE_RESULT_CODE_UNSPEC;
	}
}

static bool ksz9x31_cable_test_failed(u16 status)
{
	int stat = FIELD_GET(KSZ9x31_LMD_VCT_ST_MASK, status);

	return stat == KSZ9x31_LMD_VCT_ST_FAIL;
}

static bool ksz9x31_cable_test_fault_length_valid(u16 status)
{
	switch (FIELD_GET(KSZ9x31_LMD_VCT_ST_MASK, status)) {
	case KSZ9x31_LMD_VCT_ST_OPEN:
		fallthrough;
	case KSZ9x31_LMD_VCT_ST_SHORT:
		return true;
	}
	return false;
}

static int ksz9x31_cable_test_fault_length(struct phy_device *phydev, u16 stat)
{
	int dt = FIELD_GET(KSZ9x31_LMD_VCT_DATA_MASK, stat);

	/* KSZ9131RNX, DS00002841B-page 38, 4.14 LinkMD (R) Cable Diagnostic
	 *
	 * distance to fault = (VCT_DATA - 22) * 4 / cable propagation velocity
	 */
	if ((phydev->phy_id & MICREL_PHY_ID_MASK) == PHY_ID_KSZ9131)
		dt = clamp(dt - 22, 0, 255);

	return (dt * 400) / 10;
}

static int ksz9x31_cable_test_wait_for_completion(struct phy_device *phydev)
{
	int val, ret;

	ret = phy_read_poll_timeout(phydev, KSZ9x31_LMD, val,
				    !(val & KSZ9x31_LMD_VCT_EN),
				    30000, 100000, true);

	return ret < 0 ? ret : 0;
}

static int ksz9x31_cable_test_get_pair(int pair)
{
	static const int ethtool_pair[] = {
		ETHTOOL_A_CABLE_PAIR_A,
		ETHTOOL_A_CABLE_PAIR_B,
		ETHTOOL_A_CABLE_PAIR_C,
		ETHTOOL_A_CABLE_PAIR_D,
	};

	return ethtool_pair[pair];
}

static int ksz9x31_cable_test_one_pair(struct phy_device *phydev, int pair)
{
	int ret, val;

	/* KSZ9131RNX, DS00002841B-page 38, 4.14 LinkMD (R) Cable Diagnostic
	 * To test each individual cable pair, set the cable pair in the Cable
	 * Diagnostics Test Pair (VCT_PAIR[1:0]) field of the LinkMD Cable
	 * Diagnostic Register, along with setting the Cable Diagnostics Test
	 * Enable (VCT_EN) bit. The Cable Diagnostics Test Enable (VCT_EN) bit
	 * will self clear when the test is concluded.
	 */
	ret = phy_write(phydev, KSZ9x31_LMD,
			KSZ9x31_LMD_VCT_EN | KSZ9x31_LMD_VCT_PAIR(pair));
	if (ret)
		return ret;

	ret = ksz9x31_cable_test_wait_for_completion(phydev);
	if (ret)
		return ret;

	val = phy_read(phydev, KSZ9x31_LMD);
	if (val < 0)
		return val;

	if (ksz9x31_cable_test_failed(val))
		return -EAGAIN;

	ret = ethnl_cable_test_result(phydev,
				      ksz9x31_cable_test_get_pair(pair),
				      ksz9x31_cable_test_result_trans(val));
	if (ret)
		return ret;

	if (!ksz9x31_cable_test_fault_length_valid(val))
		return 0;

	return ethnl_cable_test_fault_length(phydev,
					     ksz9x31_cable_test_get_pair(pair),
					     ksz9x31_cable_test_fault_length(phydev, val));
}

static int ksz9x31_cable_test_get_status(struct phy_device *phydev,
					 bool *finished)
{
	struct kszphy_priv *priv = phydev->priv;
	unsigned long pair_mask = 0xf;
	int retries = 20;
	int pair, ret, rv;

	*finished = false;

	/* Try harder if link partner is active */
	while (pair_mask && retries--) {
		for_each_set_bit(pair, &pair_mask, 4) {
			ret = ksz9x31_cable_test_one_pair(phydev, pair);
			if (ret == -EAGAIN)
				continue;
			if (ret < 0)
				return ret;
			clear_bit(pair, &pair_mask);
		}
		/* If link partner is in autonegotiation mode it will send 2ms
		 * of FLPs with at least 6ms of silence.
		 * Add 2ms sleep to have better chances to hit this silence.
		 */
		if (pair_mask)
			usleep_range(2000, 3000);
	}

	/* Report remaining unfinished pair result as unknown. */
	for_each_set_bit(pair, &pair_mask, 4) {
		ret = ethnl_cable_test_result(phydev,
					      ksz9x31_cable_test_get_pair(pair),
					      ETHTOOL_A_CABLE_RESULT_CODE_UNSPEC);
	}

	*finished = true;

	/* Restore cached bits from before LinkMD got started. */
	rv = phy_modify(phydev, MII_CTRL1000,
			CTL1000_ENABLE_MASTER | CTL1000_AS_MASTER,
			priv->vct_ctrl1000);
	if (rv)
		return rv;

	return ret;
}

static int ksz8873mll_config_aneg(struct phy_device *phydev)
{
	return 0;
}

static int ksz886x_config_mdix(struct phy_device *phydev, u8 ctrl)
{
	u16 val;

	switch (ctrl) {
	case ETH_TP_MDI:
		val = KSZ886X_BMCR_DISABLE_AUTO_MDIX;
		break;
	case ETH_TP_MDI_X:
		/* Note: The naming of the bit KSZ886X_BMCR_FORCE_MDI is bit
		 * counter intuitive, the "-X" in "1 = Force MDI" in the data
		 * sheet seems to be missing:
		 * 1 = Force MDI (sic!) (transmit on RX+/RX- pins)
		 * 0 = Normal operation (transmit on TX+/TX- pins)
		 */
		val = KSZ886X_BMCR_DISABLE_AUTO_MDIX | KSZ886X_BMCR_FORCE_MDI;
		break;
	case ETH_TP_MDI_AUTO:
		val = 0;
		break;
	default:
		return 0;
	}

	return phy_modify(phydev, MII_BMCR,
			  KSZ886X_BMCR_HP_MDIX | KSZ886X_BMCR_FORCE_MDI |
			  KSZ886X_BMCR_DISABLE_AUTO_MDIX,
			  KSZ886X_BMCR_HP_MDIX | val);
}

static int ksz886x_config_aneg(struct phy_device *phydev)
{
	int ret;

	ret = genphy_config_aneg(phydev);
	if (ret)
		return ret;

	/* The MDI-X configuration is automatically changed by the PHY after
	 * switching from autoneg off to on. So, take MDI-X configuration under
	 * own control and set it after autoneg configuration was done.
	 */
	return ksz886x_config_mdix(phydev, phydev->mdix_ctrl);
}

static int ksz886x_mdix_update(struct phy_device *phydev)
{
	int ret;

	ret = phy_read(phydev, MII_BMCR);
	if (ret < 0)
		return ret;

	if (ret & KSZ886X_BMCR_DISABLE_AUTO_MDIX) {
		if (ret & KSZ886X_BMCR_FORCE_MDI)
			phydev->mdix_ctrl = ETH_TP_MDI_X;
		else
			phydev->mdix_ctrl = ETH_TP_MDI;
	} else {
		phydev->mdix_ctrl = ETH_TP_MDI_AUTO;
	}

	ret = phy_read(phydev, MII_KSZPHY_CTRL);
	if (ret < 0)
		return ret;

	/* Same reverse logic as KSZ886X_BMCR_FORCE_MDI */
	if (ret & KSZ886X_CTRL_MDIX_STAT)
		phydev->mdix = ETH_TP_MDI_X;
	else
		phydev->mdix = ETH_TP_MDI;

	return 0;
}

static int ksz886x_read_status(struct phy_device *phydev)
{
	int ret;

	ret = ksz886x_mdix_update(phydev);
	if (ret < 0)
		return ret;

	return genphy_read_status(phydev);
}

static int kszphy_get_sset_count(struct phy_device *phydev)
{
	return ARRAY_SIZE(kszphy_hw_stats);
}

static void kszphy_get_strings(struct phy_device *phydev, u8 *data)
{
	int i;

	for (i = 0; i < ARRAY_SIZE(kszphy_hw_stats); i++) {
		strlcpy(data + i * ETH_GSTRING_LEN,
			kszphy_hw_stats[i].string, ETH_GSTRING_LEN);
	}
}

static u64 kszphy_get_stat(struct phy_device *phydev, int i)
{
	struct kszphy_hw_stat stat = kszphy_hw_stats[i];
	struct kszphy_priv *priv = phydev->priv;
	int val;
	u64 ret;

	val = phy_read(phydev, stat.reg);
	if (val < 0) {
		ret = U64_MAX;
	} else {
		val = val & ((1 << stat.bits) - 1);
		priv->stats[i] += val;
		ret = priv->stats[i];
	}

	return ret;
}

static void kszphy_get_stats(struct phy_device *phydev,
			     struct ethtool_stats *stats, u64 *data)
{
	int i;

	for (i = 0; i < ARRAY_SIZE(kszphy_hw_stats); i++)
		data[i] = kszphy_get_stat(phydev, i);
}

static int kszphy_suspend(struct phy_device *phydev)
{
	/* Disable PHY Interrupts */
	if (phy_interrupt_is_valid(phydev)) {
		phydev->interrupts = PHY_INTERRUPT_DISABLED;
		if (phydev->drv->config_intr)
			phydev->drv->config_intr(phydev);
	}

	return genphy_suspend(phydev);
}

static int kszphy_resume(struct phy_device *phydev)
{
	int ret;

	genphy_resume(phydev);

	/* After switching from power-down to normal mode, an internal global
	 * reset is automatically generated. Wait a minimum of 1 ms before
	 * read/write access to the PHY registers.
	 */
	usleep_range(1000, 2000);

	ret = kszphy_config_reset(phydev);
	if (ret)
		return ret;

	/* Enable PHY Interrupts */
	if (phy_interrupt_is_valid(phydev)) {
		phydev->interrupts = PHY_INTERRUPT_ENABLED;
		if (phydev->drv->config_intr)
			phydev->drv->config_intr(phydev);
	}

	return 0;
}

static int kszphy_probe(struct phy_device *phydev)
{
	const struct kszphy_type *type = phydev->drv->driver_data;
	const struct device_node *np = phydev->mdio.dev.of_node;
	struct kszphy_priv *priv;
	struct clk *clk;
	int ret;

	priv = devm_kzalloc(&phydev->mdio.dev, sizeof(*priv), GFP_KERNEL);
	if (!priv)
		return -ENOMEM;

	phydev->priv = priv;

	priv->type = type;

	if (type && type->led_mode_reg) {
		ret = of_property_read_u32(np, "micrel,led-mode",
				&priv->led_mode);
		if (ret)
			priv->led_mode = -1;

		if (priv->led_mode > 3) {
			phydev_err(phydev, "invalid led mode: 0x%02x\n",
				   priv->led_mode);
			priv->led_mode = -1;
		}
	} else {
		priv->led_mode = -1;
	}

	clk = devm_clk_get(&phydev->mdio.dev, "rmii-ref");
	/* NOTE: clk may be NULL if building without CONFIG_HAVE_CLK */
	if (!IS_ERR_OR_NULL(clk)) {
		unsigned long rate = clk_get_rate(clk);
		bool rmii_ref_clk_sel_25_mhz;

		if (type)
			priv->rmii_ref_clk_sel = type->has_rmii_ref_clk_sel;
		rmii_ref_clk_sel_25_mhz = of_property_read_bool(np,
				"micrel,rmii-reference-clock-select-25-mhz");

		if (rate > 24500000 && rate < 25500000) {
			priv->rmii_ref_clk_sel_val = rmii_ref_clk_sel_25_mhz;
		} else if (rate > 49500000 && rate < 50500000) {
			priv->rmii_ref_clk_sel_val = !rmii_ref_clk_sel_25_mhz;
		} else {
			phydev_err(phydev, "Clock rate out of range: %ld\n",
				   rate);
			return -EINVAL;
		}
	}

	if (ksz8041_fiber_mode(phydev))
		phydev->port = PORT_FIBRE;

	/* Support legacy board-file configuration */
	if (phydev->dev_flags & MICREL_PHY_50MHZ_CLK) {
		priv->rmii_ref_clk_sel = true;
		priv->rmii_ref_clk_sel_val = true;
	}

	return 0;
}

static int ksz886x_cable_test_start(struct phy_device *phydev)
{
	if (phydev->dev_flags & MICREL_KSZ8_P1_ERRATA)
		return -EOPNOTSUPP;

	/* If autoneg is enabled, we won't be able to test cross pair
	 * short. In this case, the PHY will "detect" a link and
	 * confuse the internal state machine - disable auto neg here.
	 * If autoneg is disabled, we should set the speed to 10mbit.
	 */
	return phy_clear_bits(phydev, MII_BMCR, BMCR_ANENABLE | BMCR_SPEED100);
}

static int ksz886x_cable_test_result_trans(u16 status)
{
	switch (FIELD_GET(KSZ8081_LMD_STAT_MASK, status)) {
	case KSZ8081_LMD_STAT_NORMAL:
		return ETHTOOL_A_CABLE_RESULT_CODE_OK;
	case KSZ8081_LMD_STAT_SHORT:
		return ETHTOOL_A_CABLE_RESULT_CODE_SAME_SHORT;
	case KSZ8081_LMD_STAT_OPEN:
		return ETHTOOL_A_CABLE_RESULT_CODE_OPEN;
	case KSZ8081_LMD_STAT_FAIL:
		fallthrough;
	default:
		return ETHTOOL_A_CABLE_RESULT_CODE_UNSPEC;
	}
}

static bool ksz886x_cable_test_failed(u16 status)
{
	return FIELD_GET(KSZ8081_LMD_STAT_MASK, status) ==
		KSZ8081_LMD_STAT_FAIL;
}

static bool ksz886x_cable_test_fault_length_valid(u16 status)
{
	switch (FIELD_GET(KSZ8081_LMD_STAT_MASK, status)) {
	case KSZ8081_LMD_STAT_OPEN:
		fallthrough;
	case KSZ8081_LMD_STAT_SHORT:
		return true;
	}
	return false;
}

static int ksz886x_cable_test_fault_length(u16 status)
{
	int dt;

	/* According to the data sheet the distance to the fault is
	 * DELTA_TIME * 0.4 meters.
	 */
	dt = FIELD_GET(KSZ8081_LMD_DELTA_TIME_MASK, status);

	return (dt * 400) / 10;
}

static int ksz886x_cable_test_wait_for_completion(struct phy_device *phydev)
{
	int val, ret;

	ret = phy_read_poll_timeout(phydev, KSZ8081_LMD, val,
				    !(val & KSZ8081_LMD_ENABLE_TEST),
				    30000, 100000, true);

	return ret < 0 ? ret : 0;
}

static int ksz886x_cable_test_one_pair(struct phy_device *phydev, int pair)
{
	static const int ethtool_pair[] = {
		ETHTOOL_A_CABLE_PAIR_A,
		ETHTOOL_A_CABLE_PAIR_B,
	};
	int ret, val, mdix;

	/* There is no way to choice the pair, like we do one ksz9031.
	 * We can workaround this limitation by using the MDI-X functionality.
	 */
	if (pair == 0)
		mdix = ETH_TP_MDI;
	else
		mdix = ETH_TP_MDI_X;

	switch (phydev->phy_id & MICREL_PHY_ID_MASK) {
	case PHY_ID_KSZ8081:
		ret = ksz8081_config_mdix(phydev, mdix);
		break;
	case PHY_ID_KSZ886X:
		ret = ksz886x_config_mdix(phydev, mdix);
		break;
	default:
		ret = -ENODEV;
	}

	if (ret)
		return ret;

	/* Now we are ready to fire. This command will send a 100ns pulse
	 * to the pair.
	 */
	ret = phy_write(phydev, KSZ8081_LMD, KSZ8081_LMD_ENABLE_TEST);
	if (ret)
		return ret;

	ret = ksz886x_cable_test_wait_for_completion(phydev);
	if (ret)
		return ret;

	val = phy_read(phydev, KSZ8081_LMD);
	if (val < 0)
		return val;

	if (ksz886x_cable_test_failed(val))
		return -EAGAIN;

	ret = ethnl_cable_test_result(phydev, ethtool_pair[pair],
				      ksz886x_cable_test_result_trans(val));
	if (ret)
		return ret;

	if (!ksz886x_cable_test_fault_length_valid(val))
		return 0;

	return ethnl_cable_test_fault_length(phydev, ethtool_pair[pair],
					     ksz886x_cable_test_fault_length(val));
}

static int ksz886x_cable_test_get_status(struct phy_device *phydev,
					 bool *finished)
{
	unsigned long pair_mask = 0x3;
	int retries = 20;
	int pair, ret;

	*finished = false;

	/* Try harder if link partner is active */
	while (pair_mask && retries--) {
		for_each_set_bit(pair, &pair_mask, 4) {
			ret = ksz886x_cable_test_one_pair(phydev, pair);
			if (ret == -EAGAIN)
				continue;
			if (ret < 0)
				return ret;
			clear_bit(pair, &pair_mask);
		}
		/* If link partner is in autonegotiation mode it will send 2ms
		 * of FLPs with at least 6ms of silence.
		 * Add 2ms sleep to have better chances to hit this silence.
		 */
		if (pair_mask)
			msleep(2);
	}

	*finished = true;

	return ret;
}

#define LAN_EXT_PAGE_ACCESS_CONTROL			0x16
#define LAN_EXT_PAGE_ACCESS_ADDRESS_DATA		0x17
#define LAN_EXT_PAGE_ACCESS_CTRL_EP_FUNC		0x4000

#define LAN8814_QSGMII_SOFT_RESET			0x43
#define LAN8814_QSGMII_SOFT_RESET_BIT			BIT(0)
#define LAN8814_QSGMII_PCS1G_ANEG_CONFIG		0x13
#define LAN8814_QSGMII_PCS1G_ANEG_CONFIG_ANEG_ENA	BIT(3)
#define LAN8814_ALIGN_SWAP				0x4a
#define LAN8814_ALIGN_TX_A_B_SWAP			0x1
#define LAN8814_ALIGN_TX_A_B_SWAP_MASK			GENMASK(2, 0)

#define LAN8804_ALIGN_SWAP				0x4a
#define LAN8804_ALIGN_TX_A_B_SWAP			0x1
#define LAN8804_ALIGN_TX_A_B_SWAP_MASK			GENMASK(2, 0)
#define LAN8814_CLOCK_MANAGEMENT			0xd
#define LAN8814_LINK_QUALITY				0x8e

static int lanphy_read_page_reg(struct phy_device *phydev, int page, u32 addr)
{
	int data;

	phy_lock_mdio_bus(phydev);
	__phy_write(phydev, LAN_EXT_PAGE_ACCESS_CONTROL, page);
	__phy_write(phydev, LAN_EXT_PAGE_ACCESS_ADDRESS_DATA, addr);
	__phy_write(phydev, LAN_EXT_PAGE_ACCESS_CONTROL,
		    (page | LAN_EXT_PAGE_ACCESS_CTRL_EP_FUNC));
	data = __phy_read(phydev, LAN_EXT_PAGE_ACCESS_ADDRESS_DATA);
	phy_unlock_mdio_bus(phydev);

	return data;
}

static int lanphy_write_page_reg(struct phy_device *phydev, int page, u16 addr,
				 u16 val)
{
	phy_lock_mdio_bus(phydev);
	__phy_write(phydev, LAN_EXT_PAGE_ACCESS_CONTROL, page);
	__phy_write(phydev, LAN_EXT_PAGE_ACCESS_ADDRESS_DATA, addr);
	__phy_write(phydev, LAN_EXT_PAGE_ACCESS_CONTROL,
		    page | LAN_EXT_PAGE_ACCESS_CTRL_EP_FUNC);

	val = __phy_write(phydev, LAN_EXT_PAGE_ACCESS_ADDRESS_DATA, val);
	if (val != 0)
		phydev_err(phydev, "Error: phy_write has returned error %d\n",
			   val);
	phy_unlock_mdio_bus(phydev);
	return val;
}

static int lan8814_config_ts_intr(struct phy_device *phydev, bool enable)
{
	u16 val = 0;

	if (enable)
		val = PTP_TSU_INT_EN_PTP_TX_TS_EN_ |
		      PTP_TSU_INT_EN_PTP_TX_TS_OVRFL_EN_ |
		      PTP_TSU_INT_EN_PTP_RX_TS_EN_ |
		      PTP_TSU_INT_EN_PTP_RX_TS_OVRFL_EN_;

	return lanphy_write_page_reg(phydev, 5, PTP_TSU_INT_EN, val);
}

static void lan8814_ptp_rx_ts_get(struct phy_device *phydev,
				  u32 *seconds, u32 *nano_seconds, u16 *seq_id)
{
	*seconds = lanphy_read_page_reg(phydev, 5, PTP_RX_INGRESS_SEC_HI);
	*seconds = (*seconds << 16) |
		   lanphy_read_page_reg(phydev, 5, PTP_RX_INGRESS_SEC_LO);

	*nano_seconds = lanphy_read_page_reg(phydev, 5, PTP_RX_INGRESS_NS_HI);
	*nano_seconds = ((*nano_seconds & 0x3fff) << 16) |
			lanphy_read_page_reg(phydev, 5, PTP_RX_INGRESS_NS_LO);

	*seq_id = lanphy_read_page_reg(phydev, 5, PTP_RX_MSG_HEADER2);
}

static void lan8814_ptp_tx_ts_get(struct phy_device *phydev,
				  u32 *seconds, u32 *nano_seconds, u16 *seq_id)
{
	*seconds = lanphy_read_page_reg(phydev, 5, PTP_TX_EGRESS_SEC_HI);
	*seconds = *seconds << 16 |
		   lanphy_read_page_reg(phydev, 5, PTP_TX_EGRESS_SEC_LO);

	*nano_seconds = lanphy_read_page_reg(phydev, 5, PTP_TX_EGRESS_NS_HI);
	*nano_seconds = ((*nano_seconds & 0x3fff) << 16) |
			lanphy_read_page_reg(phydev, 5, PTP_TX_EGRESS_NS_LO);

	*seq_id = lanphy_read_page_reg(phydev, 5, PTP_TX_MSG_HEADER2);
}

static int lan8814_ts_info(struct mii_timestamper *mii_ts, struct ethtool_ts_info *info)
{
	struct kszphy_ptp_priv *ptp_priv = container_of(mii_ts, struct kszphy_ptp_priv, mii_ts);
	struct phy_device *phydev = ptp_priv->phydev;
	struct lan8814_shared_priv *shared = phydev->shared->priv;

	info->so_timestamping = SOF_TIMESTAMPING_TX_HARDWARE |
				SOF_TIMESTAMPING_RX_HARDWARE |
				SOF_TIMESTAMPING_RAW_HARDWARE;

	info->phc_index = ptp_clock_index(shared->ptp_clock);

	info->tx_types =
		(1 << HWTSTAMP_TX_OFF) |
		(1 << HWTSTAMP_TX_ON) |
		(1 << HWTSTAMP_TX_ONESTEP_SYNC);

	info->rx_filters =
		(1 << HWTSTAMP_FILTER_NONE) |
		(1 << HWTSTAMP_FILTER_PTP_V1_L4_EVENT) |
		(1 << HWTSTAMP_FILTER_PTP_V2_L4_EVENT) |
		(1 << HWTSTAMP_FILTER_PTP_V2_L2_EVENT) |
		(1 << HWTSTAMP_FILTER_PTP_V2_EVENT);

	return 0;
}

static void lan8814_flush_fifo(struct phy_device *phydev, bool egress)
{
	int i;

	for (i = 0; i < FIFO_SIZE; ++i)
		lanphy_read_page_reg(phydev, 5,
				     egress ? PTP_TX_MSG_HEADER2 : PTP_RX_MSG_HEADER2);

	/* Read to clear overflow status bit */
	lanphy_read_page_reg(phydev, 5, PTP_TSU_INT_STS);
}

static int lan8814_hwtstamp(struct mii_timestamper *mii_ts, struct ifreq *ifr)
{
	struct kszphy_ptp_priv *ptp_priv =
			  container_of(mii_ts, struct kszphy_ptp_priv, mii_ts);
	struct phy_device *phydev = ptp_priv->phydev;
	struct lan8814_shared_priv *shared = phydev->shared->priv;
	struct lan8814_ptp_rx_ts *rx_ts, *tmp;
	struct hwtstamp_config config;
	int txcfg = 0, rxcfg = 0;
	int pkt_ts_enable;

	if (copy_from_user(&config, ifr->ifr_data, sizeof(config)))
		return -EFAULT;

	ptp_priv->hwts_tx_type = config.tx_type;
	ptp_priv->rx_filter = config.rx_filter;

	switch (config.rx_filter) {
	case HWTSTAMP_FILTER_NONE:
		ptp_priv->layer = 0;
		ptp_priv->version = 0;
		break;
	case HWTSTAMP_FILTER_PTP_V2_L4_EVENT:
	case HWTSTAMP_FILTER_PTP_V2_L4_SYNC:
	case HWTSTAMP_FILTER_PTP_V2_L4_DELAY_REQ:
		ptp_priv->layer = PTP_CLASS_L4;
		ptp_priv->version = PTP_CLASS_V2;
		break;
	case HWTSTAMP_FILTER_PTP_V2_L2_EVENT:
	case HWTSTAMP_FILTER_PTP_V2_L2_SYNC:
	case HWTSTAMP_FILTER_PTP_V2_L2_DELAY_REQ:
		ptp_priv->layer = PTP_CLASS_L2;
		ptp_priv->version = PTP_CLASS_V2;
		break;
	case HWTSTAMP_FILTER_PTP_V2_EVENT:
	case HWTSTAMP_FILTER_PTP_V2_SYNC:
	case HWTSTAMP_FILTER_PTP_V2_DELAY_REQ:
		ptp_priv->layer = PTP_CLASS_L4 | PTP_CLASS_L2;
		ptp_priv->version = PTP_CLASS_V2;
		break;
	default:
		return -ERANGE;
	}

	if (ptp_priv->layer & PTP_CLASS_L2) {
		rxcfg = PTP_RX_PARSE_CONFIG_LAYER2_EN_;
		txcfg = PTP_TX_PARSE_CONFIG_LAYER2_EN_;
	} else if (ptp_priv->layer & PTP_CLASS_L4) {
		rxcfg |= PTP_RX_PARSE_CONFIG_IPV4_EN_ | PTP_RX_PARSE_CONFIG_IPV6_EN_;
		txcfg |= PTP_TX_PARSE_CONFIG_IPV4_EN_ | PTP_TX_PARSE_CONFIG_IPV6_EN_;
	}
	lanphy_write_page_reg(ptp_priv->phydev, 5, PTP_RX_PARSE_CONFIG, rxcfg);
	lanphy_write_page_reg(ptp_priv->phydev, 5, PTP_TX_PARSE_CONFIG, txcfg);

	pkt_ts_enable = PTP_TIMESTAMP_EN_SYNC_ | PTP_TIMESTAMP_EN_DREQ_ |
			PTP_TIMESTAMP_EN_PDREQ_ | PTP_TIMESTAMP_EN_PDRES_;
	lanphy_write_page_reg(ptp_priv->phydev, 5, PTP_RX_TIMESTAMP_EN, pkt_ts_enable);
	lanphy_write_page_reg(ptp_priv->phydev, 5, PTP_TX_TIMESTAMP_EN, pkt_ts_enable);

	if (ptp_priv->hwts_tx_type == HWTSTAMP_TX_ONESTEP_SYNC)
		lanphy_write_page_reg(ptp_priv->phydev, 5, PTP_TX_MOD,
				      PTP_TX_MOD_TX_PTP_SYNC_TS_INSERT_);

	if (config.rx_filter != HWTSTAMP_FILTER_NONE)
		lan8814_config_ts_intr(ptp_priv->phydev, true);
	else
		lan8814_config_ts_intr(ptp_priv->phydev, false);

	mutex_lock(&shared->shared_lock);
	if (config.rx_filter != HWTSTAMP_FILTER_NONE)
		shared->ref++;
	else
		shared->ref--;

	if (shared->ref)
		lanphy_write_page_reg(ptp_priv->phydev, 4, PTP_CMD_CTL,
				      PTP_CMD_CTL_PTP_ENABLE_);
	else
		lanphy_write_page_reg(ptp_priv->phydev, 4, PTP_CMD_CTL,
				      PTP_CMD_CTL_PTP_DISABLE_);
	mutex_unlock(&shared->shared_lock);

	/* In case of multiple starts and stops, these needs to be cleared */
	list_for_each_entry_safe(rx_ts, tmp, &ptp_priv->rx_ts_list, list) {
		list_del(&rx_ts->list);
		kfree(rx_ts);
	}
	skb_queue_purge(&ptp_priv->rx_queue);
	skb_queue_purge(&ptp_priv->tx_queue);

	lan8814_flush_fifo(ptp_priv->phydev, false);
	lan8814_flush_fifo(ptp_priv->phydev, true);

	return copy_to_user(ifr->ifr_data, &config, sizeof(config)) ? -EFAULT : 0;
}

static void lan8814_txtstamp(struct mii_timestamper *mii_ts,
			     struct sk_buff *skb, int type)
{
	struct kszphy_ptp_priv *ptp_priv = container_of(mii_ts, struct kszphy_ptp_priv, mii_ts);

	switch (ptp_priv->hwts_tx_type) {
	case HWTSTAMP_TX_ONESTEP_SYNC:
		if (ptp_msg_is_sync(skb, type)) {
			kfree_skb(skb);
			return;
		}
		fallthrough;
	case HWTSTAMP_TX_ON:
		skb_shinfo(skb)->tx_flags |= SKBTX_IN_PROGRESS;
		skb_queue_tail(&ptp_priv->tx_queue, skb);
		break;
	case HWTSTAMP_TX_OFF:
	default:
		kfree_skb(skb);
		break;
	}
}

static void lan8814_get_sig_rx(struct sk_buff *skb, u16 *sig)
{
	struct ptp_header *ptp_header;
	u32 type;

	skb_push(skb, ETH_HLEN);
	type = ptp_classify_raw(skb);
	ptp_header = ptp_parse_header(skb, type);
	skb_pull_inline(skb, ETH_HLEN);

	*sig = (__force u16)(ntohs(ptp_header->sequence_id));
}

static bool lan8814_match_rx_ts(struct kszphy_ptp_priv *ptp_priv,
				struct sk_buff *skb)
{
	struct skb_shared_hwtstamps *shhwtstamps;
	struct lan8814_ptp_rx_ts *rx_ts, *tmp;
	unsigned long flags;
	bool ret = false;
	u16 skb_sig;

	lan8814_get_sig_rx(skb, &skb_sig);

	/* Iterate over all RX timestamps and match it with the received skbs */
	spin_lock_irqsave(&ptp_priv->rx_ts_lock, flags);
	list_for_each_entry_safe(rx_ts, tmp, &ptp_priv->rx_ts_list, list) {
		/* Check if we found the signature we were looking for. */
		if (memcmp(&skb_sig, &rx_ts->seq_id, sizeof(rx_ts->seq_id)))
			continue;

		shhwtstamps = skb_hwtstamps(skb);
		memset(shhwtstamps, 0, sizeof(*shhwtstamps));
		shhwtstamps->hwtstamp = ktime_set(rx_ts->seconds,
						  rx_ts->nsec);
		list_del(&rx_ts->list);
		kfree(rx_ts);

		ret = true;
		break;
	}
	spin_unlock_irqrestore(&ptp_priv->rx_ts_lock, flags);

	if (ret)
		netif_rx(skb);
	return ret;
}

static bool lan8814_rxtstamp(struct mii_timestamper *mii_ts, struct sk_buff *skb, int type)
{
	struct kszphy_ptp_priv *ptp_priv =
			container_of(mii_ts, struct kszphy_ptp_priv, mii_ts);

	if (ptp_priv->rx_filter == HWTSTAMP_FILTER_NONE ||
	    type == PTP_CLASS_NONE)
		return false;

	if ((type & ptp_priv->version) == 0 || (type & ptp_priv->layer) == 0)
		return false;

	/* If we failed to match then add it to the queue for when the timestamp
	 * will come
	 */
	if (!lan8814_match_rx_ts(ptp_priv, skb))
		skb_queue_tail(&ptp_priv->rx_queue, skb);

	return true;
}

static void lan8814_ptp_clock_set(struct phy_device *phydev,
				  u32 seconds, u32 nano_seconds)
{
	u32 sec_low, sec_high, nsec_low, nsec_high;

	sec_low = seconds & 0xffff;
	sec_high = (seconds >> 16) & 0xffff;
	nsec_low = nano_seconds & 0xffff;
	nsec_high = (nano_seconds >> 16) & 0x3fff;

	lanphy_write_page_reg(phydev, 4, PTP_CLOCK_SET_SEC_LO, sec_low);
	lanphy_write_page_reg(phydev, 4, PTP_CLOCK_SET_SEC_MID, sec_high);
	lanphy_write_page_reg(phydev, 4, PTP_CLOCK_SET_NS_LO, nsec_low);
	lanphy_write_page_reg(phydev, 4, PTP_CLOCK_SET_NS_HI, nsec_high);

	lanphy_write_page_reg(phydev, 4, PTP_CMD_CTL, PTP_CMD_CTL_PTP_CLOCK_LOAD_);
}

static void lan8814_ptp_clock_get(struct phy_device *phydev,
				  u32 *seconds, u32 *nano_seconds)
{
	lanphy_write_page_reg(phydev, 4, PTP_CMD_CTL, PTP_CMD_CTL_PTP_CLOCK_READ_);

	*seconds = lanphy_read_page_reg(phydev, 4, PTP_CLOCK_READ_SEC_MID);
	*seconds = (*seconds << 16) |
		   lanphy_read_page_reg(phydev, 4, PTP_CLOCK_READ_SEC_LO);

	*nano_seconds = lanphy_read_page_reg(phydev, 4, PTP_CLOCK_READ_NS_HI);
	*nano_seconds = ((*nano_seconds & 0x3fff) << 16) |
			lanphy_read_page_reg(phydev, 4, PTP_CLOCK_READ_NS_LO);
}

static int lan8814_ptpci_gettime64(struct ptp_clock_info *ptpci,
				   struct timespec64 *ts)
{
	struct lan8814_shared_priv *shared = container_of(ptpci, struct lan8814_shared_priv,
							  ptp_clock_info);
	struct phy_device *phydev = shared->phydev;
	u32 nano_seconds;
	u32 seconds;

	mutex_lock(&shared->shared_lock);
	lan8814_ptp_clock_get(phydev, &seconds, &nano_seconds);
	mutex_unlock(&shared->shared_lock);
	ts->tv_sec = seconds;
	ts->tv_nsec = nano_seconds;

	return 0;
}

static int lan8814_ptpci_settime64(struct ptp_clock_info *ptpci,
				   const struct timespec64 *ts)
{
	struct lan8814_shared_priv *shared = container_of(ptpci, struct lan8814_shared_priv,
							  ptp_clock_info);
	struct phy_device *phydev = shared->phydev;

	mutex_lock(&shared->shared_lock);
	lan8814_ptp_clock_set(phydev, ts->tv_sec, ts->tv_nsec);
	mutex_unlock(&shared->shared_lock);

	return 0;
}

static void lan8814_ptp_clock_step(struct phy_device *phydev,
				   s64 time_step_ns)
{
	u32 nano_seconds_step;
	u64 abs_time_step_ns;
	u32 unsigned_seconds;
	u32 nano_seconds;
	u32 remainder;
	s32 seconds;

	if (time_step_ns >  15000000000LL) {
		/* convert to clock set */
		lan8814_ptp_clock_get(phydev, &unsigned_seconds, &nano_seconds);
		unsigned_seconds += div_u64_rem(time_step_ns, 1000000000LL,
						&remainder);
		nano_seconds += remainder;
		if (nano_seconds >= 1000000000) {
			unsigned_seconds++;
			nano_seconds -= 1000000000;
		}
		lan8814_ptp_clock_set(phydev, unsigned_seconds, nano_seconds);
		return;
	} else if (time_step_ns < -15000000000LL) {
		/* convert to clock set */
		time_step_ns = -time_step_ns;

		lan8814_ptp_clock_get(phydev, &unsigned_seconds, &nano_seconds);
		unsigned_seconds -= div_u64_rem(time_step_ns, 1000000000LL,
						&remainder);
		nano_seconds_step = remainder;
		if (nano_seconds < nano_seconds_step) {
			unsigned_seconds--;
			nano_seconds += 1000000000;
		}
		nano_seconds -= nano_seconds_step;
		lan8814_ptp_clock_set(phydev, unsigned_seconds,
				      nano_seconds);
		return;
	}

	/* do clock step */
	if (time_step_ns >= 0) {
		abs_time_step_ns = (u64)time_step_ns;
		seconds = (s32)div_u64_rem(abs_time_step_ns, 1000000000,
					   &remainder);
		nano_seconds = remainder;
	} else {
		abs_time_step_ns = (u64)(-time_step_ns);
		seconds = -((s32)div_u64_rem(abs_time_step_ns, 1000000000,
			    &remainder));
		nano_seconds = remainder;
		if (nano_seconds > 0) {
			/* subtracting nano seconds is not allowed
			 * convert to subtracting from seconds,
			 * and adding to nanoseconds
			 */
			seconds--;
			nano_seconds = (1000000000 - nano_seconds);
		}
	}

	if (nano_seconds > 0) {
		/* add 8 ns to cover the likely normal increment */
		nano_seconds += 8;
	}

	if (nano_seconds >= 1000000000) {
		/* carry into seconds */
		seconds++;
		nano_seconds -= 1000000000;
	}

	while (seconds) {
		if (seconds > 0) {
			u32 adjustment_value = (u32)seconds;
			u16 adjustment_value_lo, adjustment_value_hi;

			if (adjustment_value > 0xF)
				adjustment_value = 0xF;

			adjustment_value_lo = adjustment_value & 0xffff;
			adjustment_value_hi = (adjustment_value >> 16) & 0x3fff;

			lanphy_write_page_reg(phydev, 4, PTP_LTC_STEP_ADJ_LO,
					      adjustment_value_lo);
			lanphy_write_page_reg(phydev, 4, PTP_LTC_STEP_ADJ_HI,
					      PTP_LTC_STEP_ADJ_DIR_ |
					      adjustment_value_hi);
			seconds -= ((s32)adjustment_value);
		} else {
			u32 adjustment_value = (u32)(-seconds);
			u16 adjustment_value_lo, adjustment_value_hi;

			if (adjustment_value > 0xF)
				adjustment_value = 0xF;

			adjustment_value_lo = adjustment_value & 0xffff;
			adjustment_value_hi = (adjustment_value >> 16) & 0x3fff;

			lanphy_write_page_reg(phydev, 4, PTP_LTC_STEP_ADJ_LO,
					      adjustment_value_lo);
			lanphy_write_page_reg(phydev, 4, PTP_LTC_STEP_ADJ_HI,
					      adjustment_value_hi);
			seconds += ((s32)adjustment_value);
		}
		lanphy_write_page_reg(phydev, 4, PTP_CMD_CTL,
				      PTP_CMD_CTL_PTP_LTC_STEP_SEC_);
	}
	if (nano_seconds) {
		u16 nano_seconds_lo;
		u16 nano_seconds_hi;

		nano_seconds_lo = nano_seconds & 0xffff;
		nano_seconds_hi = (nano_seconds >> 16) & 0x3fff;

		lanphy_write_page_reg(phydev, 4, PTP_LTC_STEP_ADJ_LO,
				      nano_seconds_lo);
		lanphy_write_page_reg(phydev, 4, PTP_LTC_STEP_ADJ_HI,
				      PTP_LTC_STEP_ADJ_DIR_ |
				      nano_seconds_hi);
		lanphy_write_page_reg(phydev, 4, PTP_CMD_CTL,
				      PTP_CMD_CTL_PTP_LTC_STEP_NSEC_);
	}
}

static int lan8814_ptpci_adjtime(struct ptp_clock_info *ptpci, s64 delta)
{
	struct lan8814_shared_priv *shared = container_of(ptpci, struct lan8814_shared_priv,
							  ptp_clock_info);
	struct phy_device *phydev = shared->phydev;

	mutex_lock(&shared->shared_lock);
	lan8814_ptp_clock_step(phydev, delta);
	mutex_unlock(&shared->shared_lock);

	return 0;
}

static int lan8814_ptpci_adjfine(struct ptp_clock_info *ptpci, long scaled_ppm)
{
	struct lan8814_shared_priv *shared = container_of(ptpci, struct lan8814_shared_priv,
							  ptp_clock_info);
	struct phy_device *phydev = shared->phydev;
	u16 kszphy_rate_adj_lo, kszphy_rate_adj_hi;
	bool positive = true;
	u32 kszphy_rate_adj;

	if (scaled_ppm < 0) {
		scaled_ppm = -scaled_ppm;
		positive = false;
	}

	kszphy_rate_adj = LAN8814_1PPM_FORMAT * (scaled_ppm >> 16);
	kszphy_rate_adj += (LAN8814_1PPM_FORMAT * (0xffff & scaled_ppm)) >> 16;

	kszphy_rate_adj_lo = kszphy_rate_adj & 0xffff;
	kszphy_rate_adj_hi = (kszphy_rate_adj >> 16) & 0x3fff;

	if (positive)
		kszphy_rate_adj_hi |= PTP_CLOCK_RATE_ADJ_DIR_;

	mutex_lock(&shared->shared_lock);
	lanphy_write_page_reg(phydev, 4, PTP_CLOCK_RATE_ADJ_HI, kszphy_rate_adj_hi);
	lanphy_write_page_reg(phydev, 4, PTP_CLOCK_RATE_ADJ_LO, kszphy_rate_adj_lo);
	mutex_unlock(&shared->shared_lock);

	return 0;
}

static void lan8814_get_sig_tx(struct sk_buff *skb, u16 *sig)
{
	struct ptp_header *ptp_header;
	u32 type;

	type = ptp_classify_raw(skb);
	ptp_header = ptp_parse_header(skb, type);

	*sig = (__force u16)(ntohs(ptp_header->sequence_id));
}

static void lan8814_dequeue_tx_skb(struct kszphy_ptp_priv *ptp_priv)
{
	struct phy_device *phydev = ptp_priv->phydev;
	struct skb_shared_hwtstamps shhwtstamps;
	struct sk_buff *skb, *skb_tmp;
	unsigned long flags;
	u32 seconds, nsec;
	bool ret = false;
	u16 skb_sig;
	u16 seq_id;

	lan8814_ptp_tx_ts_get(phydev, &seconds, &nsec, &seq_id);

	spin_lock_irqsave(&ptp_priv->tx_queue.lock, flags);
	skb_queue_walk_safe(&ptp_priv->tx_queue, skb, skb_tmp) {
		lan8814_get_sig_tx(skb, &skb_sig);

		if (memcmp(&skb_sig, &seq_id, sizeof(seq_id)))
			continue;

		__skb_unlink(skb, &ptp_priv->tx_queue);
		ret = true;
		break;
	}
	spin_unlock_irqrestore(&ptp_priv->tx_queue.lock, flags);

	if (ret) {
		memset(&shhwtstamps, 0, sizeof(shhwtstamps));
		shhwtstamps.hwtstamp = ktime_set(seconds, nsec);
		skb_complete_tx_timestamp(skb, &shhwtstamps);
	}
}

static void lan8814_get_tx_ts(struct kszphy_ptp_priv *ptp_priv)
{
	struct phy_device *phydev = ptp_priv->phydev;
	u32 reg;

	do {
		lan8814_dequeue_tx_skb(ptp_priv);

		/* If other timestamps are available in the FIFO,
		 * process them.
		 */
		reg = lanphy_read_page_reg(phydev, 5, PTP_CAP_INFO);
	} while (PTP_CAP_INFO_TX_TS_CNT_GET_(reg) > 0);
}

static bool lan8814_match_skb(struct kszphy_ptp_priv *ptp_priv,
			      struct lan8814_ptp_rx_ts *rx_ts)
{
	struct skb_shared_hwtstamps *shhwtstamps;
	struct sk_buff *skb, *skb_tmp;
	unsigned long flags;
	bool ret = false;
	u16 skb_sig;

	spin_lock_irqsave(&ptp_priv->rx_queue.lock, flags);
	skb_queue_walk_safe(&ptp_priv->rx_queue, skb, skb_tmp) {
		lan8814_get_sig_rx(skb, &skb_sig);

		if (memcmp(&skb_sig, &rx_ts->seq_id, sizeof(rx_ts->seq_id)))
			continue;

		__skb_unlink(skb, &ptp_priv->rx_queue);

		ret = true;
		break;
	}
	spin_unlock_irqrestore(&ptp_priv->rx_queue.lock, flags);

	if (ret) {
		shhwtstamps = skb_hwtstamps(skb);
		memset(shhwtstamps, 0, sizeof(*shhwtstamps));
		shhwtstamps->hwtstamp = ktime_set(rx_ts->seconds, rx_ts->nsec);
		netif_rx(skb);
	}

	return ret;
}

static void lan8814_get_rx_ts(struct kszphy_ptp_priv *ptp_priv)
{
	struct phy_device *phydev = ptp_priv->phydev;
	struct lan8814_ptp_rx_ts *rx_ts;
	unsigned long flags;
	u32 reg;

	do {
		rx_ts = kzalloc(sizeof(*rx_ts), GFP_KERNEL);
		if (!rx_ts)
			return;

		lan8814_ptp_rx_ts_get(phydev, &rx_ts->seconds, &rx_ts->nsec,
				      &rx_ts->seq_id);

		/* If we failed to match the skb add it to the queue for when
		 * the frame will come
		 */
		if (!lan8814_match_skb(ptp_priv, rx_ts)) {
			spin_lock_irqsave(&ptp_priv->rx_ts_lock, flags);
			list_add(&rx_ts->list, &ptp_priv->rx_ts_list);
			spin_unlock_irqrestore(&ptp_priv->rx_ts_lock, flags);
		} else {
			kfree(rx_ts);
		}

		/* If other timestamps are available in the FIFO,
		 * process them.
		 */
		reg = lanphy_read_page_reg(phydev, 5, PTP_CAP_INFO);
	} while (PTP_CAP_INFO_RX_TS_CNT_GET_(reg) > 0);
}

static void lan8814_handle_ptp_interrupt(struct phy_device *phydev)
{
	struct kszphy_priv *priv = phydev->priv;
	struct kszphy_ptp_priv *ptp_priv = &priv->ptp_priv;
	u16 status;

	status = lanphy_read_page_reg(phydev, 5, PTP_TSU_INT_STS);
	if (status & PTP_TSU_INT_STS_PTP_TX_TS_EN_)
		lan8814_get_tx_ts(ptp_priv);

	if (status & PTP_TSU_INT_STS_PTP_RX_TS_EN_)
		lan8814_get_rx_ts(ptp_priv);

	if (status & PTP_TSU_INT_STS_PTP_TX_TS_OVRFL_INT_) {
		lan8814_flush_fifo(phydev, true);
		skb_queue_purge(&ptp_priv->tx_queue);
	}

	if (status & PTP_TSU_INT_STS_PTP_RX_TS_OVRFL_INT_) {
		lan8814_flush_fifo(phydev, false);
		skb_queue_purge(&ptp_priv->rx_queue);
	}
}

static int lan8804_config_init(struct phy_device *phydev)
{
	int val;

	/* MDI-X setting for swap A,B transmit */
	val = lanphy_read_page_reg(phydev, 2, LAN8804_ALIGN_SWAP);
	val &= ~LAN8804_ALIGN_TX_A_B_SWAP_MASK;
	val |= LAN8804_ALIGN_TX_A_B_SWAP;
	lanphy_write_page_reg(phydev, 2, LAN8804_ALIGN_SWAP, val);

	/* Make sure that the PHY will not stop generating the clock when the
	 * link partner goes down
	 */
	lanphy_write_page_reg(phydev, 31, LAN8814_CLOCK_MANAGEMENT, 0x27e);
	lanphy_read_page_reg(phydev, 1, LAN8814_LINK_QUALITY);

	return 0;
}

static irqreturn_t lan8814_handle_interrupt(struct phy_device *phydev)
{
	int irq_status, tsu_irq_status;

	irq_status = phy_read(phydev, LAN8814_INTS);
	if (irq_status > 0 && (irq_status & LAN8814_INT_LINK))
		phy_trigger_machine(phydev);

	if (irq_status < 0) {
		phy_error(phydev);
		return IRQ_NONE;
	}

	while (1) {
		tsu_irq_status = lanphy_read_page_reg(phydev, 4,
						      LAN8814_INTR_STS_REG);

		if (tsu_irq_status > 0 &&
		    (tsu_irq_status & (LAN8814_INTR_STS_REG_1588_TSU0_ |
				       LAN8814_INTR_STS_REG_1588_TSU1_ |
				       LAN8814_INTR_STS_REG_1588_TSU2_ |
				       LAN8814_INTR_STS_REG_1588_TSU3_)))
			lan8814_handle_ptp_interrupt(phydev);
		else
			break;
	}
	return IRQ_HANDLED;
}

static int lan8814_ack_interrupt(struct phy_device *phydev)
{
	/* bit[12..0] int status, which is a read and clear register. */
	int rc;

	rc = phy_read(phydev, LAN8814_INTS);

	return (rc < 0) ? rc : 0;
}

static int lan8814_config_intr(struct phy_device *phydev)
{
	int err;

	lanphy_write_page_reg(phydev, 4, LAN8814_INTR_CTRL_REG,
			      LAN8814_INTR_CTRL_REG_POLARITY |
			      LAN8814_INTR_CTRL_REG_INTR_ENABLE);

	/* enable / disable interrupts */
	if (phydev->interrupts == PHY_INTERRUPT_ENABLED) {
		err = lan8814_ack_interrupt(phydev);
		if (err)
			return err;

		err =  phy_write(phydev, LAN8814_INTC, LAN8814_INT_LINK);
	} else {
		err =  phy_write(phydev, LAN8814_INTC, 0);
		if (err)
			return err;

		err = lan8814_ack_interrupt(phydev);
	}

	return err;
}

static void lan8814_ptp_init(struct phy_device *phydev)
{
	struct kszphy_priv *priv = phydev->priv;
	struct kszphy_ptp_priv *ptp_priv = &priv->ptp_priv;
	u32 temp;

	if (!IS_ENABLED(CONFIG_PTP_1588_CLOCK) ||
	    !IS_ENABLED(CONFIG_NETWORK_PHY_TIMESTAMPING))
		return;

	lanphy_write_page_reg(phydev, 5, TSU_HARD_RESET, TSU_HARD_RESET_);

	temp = lanphy_read_page_reg(phydev, 5, PTP_TX_MOD);
	temp |= PTP_TX_MOD_BAD_UDPV4_CHKSUM_FORCE_FCS_DIS_;
	lanphy_write_page_reg(phydev, 5, PTP_TX_MOD, temp);

	temp = lanphy_read_page_reg(phydev, 5, PTP_RX_MOD);
	temp |= PTP_RX_MOD_BAD_UDPV4_CHKSUM_FORCE_FCS_DIS_;
	lanphy_write_page_reg(phydev, 5, PTP_RX_MOD, temp);

	lanphy_write_page_reg(phydev, 5, PTP_RX_PARSE_CONFIG, 0);
	lanphy_write_page_reg(phydev, 5, PTP_TX_PARSE_CONFIG, 0);

	/* Removing default registers configs related to L2 and IP */
	lanphy_write_page_reg(phydev, 5, PTP_TX_PARSE_L2_ADDR_EN, 0);
	lanphy_write_page_reg(phydev, 5, PTP_RX_PARSE_L2_ADDR_EN, 0);
	lanphy_write_page_reg(phydev, 5, PTP_TX_PARSE_IP_ADDR_EN, 0);
	lanphy_write_page_reg(phydev, 5, PTP_RX_PARSE_IP_ADDR_EN, 0);

	skb_queue_head_init(&ptp_priv->tx_queue);
	skb_queue_head_init(&ptp_priv->rx_queue);
	INIT_LIST_HEAD(&ptp_priv->rx_ts_list);
	spin_lock_init(&ptp_priv->rx_ts_lock);

	ptp_priv->phydev = phydev;

	ptp_priv->mii_ts.rxtstamp = lan8814_rxtstamp;
	ptp_priv->mii_ts.txtstamp = lan8814_txtstamp;
	ptp_priv->mii_ts.hwtstamp = lan8814_hwtstamp;
	ptp_priv->mii_ts.ts_info  = lan8814_ts_info;

	phydev->mii_ts = &ptp_priv->mii_ts;
}

static int lan8814_ptp_probe_once(struct phy_device *phydev)
{
	struct lan8814_shared_priv *shared = phydev->shared->priv;

	if (!IS_ENABLED(CONFIG_PTP_1588_CLOCK) ||
	    !IS_ENABLED(CONFIG_NETWORK_PHY_TIMESTAMPING))
		return 0;

	/* Initialise shared lock for clock*/
	mutex_init(&shared->shared_lock);

	shared->ptp_clock_info.owner = THIS_MODULE;
	snprintf(shared->ptp_clock_info.name, 30, "%s", phydev->drv->name);
	shared->ptp_clock_info.max_adj = 31249999;
	shared->ptp_clock_info.n_alarm = 0;
	shared->ptp_clock_info.n_ext_ts = 0;
	shared->ptp_clock_info.n_pins = 0;
	shared->ptp_clock_info.pps = 0;
	shared->ptp_clock_info.pin_config = NULL;
	shared->ptp_clock_info.adjfine = lan8814_ptpci_adjfine;
	shared->ptp_clock_info.adjtime = lan8814_ptpci_adjtime;
	shared->ptp_clock_info.gettime64 = lan8814_ptpci_gettime64;
	shared->ptp_clock_info.settime64 = lan8814_ptpci_settime64;
	shared->ptp_clock_info.getcrosststamp = NULL;

	shared->ptp_clock = ptp_clock_register(&shared->ptp_clock_info,
					       &phydev->mdio.dev);
	if (IS_ERR_OR_NULL(shared->ptp_clock)) {
		phydev_err(phydev, "ptp_clock_register failed %lu\n",
			   PTR_ERR(shared->ptp_clock));
		return -EINVAL;
	}

	phydev_dbg(phydev, "successfully registered ptp clock\n");

	shared->phydev = phydev;

	/* The EP.4 is shared between all the PHYs in the package and also it
	 * can be accessed by any of the PHYs
	 */
	lanphy_write_page_reg(phydev, 4, LTC_HARD_RESET, LTC_HARD_RESET_);
	lanphy_write_page_reg(phydev, 4, PTP_OPERATING_MODE,
			      PTP_OPERATING_MODE_STANDALONE_);

	return 0;
}

static int lan8814_config_init(struct phy_device *phydev)
{
	int val;

	/* Reset the PHY */
	val = lanphy_read_page_reg(phydev, 4, LAN8814_QSGMII_SOFT_RESET);
	val |= LAN8814_QSGMII_SOFT_RESET_BIT;
	lanphy_write_page_reg(phydev, 4, LAN8814_QSGMII_SOFT_RESET, val);

	/* Disable ANEG with QSGMII PCS Host side */
	val = lanphy_read_page_reg(phydev, 5, LAN8814_QSGMII_PCS1G_ANEG_CONFIG);
	val &= ~LAN8814_QSGMII_PCS1G_ANEG_CONFIG_ANEG_ENA;
	lanphy_write_page_reg(phydev, 5, LAN8814_QSGMII_PCS1G_ANEG_CONFIG, val);

	/* MDI-X setting for swap A,B transmit */
	val = lanphy_read_page_reg(phydev, 2, LAN8814_ALIGN_SWAP);
	val &= ~LAN8814_ALIGN_TX_A_B_SWAP_MASK;
	val |= LAN8814_ALIGN_TX_A_B_SWAP;
	lanphy_write_page_reg(phydev, 2, LAN8814_ALIGN_SWAP, val);

	return 0;
}

<<<<<<< HEAD
=======
static int lan8814_release_coma_mode(struct phy_device *phydev)
{
	struct gpio_desc *gpiod;

	gpiod = devm_gpiod_get_optional(&phydev->mdio.dev, "coma-mode",
					GPIOD_OUT_HIGH_OPEN_DRAIN);
	if (IS_ERR(gpiod))
		return PTR_ERR(gpiod);

	gpiod_set_consumer_name(gpiod, "LAN8814 coma mode");
	gpiod_set_value_cansleep(gpiod, 0);

	return 0;
}

>>>>>>> 980555e9
static int lan8814_probe(struct phy_device *phydev)
{
	struct kszphy_priv *priv;
	u16 addr;
	int err;

	priv = devm_kzalloc(&phydev->mdio.dev, sizeof(*priv), GFP_KERNEL);
	if (!priv)
		return -ENOMEM;

	priv->led_mode = -1;

	phydev->priv = priv;

<<<<<<< HEAD
	if (!IS_ENABLED(CONFIG_PTP_1588_CLOCK) ||
	    !IS_ENABLED(CONFIG_NETWORK_PHY_TIMESTAMPING))
		return 0;

=======
>>>>>>> 980555e9
	/* Strap-in value for PHY address, below register read gives starting
	 * phy address value
	 */
	addr = lanphy_read_page_reg(phydev, 4, 0) & 0x1F;
	devm_phy_package_join(&phydev->mdio.dev, phydev,
			      addr, sizeof(struct lan8814_shared_priv));

	if (phy_package_init_once(phydev)) {
		err = lan8814_release_coma_mode(phydev);
		if (err)
			return err;

		err = lan8814_ptp_probe_once(phydev);
		if (err)
			return err;
	}

	lan8814_ptp_init(phydev);

	return 0;
}

static struct phy_driver ksphy_driver[] = {
{
	.phy_id		= PHY_ID_KS8737,
	.phy_id_mask	= MICREL_PHY_ID_MASK,
	.name		= "Micrel KS8737",
	/* PHY_BASIC_FEATURES */
	.driver_data	= &ks8737_type,
	.probe		= kszphy_probe,
	.config_init	= kszphy_config_init,
	.config_intr	= kszphy_config_intr,
	.handle_interrupt = kszphy_handle_interrupt,
	.suspend	= kszphy_suspend,
	.resume		= kszphy_resume,
}, {
	.phy_id		= PHY_ID_KSZ8021,
	.phy_id_mask	= 0x00ffffff,
	.name		= "Micrel KSZ8021 or KSZ8031",
	/* PHY_BASIC_FEATURES */
	.driver_data	= &ksz8021_type,
	.probe		= kszphy_probe,
	.config_init	= kszphy_config_init,
	.config_intr	= kszphy_config_intr,
	.handle_interrupt = kszphy_handle_interrupt,
	.get_sset_count = kszphy_get_sset_count,
	.get_strings	= kszphy_get_strings,
	.get_stats	= kszphy_get_stats,
	.suspend	= kszphy_suspend,
	.resume		= kszphy_resume,
}, {
	.phy_id		= PHY_ID_KSZ8031,
	.phy_id_mask	= 0x00ffffff,
	.name		= "Micrel KSZ8031",
	/* PHY_BASIC_FEATURES */
	.driver_data	= &ksz8021_type,
	.probe		= kszphy_probe,
	.config_init	= kszphy_config_init,
	.config_intr	= kszphy_config_intr,
	.handle_interrupt = kszphy_handle_interrupt,
	.get_sset_count = kszphy_get_sset_count,
	.get_strings	= kszphy_get_strings,
	.get_stats	= kszphy_get_stats,
	.suspend	= kszphy_suspend,
	.resume		= kszphy_resume,
}, {
	.phy_id		= PHY_ID_KSZ8041,
	.phy_id_mask	= MICREL_PHY_ID_MASK,
	.name		= "Micrel KSZ8041",
	/* PHY_BASIC_FEATURES */
	.driver_data	= &ksz8041_type,
	.probe		= kszphy_probe,
	.config_init	= ksz8041_config_init,
	.config_aneg	= ksz8041_config_aneg,
	.config_intr	= kszphy_config_intr,
	.handle_interrupt = kszphy_handle_interrupt,
	.get_sset_count = kszphy_get_sset_count,
	.get_strings	= kszphy_get_strings,
	.get_stats	= kszphy_get_stats,
	/* No suspend/resume callbacks because of errata DS80000700A,
	 * receiver error following software power down.
	 */
}, {
	.phy_id		= PHY_ID_KSZ8041RNLI,
	.phy_id_mask	= MICREL_PHY_ID_MASK,
	.name		= "Micrel KSZ8041RNLI",
	/* PHY_BASIC_FEATURES */
	.driver_data	= &ksz8041_type,
	.probe		= kszphy_probe,
	.config_init	= kszphy_config_init,
	.config_intr	= kszphy_config_intr,
	.handle_interrupt = kszphy_handle_interrupt,
	.get_sset_count = kszphy_get_sset_count,
	.get_strings	= kszphy_get_strings,
	.get_stats	= kszphy_get_stats,
	.suspend	= kszphy_suspend,
	.resume		= kszphy_resume,
}, {
	.name		= "Micrel KSZ8051",
	/* PHY_BASIC_FEATURES */
	.driver_data	= &ksz8051_type,
	.probe		= kszphy_probe,
	.config_init	= kszphy_config_init,
	.config_intr	= kszphy_config_intr,
	.handle_interrupt = kszphy_handle_interrupt,
	.get_sset_count = kszphy_get_sset_count,
	.get_strings	= kszphy_get_strings,
	.get_stats	= kszphy_get_stats,
	.match_phy_device = ksz8051_match_phy_device,
	.suspend	= kszphy_suspend,
	.resume		= kszphy_resume,
}, {
	.phy_id		= PHY_ID_KSZ8001,
	.name		= "Micrel KSZ8001 or KS8721",
	.phy_id_mask	= 0x00fffffc,
	/* PHY_BASIC_FEATURES */
	.driver_data	= &ksz8041_type,
	.probe		= kszphy_probe,
	.config_init	= kszphy_config_init,
	.config_intr	= kszphy_config_intr,
	.handle_interrupt = kszphy_handle_interrupt,
	.get_sset_count = kszphy_get_sset_count,
	.get_strings	= kszphy_get_strings,
	.get_stats	= kszphy_get_stats,
	.suspend	= kszphy_suspend,
	.resume		= kszphy_resume,
}, {
	.phy_id		= PHY_ID_KSZ8081,
	.name		= "Micrel KSZ8081 or KSZ8091",
	.phy_id_mask	= MICREL_PHY_ID_MASK,
	.flags		= PHY_POLL_CABLE_TEST,
	/* PHY_BASIC_FEATURES */
	.driver_data	= &ksz8081_type,
	.probe		= kszphy_probe,
	.config_init	= ksz8081_config_init,
	.soft_reset	= genphy_soft_reset,
	.config_aneg	= ksz8081_config_aneg,
	.read_status	= ksz8081_read_status,
	.config_intr	= kszphy_config_intr,
	.handle_interrupt = kszphy_handle_interrupt,
	.get_sset_count = kszphy_get_sset_count,
	.get_strings	= kszphy_get_strings,
	.get_stats	= kszphy_get_stats,
	.suspend	= kszphy_suspend,
	.resume		= kszphy_resume,
	.cable_test_start	= ksz886x_cable_test_start,
	.cable_test_get_status	= ksz886x_cable_test_get_status,
}, {
	.phy_id		= PHY_ID_KSZ8061,
	.name		= "Micrel KSZ8061",
	.phy_id_mask	= MICREL_PHY_ID_MASK,
	/* PHY_BASIC_FEATURES */
	.probe		= kszphy_probe,
	.config_init	= ksz8061_config_init,
	.config_intr	= kszphy_config_intr,
	.handle_interrupt = kszphy_handle_interrupt,
	.suspend	= kszphy_suspend,
	.resume		= kszphy_resume,
}, {
	.phy_id		= PHY_ID_KSZ9021,
	.phy_id_mask	= 0x000ffffe,
	.name		= "Micrel KSZ9021 Gigabit PHY",
	/* PHY_GBIT_FEATURES */
	.driver_data	= &ksz9021_type,
	.probe		= kszphy_probe,
	.get_features	= ksz9031_get_features,
	.config_init	= ksz9021_config_init,
	.config_intr	= kszphy_config_intr,
	.handle_interrupt = kszphy_handle_interrupt,
	.get_sset_count = kszphy_get_sset_count,
	.get_strings	= kszphy_get_strings,
	.get_stats	= kszphy_get_stats,
	.suspend	= kszphy_suspend,
	.resume		= kszphy_resume,
	.read_mmd	= genphy_read_mmd_unsupported,
	.write_mmd	= genphy_write_mmd_unsupported,
}, {
	.phy_id		= PHY_ID_KSZ9031,
	.phy_id_mask	= MICREL_PHY_ID_MASK,
	.name		= "Micrel KSZ9031 Gigabit PHY",
	.flags		= PHY_POLL_CABLE_TEST,
	.driver_data	= &ksz9021_type,
	.probe		= kszphy_probe,
	.get_features	= ksz9031_get_features,
	.config_init	= ksz9031_config_init,
	.soft_reset	= genphy_soft_reset,
	.read_status	= ksz9031_read_status,
	.config_intr	= kszphy_config_intr,
	.handle_interrupt = kszphy_handle_interrupt,
	.get_sset_count = kszphy_get_sset_count,
	.get_strings	= kszphy_get_strings,
	.get_stats	= kszphy_get_stats,
	.suspend	= kszphy_suspend,
	.resume		= kszphy_resume,
	.cable_test_start	= ksz9x31_cable_test_start,
	.cable_test_get_status	= ksz9x31_cable_test_get_status,
}, {
	.phy_id		= PHY_ID_LAN8814,
	.phy_id_mask	= MICREL_PHY_ID_MASK,
	.name		= "Microchip INDY Gigabit Quad PHY",
	.config_init	= lan8814_config_init,
	.probe		= lan8814_probe,
	.soft_reset	= genphy_soft_reset,
	.read_status	= ksz9031_read_status,
	.get_sset_count	= kszphy_get_sset_count,
	.get_strings	= kszphy_get_strings,
	.get_stats	= kszphy_get_stats,
	.suspend	= genphy_suspend,
	.resume		= kszphy_resume,
	.config_intr	= lan8814_config_intr,
	.handle_interrupt = lan8814_handle_interrupt,
}, {
	.phy_id		= PHY_ID_LAN8804,
	.phy_id_mask	= MICREL_PHY_ID_MASK,
	.name		= "Microchip LAN966X Gigabit PHY",
	.config_init	= lan8804_config_init,
	.driver_data	= &ksz9021_type,
	.probe		= kszphy_probe,
	.soft_reset	= genphy_soft_reset,
	.read_status	= ksz9031_read_status,
	.get_sset_count	= kszphy_get_sset_count,
	.get_strings	= kszphy_get_strings,
	.get_stats	= kszphy_get_stats,
	.suspend	= genphy_suspend,
	.resume		= kszphy_resume,
}, {
	.phy_id		= PHY_ID_KSZ9131,
	.phy_id_mask	= MICREL_PHY_ID_MASK,
	.name		= "Microchip KSZ9131 Gigabit PHY",
	/* PHY_GBIT_FEATURES */
	.flags		= PHY_POLL_CABLE_TEST,
	.driver_data	= &ksz9021_type,
	.probe		= kszphy_probe,
	.config_init	= ksz9131_config_init,
	.config_intr	= kszphy_config_intr,
	.handle_interrupt = kszphy_handle_interrupt,
	.get_sset_count = kszphy_get_sset_count,
	.get_strings	= kszphy_get_strings,
	.get_stats	= kszphy_get_stats,
	.suspend	= kszphy_suspend,
	.resume		= kszphy_resume,
	.cable_test_start	= ksz9x31_cable_test_start,
	.cable_test_get_status	= ksz9x31_cable_test_get_status,
}, {
	.phy_id		= PHY_ID_KSZ8873MLL,
	.phy_id_mask	= MICREL_PHY_ID_MASK,
	.name		= "Micrel KSZ8873MLL Switch",
	/* PHY_BASIC_FEATURES */
	.config_init	= kszphy_config_init,
	.config_aneg	= ksz8873mll_config_aneg,
	.read_status	= ksz8873mll_read_status,
	.suspend	= genphy_suspend,
	.resume		= genphy_resume,
}, {
	.phy_id		= PHY_ID_KSZ886X,
	.phy_id_mask	= MICREL_PHY_ID_MASK,
	.name		= "Micrel KSZ8851 Ethernet MAC or KSZ886X Switch",
	/* PHY_BASIC_FEATURES */
	.flags		= PHY_POLL_CABLE_TEST,
	.config_init	= kszphy_config_init,
	.config_aneg	= ksz886x_config_aneg,
	.read_status	= ksz886x_read_status,
	.suspend	= genphy_suspend,
	.resume		= genphy_resume,
	.cable_test_start	= ksz886x_cable_test_start,
	.cable_test_get_status	= ksz886x_cable_test_get_status,
}, {
	.name		= "Micrel KSZ87XX Switch",
	/* PHY_BASIC_FEATURES */
	.config_init	= kszphy_config_init,
	.match_phy_device = ksz8795_match_phy_device,
	.suspend	= genphy_suspend,
	.resume		= genphy_resume,
}, {
	.phy_id		= PHY_ID_KSZ9477,
	.phy_id_mask	= MICREL_PHY_ID_MASK,
	.name		= "Microchip KSZ9477",
	/* PHY_GBIT_FEATURES */
	.config_init	= kszphy_config_init,
	.suspend	= genphy_suspend,
	.resume		= genphy_resume,
} };

module_phy_driver(ksphy_driver);

MODULE_DESCRIPTION("Micrel PHY driver");
MODULE_AUTHOR("David J. Choi");
MODULE_LICENSE("GPL");

static struct mdio_device_id __maybe_unused micrel_tbl[] = {
	{ PHY_ID_KSZ9021, 0x000ffffe },
	{ PHY_ID_KSZ9031, MICREL_PHY_ID_MASK },
	{ PHY_ID_KSZ9131, MICREL_PHY_ID_MASK },
	{ PHY_ID_KSZ8001, 0x00fffffc },
	{ PHY_ID_KS8737, MICREL_PHY_ID_MASK },
	{ PHY_ID_KSZ8021, 0x00ffffff },
	{ PHY_ID_KSZ8031, 0x00ffffff },
	{ PHY_ID_KSZ8041, MICREL_PHY_ID_MASK },
	{ PHY_ID_KSZ8051, MICREL_PHY_ID_MASK },
	{ PHY_ID_KSZ8061, MICREL_PHY_ID_MASK },
	{ PHY_ID_KSZ8081, MICREL_PHY_ID_MASK },
	{ PHY_ID_KSZ8873MLL, MICREL_PHY_ID_MASK },
	{ PHY_ID_KSZ886X, MICREL_PHY_ID_MASK },
	{ PHY_ID_LAN8814, MICREL_PHY_ID_MASK },
	{ PHY_ID_LAN8804, MICREL_PHY_ID_MASK },
	{ }
};

MODULE_DEVICE_TABLE(mdio, micrel_tbl);<|MERGE_RESOLUTION|>--- conflicted
+++ resolved
@@ -2838,8 +2838,6 @@
 	return 0;
 }
 
-<<<<<<< HEAD
-=======
 static int lan8814_release_coma_mode(struct phy_device *phydev)
 {
 	struct gpio_desc *gpiod;
@@ -2855,7 +2853,6 @@
 	return 0;
 }
 
->>>>>>> 980555e9
 static int lan8814_probe(struct phy_device *phydev)
 {
 	struct kszphy_priv *priv;
@@ -2870,13 +2867,6 @@
 
 	phydev->priv = priv;
 
-<<<<<<< HEAD
-	if (!IS_ENABLED(CONFIG_PTP_1588_CLOCK) ||
-	    !IS_ENABLED(CONFIG_NETWORK_PHY_TIMESTAMPING))
-		return 0;
-
-=======
->>>>>>> 980555e9
 	/* Strap-in value for PHY address, below register read gives starting
 	 * phy address value
 	 */
