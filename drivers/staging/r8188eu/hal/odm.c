--- conflicted
+++ resolved
@@ -1,13 +1,7 @@
 // SPDX-License-Identifier: GPL-2.0
 /* Copyright(c) 2007 - 2011 Realtek Corporation. */
 
-<<<<<<< HEAD
-/*  include files */
-
-#include "../include/odm_precomp.h"
-=======
 #include "../include/drv_types.h"
->>>>>>> 754e0b0e
 
 /* avoid to warn in FreeBSD ==> To DO modify */
 static u32 EDCAParam[HT_IOT_PEER_MAX][3] = {
@@ -146,219 +140,14 @@
 #define		RxDefaultAnt1		0x65a9
 #define	RxDefaultAnt2		0x569a
 
-<<<<<<< HEAD
-/* 3 Export Interface */
-
-/*  2011/09/21 MH Add to describe different team necessary resource allocate?? */
-void ODM_DMInit(struct odm_dm_struct *pDM_Odm)
-{
-	/* 2012.05.03 Luke: For all IC series */
-	odm_CommonInfoSelfInit(pDM_Odm);
-	odm_DIGInit(pDM_Odm);
-	odm_RateAdaptiveMaskInit(pDM_Odm);
-
-	odm_PrimaryCCA_Init(pDM_Odm);    /*  Gary */
-	odm_DynamicBBPowerSavingInit(pDM_Odm);
-	odm_TXPowerTrackingInit(pDM_Odm);
-	ODM_EdcaTurboInit(pDM_Odm);
-	ODM_RAInfo_Init_all(pDM_Odm);
-	if ((pDM_Odm->AntDivType == CG_TRX_HW_ANTDIV)	||
-	    (pDM_Odm->AntDivType == CGCS_RX_HW_ANTDIV) ||
-	    (pDM_Odm->AntDivType == CG_TRX_SMART_ANTDIV))
-		odm_InitHybridAntDiv(pDM_Odm);
-}
-
-/*  2011/09/20 MH This is the entry pointer for all team to execute HW out source DM. */
-/*  You can not add any dummy function here, be care, you can only use DM structure */
-/*  to perform any new ODM_DM. */
-void ODM_DMWatchdog(struct odm_dm_struct *pDM_Odm)
-{
-	/* 2012.05.03 Luke: For all IC series */
-	odm_CommonInfoSelfUpdate(pDM_Odm);
-	odm_FalseAlarmCounterStatistics(pDM_Odm);
-	odm_RSSIMonitorCheck(pDM_Odm);
-
-	odm_DIG(pDM_Odm);
-	odm_CCKPacketDetectionThresh(pDM_Odm);
-
-	if (*pDM_Odm->pbPowerSaving)
-		return;
-
-	odm_RefreshRateAdaptiveMask(pDM_Odm);
-
-	if ((pDM_Odm->AntDivType ==  CG_TRX_HW_ANTDIV)	||
-	    (pDM_Odm->AntDivType == CGCS_RX_HW_ANTDIV)	||
-	    (pDM_Odm->AntDivType == CG_TRX_SMART_ANTDIV))
-		odm_HwAntDiv(pDM_Odm);
-
-	ODM_TXPowerTrackingCheck(pDM_Odm);
-	odm_EdcaTurboCheck(pDM_Odm);
-}
-
-/*  Init /.. Fixed HW value. Only init time. */
-void ODM_CmnInfoInit(struct odm_dm_struct *pDM_Odm, enum odm_common_info_def CmnInfo, u32 Value)
-{
-	/*  This section is used for init value */
-	switch	(CmnInfo) {
-	/*  Fixed ODM value. */
-	case	ODM_CMNINFO_ABILITY:
-		pDM_Odm->SupportAbility = (u32)Value;
-		break;
-	case	ODM_CMNINFO_MP_TEST_CHIP:
-		pDM_Odm->bIsMPChip = (u8)Value;
-		break;
-	case    ODM_CMNINFO_RF_ANTENNA_TYPE:
-		pDM_Odm->AntDivType = (u8)Value;
-		break;
-	/* To remove the compiler warning, must add an empty default statement to handle the other values. */
-	default:
-		/* do nothing */
-		break;
-	}
-
-	/*  Tx power tracking BB swing table. */
-	/*  The base index = 12. +((12-n)/2)dB 13~?? = decrease tx pwr by -((n-12)/2)dB */
-	pDM_Odm->BbSwingIdxOfdm			= 12; /*  Set defalut value as index 12. */
-	pDM_Odm->BbSwingIdxOfdmCurrent	= 12;
-	pDM_Odm->BbSwingFlagOfdm		= false;
-}
-
-void ODM_CmnInfoHook(struct odm_dm_struct *pDM_Odm, enum odm_common_info_def CmnInfo, void *pValue)
-{
-	/*  */
-	/*  Hook call by reference pointer. */
-	/*  */
-	switch	(CmnInfo) {
-	/*  Dynamic call by reference pointer. */
-	case	ODM_CMNINFO_TX_UNI:
-		pDM_Odm->pNumTxBytesUnicast = (u64 *)pValue;
-		break;
-	case	ODM_CMNINFO_RX_UNI:
-		pDM_Odm->pNumRxBytesUnicast = (u64 *)pValue;
-		break;
-	case	ODM_CMNINFO_WM_MODE:
-		pDM_Odm->pWirelessMode = (u8 *)pValue;
-		break;
-	case	ODM_CMNINFO_SEC_CHNL_OFFSET:
-		pDM_Odm->pSecChOffset = (u8 *)pValue;
-		break;
-	case	ODM_CMNINFO_SEC_MODE:
-		pDM_Odm->pSecurity = (u8 *)pValue;
-		break;
-	case	ODM_CMNINFO_BW:
-		pDM_Odm->pBandWidth = (u8 *)pValue;
-		break;
-	case	ODM_CMNINFO_CHNL:
-		pDM_Odm->pChannel = (u8 *)pValue;
-		break;
-	case	ODM_CMNINFO_SCAN:
-		pDM_Odm->pbScanInProcess = (bool *)pValue;
-		break;
-	case	ODM_CMNINFO_POWER_SAVING:
-		pDM_Odm->pbPowerSaving = (bool *)pValue;
-		break;
-	case	ODM_CMNINFO_NET_CLOSED:
-		pDM_Odm->pbNet_closed = (bool *)pValue;
-		break;
-	/* To remove the compiler warning, must add an empty default statement to handle the other values. */
-	default:
-		/* do nothing */
-		break;
-	}
-}
-
-/*  Update Band/CHannel/.. The values are dynamic but non-per-packet. */
-void ODM_CmnInfoUpdate(struct odm_dm_struct *pDM_Odm, u32 CmnInfo, u64 Value)
-{
-	/*  */
-	/*  This init variable may be changed in run time. */
-	/*  */
-	switch	(CmnInfo) {
-	case	ODM_CMNINFO_ABILITY:
-		pDM_Odm->SupportAbility = (u32)Value;
-		break;
-	case	ODM_CMNINFO_WIFI_DIRECT:
-		pDM_Odm->bWIFI_Direct = (bool)Value;
-		break;
-	case	ODM_CMNINFO_WIFI_DISPLAY:
-		pDM_Odm->bWIFI_Display = (bool)Value;
-		break;
-	case	ODM_CMNINFO_LINK:
-		pDM_Odm->bLinked = (bool)Value;
-		break;
-	case	ODM_CMNINFO_RSSI_MIN:
-		pDM_Odm->RSSI_Min = (u8)Value;
-		break;
-	}
-}
-
-void odm_CommonInfoSelfInit(struct odm_dm_struct *pDM_Odm)
-{
-	pDM_Odm->bCckHighPower = (bool)ODM_GetBBReg(pDM_Odm, 0x824, BIT(9));
-	pDM_Odm->RFPathRxEnable = (u8)ODM_GetBBReg(pDM_Odm, 0xc04, 0x0F);
-}
-
-void odm_CommonInfoSelfUpdate(struct odm_dm_struct *pDM_Odm)
-{
-	u8 EntryCnt = 0;
-	u8 i;
-	struct sta_info *pEntry;
-
-	if (*pDM_Odm->pBandWidth == ODM_BW40M) {
-		if (*pDM_Odm->pSecChOffset == 1)
-			pDM_Odm->ControlChannel = *pDM_Odm->pChannel - 2;
-		else if (*pDM_Odm->pSecChOffset == 2)
-			pDM_Odm->ControlChannel = *pDM_Odm->pChannel + 2;
-	} else {
-		pDM_Odm->ControlChannel = *pDM_Odm->pChannel;
-	}
-
-	for (i = 0; i < ODM_ASSOCIATE_ENTRY_NUM; i++) {
-		pEntry = pDM_Odm->pODM_StaInfo[i];
-		if (IS_STA_VALID(pEntry))
-			EntryCnt++;
-	}
-	if (EntryCnt == 1)
-		pDM_Odm->bOneEntryOnly = true;
-	else
-		pDM_Odm->bOneEntryOnly = false;
-}
-
-void ODM_Write_DIG(struct odm_dm_struct *pDM_Odm, u8 CurrentIGI)
-{
-	struct rtw_dig *pDM_DigTable = &pDM_Odm->DM_DigTable;
-
-	if (pDM_DigTable->CurIGValue != CurrentIGI) {
-		ODM_SetBBReg(pDM_Odm, ODM_REG_IGI_A_11N, ODM_BIT_IGI_11N, CurrentIGI);
-		pDM_DigTable->CurIGValue = CurrentIGI;
-	}
-}
-
-void odm_DIGInit(struct odm_dm_struct *pDM_Odm)
-=======
 static void odm_DIGInit(struct odm_dm_struct *pDM_Odm)
->>>>>>> 754e0b0e
 {
 	struct rtw_dig *pDM_DigTable = &pDM_Odm->DM_DigTable;
 	struct adapter *adapter = pDM_Odm->Adapter;
 
-<<<<<<< HEAD
-	pDM_DigTable->CurIGValue = (u8)ODM_GetBBReg(pDM_Odm, ODM_REG_IGI_A_11N, ODM_BIT_IGI_11N);
-	pDM_DigTable->RssiLowThresh	= DM_DIG_THRESH_LOW;
-	pDM_DigTable->RssiHighThresh	= DM_DIG_THRESH_HIGH;
-	pDM_DigTable->FALowThresh	= DM_false_ALARM_THRESH_LOW;
-	pDM_DigTable->FAHighThresh	= DM_false_ALARM_THRESH_HIGH;
-	pDM_DigTable->rx_gain_range_max = DM_DIG_MAX_NIC;
-	pDM_DigTable->rx_gain_range_min = DM_DIG_MIN_NIC;
-	pDM_DigTable->BackoffVal = DM_DIG_BACKOFF_DEFAULT;
-	pDM_DigTable->BackoffVal_range_max = DM_DIG_BACKOFF_MAX;
-	pDM_DigTable->BackoffVal_range_min = DM_DIG_BACKOFF_MIN;
-	pDM_DigTable->PreCCK_CCAThres = 0xFF;
-=======
 	pDM_DigTable->CurIGValue = (u8)rtl8188e_PHY_QueryBBReg(adapter, ODM_REG_IGI_A_11N, ODM_BIT_IGI_11N);
 	pDM_DigTable->rx_gain_range_max = DM_DIG_MAX_NIC;
 	pDM_DigTable->rx_gain_range_min = DM_DIG_MIN_NIC;
->>>>>>> 754e0b0e
 	pDM_DigTable->CurCCK_CCAThres = 0x83;
 	pDM_DigTable->ForbiddenIGI = DM_DIG_MIN_NIC;
 	pDM_DigTable->LargeFAHit = 0;
@@ -470,19 +259,11 @@
 			CurrentIGI = pDM_Odm->RSSI_Min;
 		} else {
 			if (pFalseAlmCnt->Cnt_all > DM_DIG_FA_TH2)
-<<<<<<< HEAD
-					CurrentIGI = CurrentIGI + 4;/* pDM_DigTable->CurIGValue = pDM_DigTable->PreIGValue+2; */
-			else if (pFalseAlmCnt->Cnt_all > DM_DIG_FA_TH1)
-					CurrentIGI = CurrentIGI + 2;/* pDM_DigTable->CurIGValue = pDM_DigTable->PreIGValue+1; */
-			else if (pFalseAlmCnt->Cnt_all < DM_DIG_FA_TH0)
-					CurrentIGI = CurrentIGI - 2;/* pDM_DigTable->CurIGValue =pDM_DigTable->PreIGValue-1; */
-=======
 				CurrentIGI = CurrentIGI + 4;/* pDM_DigTable->CurIGValue = pDM_DigTable->PreIGValue+2; */
 			else if (pFalseAlmCnt->Cnt_all > DM_DIG_FA_TH1)
 				CurrentIGI = CurrentIGI + 2;/* pDM_DigTable->CurIGValue = pDM_DigTable->PreIGValue+1; */
 			else if (pFalseAlmCnt->Cnt_all < DM_DIG_FA_TH0)
 				CurrentIGI = CurrentIGI - 2;/* pDM_DigTable->CurIGValue =pDM_DigTable->PreIGValue-1; */
->>>>>>> 754e0b0e
 		}
 	} else {
 		if (FirstDisConnect) {
@@ -514,124 +295,6 @@
 {
 	struct adapter *adapter = pDM_Odm->Adapter;
 
-<<<<<<< HEAD
-	/* hold ofdm counter */
-	ODM_SetBBReg(pDM_Odm, ODM_REG_OFDM_FA_HOLDC_11N, BIT(31), 1); /* hold page C counter */
-	ODM_SetBBReg(pDM_Odm, ODM_REG_OFDM_FA_RSTD_11N, BIT(31), 1); /* hold page D counter */
-
-	ret_value = ODM_GetBBReg(pDM_Odm, ODM_REG_OFDM_FA_TYPE1_11N, bMaskDWord);
-	FalseAlmCnt->Cnt_Fast_Fsync = (ret_value & 0xffff);
-	FalseAlmCnt->Cnt_SB_Search_fail = ((ret_value & 0xffff0000) >> 16);
-	ret_value = ODM_GetBBReg(pDM_Odm, ODM_REG_OFDM_FA_TYPE2_11N, bMaskDWord);
-	FalseAlmCnt->Cnt_OFDM_CCA = (ret_value & 0xffff);
-	FalseAlmCnt->Cnt_Parity_Fail = ((ret_value & 0xffff0000) >> 16);
-	ret_value = ODM_GetBBReg(pDM_Odm, ODM_REG_OFDM_FA_TYPE3_11N, bMaskDWord);
-	FalseAlmCnt->Cnt_Rate_Illegal = (ret_value & 0xffff);
-	FalseAlmCnt->Cnt_Crc8_fail = ((ret_value & 0xffff0000) >> 16);
-	ret_value = ODM_GetBBReg(pDM_Odm, ODM_REG_OFDM_FA_TYPE4_11N, bMaskDWord);
-	FalseAlmCnt->Cnt_Mcs_fail = (ret_value & 0xffff);
-
-	FalseAlmCnt->Cnt_Ofdm_fail = FalseAlmCnt->Cnt_Parity_Fail + FalseAlmCnt->Cnt_Rate_Illegal +
-				     FalseAlmCnt->Cnt_Crc8_fail + FalseAlmCnt->Cnt_Mcs_fail +
-				     FalseAlmCnt->Cnt_Fast_Fsync + FalseAlmCnt->Cnt_SB_Search_fail;
-
-	ret_value = ODM_GetBBReg(pDM_Odm, ODM_REG_SC_CNT_11N, bMaskDWord);
-	FalseAlmCnt->Cnt_BW_LSC = (ret_value & 0xffff);
-	FalseAlmCnt->Cnt_BW_USC = ((ret_value & 0xffff0000) >> 16);
-
-	/* hold cck counter */
-	ODM_SetBBReg(pDM_Odm, ODM_REG_CCK_FA_RST_11N, BIT(12), 1);
-	ODM_SetBBReg(pDM_Odm, ODM_REG_CCK_FA_RST_11N, BIT(14), 1);
-
-	ret_value = ODM_GetBBReg(pDM_Odm, ODM_REG_CCK_FA_LSB_11N, bMaskByte0);
-	FalseAlmCnt->Cnt_Cck_fail = ret_value;
-	ret_value = ODM_GetBBReg(pDM_Odm, ODM_REG_CCK_FA_MSB_11N, bMaskByte3);
-	FalseAlmCnt->Cnt_Cck_fail +=  (ret_value & 0xff) << 8;
-
-	ret_value = ODM_GetBBReg(pDM_Odm, ODM_REG_CCK_CCA_CNT_11N, bMaskDWord);
-	FalseAlmCnt->Cnt_CCK_CCA = ((ret_value & 0xFF) << 8) | ((ret_value & 0xFF00) >> 8);
-
-	FalseAlmCnt->Cnt_all = (FalseAlmCnt->Cnt_Fast_Fsync +
-				FalseAlmCnt->Cnt_SB_Search_fail +
-				FalseAlmCnt->Cnt_Parity_Fail +
-				FalseAlmCnt->Cnt_Rate_Illegal +
-				FalseAlmCnt->Cnt_Crc8_fail +
-				FalseAlmCnt->Cnt_Mcs_fail +
-				FalseAlmCnt->Cnt_Cck_fail);
-
-	FalseAlmCnt->Cnt_CCA_all = FalseAlmCnt->Cnt_OFDM_CCA + FalseAlmCnt->Cnt_CCK_CCA;
-}
-
-/* 3============================================================ */
-/* 3 CCK Packet Detect Threshold */
-/* 3============================================================ */
-
-void odm_CCKPacketDetectionThresh(struct odm_dm_struct *pDM_Odm)
-{
-	u8 CurCCK_CCAThres;
-	struct false_alarm_stats *FalseAlmCnt = &pDM_Odm->FalseAlmCnt;
-
-	if (!(pDM_Odm->SupportAbility & (ODM_BB_CCK_PD | ODM_BB_FA_CNT)))
-		return;
-	if (pDM_Odm->bLinked) {
-		if (pDM_Odm->RSSI_Min > 25) {
-			CurCCK_CCAThres = 0xcd;
-		} else if ((pDM_Odm->RSSI_Min <= 25) && (pDM_Odm->RSSI_Min > 10)) {
-			CurCCK_CCAThres = 0x83;
-		} else {
-			if (FalseAlmCnt->Cnt_Cck_fail > 1000)
-				CurCCK_CCAThres = 0x83;
-			else
-				CurCCK_CCAThres = 0x40;
-		}
-	} else {
-		if (FalseAlmCnt->Cnt_Cck_fail > 1000)
-			CurCCK_CCAThres = 0x83;
-		else
-			CurCCK_CCAThres = 0x40;
-	}
-	ODM_Write_CCK_CCA_Thres(pDM_Odm, CurCCK_CCAThres);
-}
-
-void ODM_Write_CCK_CCA_Thres(struct odm_dm_struct *pDM_Odm, u8 CurCCK_CCAThres)
-{
-	struct rtw_dig *pDM_DigTable = &pDM_Odm->DM_DigTable;
-
-	if (pDM_DigTable->CurCCK_CCAThres != CurCCK_CCAThres)		/* modify by Guo.Mingzhi 2012-01-03 */
-		ODM_Write1Byte(pDM_Odm, ODM_REG_CCK_CCA_11N, CurCCK_CCAThres);
-	pDM_DigTable->PreCCK_CCAThres = pDM_DigTable->CurCCK_CCAThres;
-	pDM_DigTable->CurCCK_CCAThres = CurCCK_CCAThres;
-}
-
-/* 3============================================================ */
-/* 3 BB Power Save */
-/* 3============================================================ */
-void odm_DynamicBBPowerSavingInit(struct odm_dm_struct *pDM_Odm)
-{
-	struct rtl_ps *pDM_PSTable = &pDM_Odm->DM_PSTable;
-
-	pDM_PSTable->pre_cca_state = CCA_MAX;
-	pDM_PSTable->cur_cca_state = CCA_MAX;
-	pDM_PSTable->pre_rf_state = RF_MAX;
-	pDM_PSTable->cur_rf_state = RF_MAX;
-	pDM_PSTable->rssi_val_min = 0;
-	pDM_PSTable->initialize = 0;
-}
-
-void ODM_RF_Saving(struct odm_dm_struct *pDM_Odm, u8 bForceInNormal)
-{
-	struct rtl_ps *pDM_PSTable = &pDM_Odm->DM_PSTable;
-	u8 Rssi_Up_bound = 30;
-	u8 Rssi_Low_bound = 25;
-
-	if (pDM_PSTable->initialize == 0) {
-		pDM_PSTable->reg_874 = (ODM_GetBBReg(pDM_Odm, 0x874, bMaskDWord) & 0x1CC000) >> 14;
-		pDM_PSTable->reg_c70 = (ODM_GetBBReg(pDM_Odm, 0xc70, bMaskDWord) & BIT(3)) >> 3;
-		pDM_PSTable->reg_85c = (ODM_GetBBReg(pDM_Odm, 0x85c, bMaskDWord) & 0xFF000000) >> 24;
-		pDM_PSTable->reg_a74 = (ODM_GetBBReg(pDM_Odm, 0xa74, bMaskDWord) & 0xF000) >> 12;
-		pDM_PSTable->initialize = 1;
-	}
-=======
 	pDM_Odm->bCckHighPower = (bool)rtl8188e_PHY_QueryBBReg(adapter, 0x824, BIT(9));
 	pDM_Odm->RFPathRxEnable = (u8)rtl8188e_PHY_QueryBBReg(adapter, 0xc04, 0x0F);
 }
@@ -641,7 +304,6 @@
 	u8 EntryCnt = 0;
 	u8 i;
 	struct sta_info *pEntry;
->>>>>>> 754e0b0e
 
 	if (*pDM_Odm->pBandWidth == ODM_BW40M) {
 		if (*pDM_Odm->pSecChOffset == 1)
@@ -652,30 +314,10 @@
 		pDM_Odm->ControlChannel = *pDM_Odm->pChannel;
 	}
 
-<<<<<<< HEAD
-	if (pDM_PSTable->pre_rf_state != pDM_PSTable->cur_rf_state) {
-		if (pDM_PSTable->cur_rf_state == RF_Save) {
-			ODM_SetBBReg(pDM_Odm, 0x874, 0x1C0000, 0x2); /* Reg874[20:18]=3'b010 */
-			ODM_SetBBReg(pDM_Odm, 0xc70, BIT(3), 0); /* RegC70[3]=1'b0 */
-			ODM_SetBBReg(pDM_Odm, 0x85c, 0xFF000000, 0x63); /* Reg85C[31:24]=0x63 */
-			ODM_SetBBReg(pDM_Odm, 0x874, 0xC000, 0x2); /* Reg874[15:14]=2'b10 */
-			ODM_SetBBReg(pDM_Odm, 0xa74, 0xF000, 0x3); /* RegA75[7:4]=0x3 */
-			ODM_SetBBReg(pDM_Odm, 0x818, BIT(28), 0x0); /* Reg818[28]=1'b0 */
-			ODM_SetBBReg(pDM_Odm, 0x818, BIT(28), 0x1); /* Reg818[28]=1'b1 */
-		} else {
-			ODM_SetBBReg(pDM_Odm, 0x874, 0x1CC000, pDM_PSTable->reg_874);
-			ODM_SetBBReg(pDM_Odm, 0xc70, BIT(3), pDM_PSTable->reg_c70);
-			ODM_SetBBReg(pDM_Odm, 0x85c, 0xFF000000, pDM_PSTable->reg_85c);
-			ODM_SetBBReg(pDM_Odm, 0xa74, 0xF000, pDM_PSTable->reg_a74);
-			ODM_SetBBReg(pDM_Odm, 0x818, BIT(28), 0x0);
-		}
-		pDM_PSTable->pre_rf_state = pDM_PSTable->cur_rf_state;
-=======
 	for (i = 0; i < ODM_ASSOCIATE_ENTRY_NUM; i++) {
 		pEntry = pDM_Odm->pODM_StaInfo[i];
 		if (IS_STA_VALID(pEntry))
 			EntryCnt++;
->>>>>>> 754e0b0e
 	}
 	if (EntryCnt == 1)
 		pDM_Odm->bOneEntryOnly = true;
@@ -692,88 +334,14 @@
 	pOdmRA->LowRSSIThresh = 20;
 }
 
-<<<<<<< HEAD
-u32 ODM_Get_Rate_Bitmap(struct odm_dm_struct *pDM_Odm, u32 macid, u32 ra_mask, u8 rssi_level)
-{
-	struct sta_info *pEntry;
-	u32 rate_bitmap = 0x0fffffff;
-	u8 WirelessMode;
-
-	pEntry = pDM_Odm->pODM_StaInfo[macid];
-	if (!IS_STA_VALID(pEntry))
-		return ra_mask;
-
-	WirelessMode = pEntry->wireless_mode;
-
-	switch (WirelessMode) {
-	case ODM_WM_B:
-		if (ra_mask & 0x0000000c)		/* 11M or 5.5M enable */
-			rate_bitmap = 0x0000000d;
-		else
-			rate_bitmap = 0x0000000f;
-		break;
-	case (ODM_WM_B | ODM_WM_G):
-		if (rssi_level == DM_RATR_STA_HIGH)
-			rate_bitmap = 0x00000f00;
-		else if (rssi_level == DM_RATR_STA_MIDDLE)
-			rate_bitmap = 0x00000ff0;
-		else
-			rate_bitmap = 0x00000ff5;
-		break;
-	case (ODM_WM_B | ODM_WM_G | ODM_WM_N24G):
-		if (rssi_level == DM_RATR_STA_HIGH) {
-			rate_bitmap = 0x000f0000;
-		} else if (rssi_level == DM_RATR_STA_MIDDLE) {
-			rate_bitmap = 0x000ff000;
-		} else {
-			if (*pDM_Odm->pBandWidth == ODM_BW40M)
-				rate_bitmap = 0x000ff015;
-			else
-				rate_bitmap = 0x000ff005;
-		}
-		break;
-	default:
-		/* case WIRELESS_11_24N: */
-		rate_bitmap = 0x0fffffff;
-		break;
-	}
-
-	return rate_bitmap;
-}
-
-/*-----------------------------------------------------------------------------
- * Function:	odm_RefreshRateAdaptiveMask()
- *
- * Overview:	Update rate table mask according to rssi
- *
- * Input:		NONE
- *
- * Output:		NONE
- *
- * Return:		NONE
- *
- * Revised History:
- *	When		Who		Remark
- *	05/27/2009	hpfan	Create Version 0.
- *
- *---------------------------------------------------------------------------*/
-void odm_RefreshRateAdaptiveMask(struct odm_dm_struct *pDM_Odm)
-=======
 static void odm_RefreshRateAdaptiveMask(struct odm_dm_struct *pDM_Odm)
->>>>>>> 754e0b0e
 {
 	u8 i;
 	struct adapter *pAdapter = pDM_Odm->Adapter;
 
-	if (!(pDM_Odm->SupportAbility & ODM_BB_RA_MASK))
-		return;
-
-<<<<<<< HEAD
 	if (pAdapter->bDriverStopped)
 		return;
 
-=======
->>>>>>> 754e0b0e
 	for (i = 0; i < ODM_ASSOCIATE_ENTRY_NUM; i++) {
 		struct sta_info *pstat = pDM_Odm->pODM_StaInfo[i];
 
@@ -784,11 +352,6 @@
 	}
 }
 
-<<<<<<< HEAD
-/*  Return Value: bool */
-/*  - true: RATRState is changed. */
-bool ODM_RAStateCheck(struct odm_dm_struct *pDM_Odm, s32 RSSI, bool bForceUpdate, u8 *pRATRState)
-=======
 static void odm_DynamicBBPowerSavingInit(struct odm_dm_struct *pDM_Odm)
 {
 	struct rtl_ps *pDM_PSTable = &pDM_Odm->DM_PSTable;
@@ -799,7 +362,6 @@
 }
 
 static void odm_FalseAlarmCounterStatistics(struct odm_dm_struct *pDM_Odm)
->>>>>>> 754e0b0e
 {
 	u32 ret_value;
 	struct false_alarm_stats *FalseAlmCnt = &pDM_Odm->FalseAlmCnt;
@@ -812,12 +374,6 @@
 	rtl8188e_PHY_SetBBReg(adapter, ODM_REG_OFDM_FA_HOLDC_11N, BIT(31), 1); /* hold page C counter */
 	rtl8188e_PHY_SetBBReg(adapter, ODM_REG_OFDM_FA_RSTD_11N, BIT(31), 1); /* hold page D counter */
 
-<<<<<<< HEAD
-/* 3============================================================ */
-/* 3 RSSI Monitor */
-/* 3============================================================ */
-
-=======
 	ret_value = rtl8188e_PHY_QueryBBReg(adapter, ODM_REG_OFDM_FA_TYPE1_11N, bMaskDWord);
 	FalseAlmCnt->Cnt_Fast_Fsync = (ret_value & 0xffff);
 	FalseAlmCnt->Cnt_SB_Search_fail = ((ret_value & 0xffff0000) >> 16);
@@ -888,7 +444,6 @@
 	ODM_Write_CCK_CCA_Thres(pDM_Odm, CurCCK_CCAThres);
 }
 
->>>>>>> 754e0b0e
 static void FindMinimumRSSI(struct adapter *pAdapter)
 {
 	struct hal_data_8188e *pHalData = &pAdapter->haldata;
@@ -903,11 +458,7 @@
 	pdmpriv->MinUndecoratedPWDBForDM = pdmpriv->EntryMinUndecoratedSmoothedPWDB;
 }
 
-<<<<<<< HEAD
-void odm_RSSIMonitorCheck(struct odm_dm_struct *pDM_Odm)
-=======
 static void odm_RSSIMonitorCheck(struct odm_dm_struct *pDM_Odm)
->>>>>>> 754e0b0e
 {
 	struct adapter *Adapter = pDM_Odm->Adapter;
 	struct hal_data_8188e *pHalData = &Adapter->haldata;
@@ -965,55 +516,16 @@
 	ODM_CmnInfoUpdate(&pHalData->odmpriv, ODM_CMNINFO_RSSI_MIN, pdmpriv->MinUndecoratedPWDBForDM);
 }
 
-<<<<<<< HEAD
-/* 3============================================================ */
-/* 3 Tx Power Tracking */
-/* 3============================================================ */
-
-void odm_TXPowerTrackingInit(struct odm_dm_struct *pDM_Odm)
-{
-	odm_TXPowerTrackingThermalMeterInit(pDM_Odm);
-}
-
-void odm_TXPowerTrackingThermalMeterInit(struct odm_dm_struct *pDM_Odm)
-=======
 static void odm_TXPowerTrackingThermalMeterInit(struct odm_dm_struct *pDM_Odm)
->>>>>>> 754e0b0e
 {
 	pDM_Odm->RFCalibrateInfo.bTXPowerTracking = true;
 	pDM_Odm->RFCalibrateInfo.TXPowercount = 0;
 	pDM_Odm->RFCalibrateInfo.bTXPowerTrackingInit = false;
-<<<<<<< HEAD
-	MSG_88E("pDM_Odm TxPowerTrackControl = %d\n", pDM_Odm->RFCalibrateInfo.TxPowerTrackControl);
-
-=======
->>>>>>> 754e0b0e
 	pDM_Odm->RFCalibrateInfo.TxPowerTrackControl = true;
 }
 
 static void odm_InitHybridAntDiv(struct odm_dm_struct *pDM_Odm)
 {
-<<<<<<< HEAD
-	struct adapter *Adapter = pDM_Odm->Adapter;
-
-	if (!(pDM_Odm->SupportAbility & ODM_RF_TX_PWR_TRACK))
-		return;
-
-	if (!pDM_Odm->RFCalibrateInfo.TM_Trigger) {		/* at least delay 1 sec */
-		PHY_SetRFReg(Adapter, RF_PATH_A, RF_T_METER_88E, BIT(17) | BIT(16), 0x03);
-
-		pDM_Odm->RFCalibrateInfo.TM_Trigger = 1;
-		return;
-	} else {
-		odm_TXPowerTrackingCallback_ThermalMeter_8188E(Adapter);
-		pDM_Odm->RFCalibrateInfo.TM_Trigger = 0;
-	}
-}
-
-void odm_InitHybridAntDiv(struct odm_dm_struct *pDM_Odm)
-{
-=======
->>>>>>> 754e0b0e
 	if (!(pDM_Odm->SupportAbility & ODM_BB_ANT_DIV))
 		return;
 
@@ -1036,13 +548,7 @@
 	Adapter->recvpriv.bIsAnyNonBEPkts = false;
 }
 
-<<<<<<< HEAD
-}	/*  ODM_InitEdcaTurbo */
-
-void odm_EdcaTurboCheck(struct odm_dm_struct *pDM_Odm)
-=======
 static void odm_EdcaTurboCheck(struct odm_dm_struct *pDM_Odm)
->>>>>>> 754e0b0e
 {
 	struct adapter *Adapter = pDM_Odm->Adapter;
 	u32	trafficIndex;
@@ -1117,8 +623,6 @@
 	precvpriv->bIsAnyNonBEPkts = false;
 	pxmitpriv->last_tx_bytes = pxmitpriv->tx_bytes;
 	precvpriv->last_rx_bytes = precvpriv->rx_bytes;
-<<<<<<< HEAD
-=======
 }
 
 /*  2011/09/21 MH Add to describe different team necessary resource allocate?? */
@@ -1422,5 +926,4 @@
 		odm_TXPowerTrackingCallback_ThermalMeter_8188E(Adapter);
 		pDM_Odm->RFCalibrateInfo.TM_Trigger = 0;
 	}
->>>>>>> 754e0b0e
 }