/*
 * xHCI host controller driver
 *
 * Copyright (C) 2008 Intel Corp.
 *
 * Author: Sarah Sharp
 * Some code borrowed from the Linux EHCI driver.
 *
 * This program is free software; you can redistribute it and/or modify
 * it under the terms of the GNU General Public License version 2 as
 * published by the Free Software Foundation.
 *
 * This program is distributed in the hope that it will be useful, but
 * WITHOUT ANY WARRANTY; without even the implied warranty of MERCHANTABILITY
 * or FITNESS FOR A PARTICULAR PURPOSE.  See the GNU General Public License
 * for more details.
 *
 * You should have received a copy of the GNU General Public License
 * along with this program; if not, write to the Free Software Foundation,
 * Inc., 675 Mass Ave, Cambridge, MA 02139, USA.
 */

/*
 * Ring initialization rules:
 * 1. Each segment is initialized to zero, except for link TRBs.
 * 2. Ring cycle state = 0.  This represents Producer Cycle State (PCS) or
 *    Consumer Cycle State (CCS), depending on ring function.
 * 3. Enqueue pointer = dequeue pointer = address of first TRB in the segment.
 *
 * Ring behavior rules:
 * 1. A ring is empty if enqueue == dequeue.  This means there will always be at
 *    least one free TRB in the ring.  This is useful if you want to turn that
 *    into a link TRB and expand the ring.
 * 2. When incrementing an enqueue or dequeue pointer, if the next TRB is a
 *    link TRB, then load the pointer with the address in the link TRB.  If the
 *    link TRB had its toggle bit set, you may need to update the ring cycle
 *    state (see cycle bit rules).  You may have to do this multiple times
 *    until you reach a non-link TRB.
 * 3. A ring is full if enqueue++ (for the definition of increment above)
 *    equals the dequeue pointer.
 *
 * Cycle bit rules:
 * 1. When a consumer increments a dequeue pointer and encounters a toggle bit
 *    in a link TRB, it must toggle the ring cycle state.
 * 2. When a producer increments an enqueue pointer and encounters a toggle bit
 *    in a link TRB, it must toggle the ring cycle state.
 *
 * Producer rules:
 * 1. Check if ring is full before you enqueue.
 * 2. Write the ring cycle state to the cycle bit in the TRB you're enqueuing.
 *    Update enqueue pointer between each write (which may update the ring
 *    cycle state).
 * 3. Notify consumer.  If SW is producer, it rings the doorbell for command
 *    and endpoint rings.  If HC is the producer for the event ring,
 *    and it generates an interrupt according to interrupt modulation rules.
 *
 * Consumer rules:
 * 1. Check if TRB belongs to you.  If the cycle bit == your ring cycle state,
 *    the TRB is owned by the consumer.
 * 2. Update dequeue pointer (which may update the ring cycle state) and
 *    continue processing TRBs until you reach a TRB which is not owned by you.
 * 3. Notify the producer.  SW is the consumer for the event ring, and it
 *   updates event ring dequeue pointer.  HC is the consumer for the command and
 *   endpoint rings; it generates events on the event ring for these.
 */

#include <linux/scatterlist.h>
#include <linux/slab.h>
#include "xhci.h"
#include "xhci-trace.h"

static int handle_cmd_in_cmd_wait_list(struct xhci_hcd *xhci,
		struct xhci_virt_device *virt_dev,
		struct xhci_event_cmd *event);

/*
 * Returns zero if the TRB isn't in this segment, otherwise it returns the DMA
 * address of the TRB.
 */
dma_addr_t xhci_trb_virt_to_dma(struct xhci_segment *seg,
		union xhci_trb *trb)
{
	unsigned long segment_offset;

	if (!seg || !trb || trb < seg->trbs)
		return 0;
	/* offset in TRBs */
	segment_offset = trb - seg->trbs;
	if (segment_offset > TRBS_PER_SEGMENT)
		return 0;
	return seg->dma + (segment_offset * sizeof(*trb));
}

/* Does this link TRB point to the first segment in a ring,
 * or was the previous TRB the last TRB on the last segment in the ERST?
 */
static bool last_trb_on_last_seg(struct xhci_hcd *xhci, struct xhci_ring *ring,
		struct xhci_segment *seg, union xhci_trb *trb)
{
	if (ring == xhci->event_ring)
		return (trb == &seg->trbs[TRBS_PER_SEGMENT]) &&
			(seg->next == xhci->event_ring->first_seg);
	else
		return le32_to_cpu(trb->link.control) & LINK_TOGGLE;
}

/* Is this TRB a link TRB or was the last TRB the last TRB in this event ring
 * segment?  I.e. would the updated event TRB pointer step off the end of the
 * event seg?
 */
static int last_trb(struct xhci_hcd *xhci, struct xhci_ring *ring,
		struct xhci_segment *seg, union xhci_trb *trb)
{
	if (ring == xhci->event_ring)
		return trb == &seg->trbs[TRBS_PER_SEGMENT];
	else
		return TRB_TYPE_LINK_LE32(trb->link.control);
}

static int enqueue_is_link_trb(struct xhci_ring *ring)
{
	struct xhci_link_trb *link = &ring->enqueue->link;
	return TRB_TYPE_LINK_LE32(link->control);
}

union xhci_trb *xhci_find_next_enqueue(struct xhci_ring *ring)
{
	/* Enqueue pointer can be left pointing to the link TRB,
	 * we must handle that
	 */
	if (TRB_TYPE_LINK_LE32(ring->enqueue->link.control))
		return ring->enq_seg->next->trbs;
	return ring->enqueue;
}

/* Updates trb to point to the next TRB in the ring, and updates seg if the next
 * TRB is in a new segment.  This does not skip over link TRBs, and it does not
 * effect the ring dequeue or enqueue pointers.
 */
static void next_trb(struct xhci_hcd *xhci,
		struct xhci_ring *ring,
		struct xhci_segment **seg,
		union xhci_trb **trb)
{
	if (last_trb(xhci, ring, *seg, *trb)) {
		*seg = (*seg)->next;
		*trb = ((*seg)->trbs);
	} else {
		(*trb)++;
	}
}

/*
 * See Cycle bit rules. SW is the consumer for the event ring only.
 * Don't make a ring full of link TRBs.  That would be dumb and this would loop.
 */
static void inc_deq(struct xhci_hcd *xhci, struct xhci_ring *ring)
{
	ring->deq_updates++;

	/*
	 * If this is not event ring, and the dequeue pointer
	 * is not on a link TRB, there is one more usable TRB
	 */
	if (ring->type != TYPE_EVENT &&
			!last_trb(xhci, ring, ring->deq_seg, ring->dequeue))
		ring->num_trbs_free++;

	do {
		/*
		 * Update the dequeue pointer further if that was a link TRB or
		 * we're at the end of an event ring segment (which doesn't have
		 * link TRBS)
		 */
		if (last_trb(xhci, ring, ring->deq_seg, ring->dequeue)) {
			if (ring->type == TYPE_EVENT &&
					last_trb_on_last_seg(xhci, ring,
						ring->deq_seg, ring->dequeue)) {
				ring->cycle_state ^= 1;
			}
			ring->deq_seg = ring->deq_seg->next;
			ring->dequeue = ring->deq_seg->trbs;
		} else {
			ring->dequeue++;
		}
	} while (last_trb(xhci, ring, ring->deq_seg, ring->dequeue));
}

/*
 * See Cycle bit rules. SW is the consumer for the event ring only.
 * Don't make a ring full of link TRBs.  That would be dumb and this would loop.
 *
 * If we've just enqueued a TRB that is in the middle of a TD (meaning the
 * chain bit is set), then set the chain bit in all the following link TRBs.
 * If we've enqueued the last TRB in a TD, make sure the following link TRBs
 * have their chain bit cleared (so that each Link TRB is a separate TD).
 *
 * Section 6.4.4.1 of the 0.95 spec says link TRBs cannot have the chain bit
 * set, but other sections talk about dealing with the chain bit set.  This was
 * fixed in the 0.96 specification errata, but we have to assume that all 0.95
 * xHCI hardware can't handle the chain bit being cleared on a link TRB.
 *
 * @more_trbs_coming:	Will you enqueue more TRBs before calling
 *			prepare_transfer()?
 */
static void inc_enq(struct xhci_hcd *xhci, struct xhci_ring *ring,
			bool more_trbs_coming)
{
	u32 chain;
	union xhci_trb *next;

	chain = le32_to_cpu(ring->enqueue->generic.field[3]) & TRB_CHAIN;
	/* If this is not event ring, there is one less usable TRB */
	if (ring->type != TYPE_EVENT &&
			!last_trb(xhci, ring, ring->enq_seg, ring->enqueue))
		ring->num_trbs_free--;
	next = ++(ring->enqueue);

	ring->enq_updates++;
	/* Update the dequeue pointer further if that was a link TRB or we're at
	 * the end of an event ring segment (which doesn't have link TRBS)
	 */
	while (last_trb(xhci, ring, ring->enq_seg, next)) {
		if (ring->type != TYPE_EVENT) {
			/*
			 * If the caller doesn't plan on enqueueing more
			 * TDs before ringing the doorbell, then we
			 * don't want to give the link TRB to the
			 * hardware just yet.  We'll give the link TRB
			 * back in prepare_ring() just before we enqueue
			 * the TD at the top of the ring.
			 */
			if (!chain && !more_trbs_coming)
				break;

			/* If we're not dealing with 0.95 hardware or
			 * isoc rings on AMD 0.96 host,
			 * carry over the chain bit of the previous TRB
			 * (which may mean the chain bit is cleared).
			 */
			if (!(ring->type == TYPE_ISOC &&
					(xhci->quirks & XHCI_AMD_0x96_HOST))
						&& !xhci_link_trb_quirk(xhci)) {
				next->link.control &=
					cpu_to_le32(~TRB_CHAIN);
				next->link.control |=
					cpu_to_le32(chain);
			}
			/* Give this link TRB to the hardware */
			wmb();
			next->link.control ^= cpu_to_le32(TRB_CYCLE);

			/* Toggle the cycle bit after the last ring segment. */
			if (last_trb_on_last_seg(xhci, ring, ring->enq_seg, next)) {
				ring->cycle_state = (ring->cycle_state ? 0 : 1);
			}
		}
		ring->enq_seg = ring->enq_seg->next;
		ring->enqueue = ring->enq_seg->trbs;
		next = ring->enqueue;
	}
}

/*
 * Check to see if there's room to enqueue num_trbs on the ring and make sure
 * enqueue pointer will not advance into dequeue segment. See rules above.
 */
static inline int room_on_ring(struct xhci_hcd *xhci, struct xhci_ring *ring,
		unsigned int num_trbs)
{
	int num_trbs_in_deq_seg;

	if (ring->num_trbs_free < num_trbs)
		return 0;

	if (ring->type != TYPE_COMMAND && ring->type != TYPE_EVENT) {
		num_trbs_in_deq_seg = ring->dequeue - ring->deq_seg->trbs;
		if (ring->num_trbs_free < num_trbs + num_trbs_in_deq_seg)
			return 0;
	}

	return 1;
}

/* Ring the host controller doorbell after placing a command on the ring */
void xhci_ring_cmd_db(struct xhci_hcd *xhci)
{
	if (!(xhci->cmd_ring_state & CMD_RING_STATE_RUNNING))
		return;

	xhci_dbg(xhci, "// Ding dong!\n");
	writel(DB_VALUE_HOST, &xhci->dba->doorbell[0]);
	/* Flush PCI posted writes */
	readl(&xhci->dba->doorbell[0]);
}

static int xhci_abort_cmd_ring(struct xhci_hcd *xhci)
{
	u64 temp_64;
	int ret;

	xhci_dbg(xhci, "Abort command ring\n");

	if (!(xhci->cmd_ring_state & CMD_RING_STATE_RUNNING)) {
		xhci_dbg(xhci, "The command ring isn't running, "
				"Have the command ring been stopped?\n");
		return 0;
	}

	temp_64 = readq(&xhci->op_regs->cmd_ring);
	if (!(temp_64 & CMD_RING_RUNNING)) {
		xhci_dbg(xhci, "Command ring had been stopped\n");
		return 0;
	}
	xhci->cmd_ring_state = CMD_RING_STATE_ABORTED;
	writeq(temp_64 | CMD_RING_ABORT, &xhci->op_regs->cmd_ring);

	/* Section 4.6.1.2 of xHCI 1.0 spec says software should
	 * time the completion od all xHCI commands, including
	 * the Command Abort operation. If software doesn't see
	 * CRR negated in a timely manner (e.g. longer than 5
	 * seconds), then it should assume that the there are
	 * larger problems with the xHC and assert HCRST.
	 */
	ret = xhci_handshake(xhci, &xhci->op_regs->cmd_ring,
			CMD_RING_RUNNING, 0, 5 * 1000 * 1000);
	if (ret < 0) {
		xhci_err(xhci, "Stopped the command ring failed, "
				"maybe the host is dead\n");
		xhci->xhc_state |= XHCI_STATE_DYING;
		xhci_quiesce(xhci);
		xhci_halt(xhci);
		return -ESHUTDOWN;
	}

	return 0;
}

static int xhci_queue_cd(struct xhci_hcd *xhci,
		struct xhci_command *command,
		union xhci_trb *cmd_trb)
{
	struct xhci_cd *cd;
	cd = kzalloc(sizeof(struct xhci_cd), GFP_ATOMIC);
	if (!cd)
		return -ENOMEM;
	INIT_LIST_HEAD(&cd->cancel_cmd_list);

	cd->command = command;
	cd->cmd_trb = cmd_trb;
	list_add_tail(&cd->cancel_cmd_list, &xhci->cancel_cmd_list);

	return 0;
}

/*
 * Cancel the command which has issue.
 *
 * Some commands may hang due to waiting for acknowledgement from
 * usb device. It is outside of the xHC's ability to control and
 * will cause the command ring is blocked. When it occurs software
 * should intervene to recover the command ring.
 * See Section 4.6.1.1 and 4.6.1.2
 */
int xhci_cancel_cmd(struct xhci_hcd *xhci, struct xhci_command *command,
		union xhci_trb *cmd_trb)
{
	int retval = 0;
	unsigned long flags;

	spin_lock_irqsave(&xhci->lock, flags);

	if (xhci->xhc_state & XHCI_STATE_DYING) {
		xhci_warn(xhci, "Abort the command ring,"
				" but the xHCI is dead.\n");
		retval = -ESHUTDOWN;
		goto fail;
	}

	/* queue the cmd desriptor to cancel_cmd_list */
	retval = xhci_queue_cd(xhci, command, cmd_trb);
	if (retval) {
		xhci_warn(xhci, "Queuing command descriptor failed.\n");
		goto fail;
	}

	/* abort command ring */
	retval = xhci_abort_cmd_ring(xhci);
	if (retval) {
		xhci_err(xhci, "Abort command ring failed\n");
		if (unlikely(retval == -ESHUTDOWN)) {
			spin_unlock_irqrestore(&xhci->lock, flags);
			usb_hc_died(xhci_to_hcd(xhci)->primary_hcd);
			xhci_dbg(xhci, "xHCI host controller is dead.\n");
			return retval;
		}
	}

fail:
	spin_unlock_irqrestore(&xhci->lock, flags);
	return retval;
}

void xhci_ring_ep_doorbell(struct xhci_hcd *xhci,
		unsigned int slot_id,
		unsigned int ep_index,
		unsigned int stream_id)
{
	__le32 __iomem *db_addr = &xhci->dba->doorbell[slot_id];
	struct xhci_virt_ep *ep = &xhci->devs[slot_id]->eps[ep_index];
	unsigned int ep_state = ep->ep_state;

	/* Don't ring the doorbell for this endpoint if there are pending
	 * cancellations because we don't want to interrupt processing.
	 * We don't want to restart any stream rings if there's a set dequeue
	 * pointer command pending because the device can choose to start any
	 * stream once the endpoint is on the HW schedule.
	 * FIXME - check all the stream rings for pending cancellations.
	 */
	if ((ep_state & EP_HALT_PENDING) || (ep_state & SET_DEQ_PENDING) ||
	    (ep_state & EP_HALTED))
		return;
	writel(DB_VALUE(ep_index, stream_id), db_addr);
	/* The CPU has better things to do at this point than wait for a
	 * write-posting flush.  It'll get there soon enough.
	 */
}

/* Ring the doorbell for any rings with pending URBs */
static void ring_doorbell_for_active_rings(struct xhci_hcd *xhci,
		unsigned int slot_id,
		unsigned int ep_index)
{
	unsigned int stream_id;
	struct xhci_virt_ep *ep;

	ep = &xhci->devs[slot_id]->eps[ep_index];

	/* A ring has pending URBs if its TD list is not empty */
	if (!(ep->ep_state & EP_HAS_STREAMS)) {
		if (ep->ring && !(list_empty(&ep->ring->td_list)))
			xhci_ring_ep_doorbell(xhci, slot_id, ep_index, 0);
		return;
	}

	for (stream_id = 1; stream_id < ep->stream_info->num_streams;
			stream_id++) {
		struct xhci_stream_info *stream_info = ep->stream_info;
		if (!list_empty(&stream_info->stream_rings[stream_id]->td_list))
			xhci_ring_ep_doorbell(xhci, slot_id, ep_index,
						stream_id);
	}
}

/*
 * Find the segment that trb is in.  Start searching in start_seg.
 * If we must move past a segment that has a link TRB with a toggle cycle state
 * bit set, then we will toggle the value pointed at by cycle_state.
 */
static struct xhci_segment *find_trb_seg(
		struct xhci_segment *start_seg,
		union xhci_trb	*trb, int *cycle_state)
{
	struct xhci_segment *cur_seg = start_seg;
	struct xhci_generic_trb *generic_trb;

	while (cur_seg->trbs > trb ||
			&cur_seg->trbs[TRBS_PER_SEGMENT - 1] < trb) {
		generic_trb = &cur_seg->trbs[TRBS_PER_SEGMENT - 1].generic;
		if (generic_trb->field[3] & cpu_to_le32(LINK_TOGGLE))
			*cycle_state ^= 0x1;
		cur_seg = cur_seg->next;
		if (cur_seg == start_seg)
			/* Looped over the entire list.  Oops! */
			return NULL;
	}
	return cur_seg;
}


static struct xhci_ring *xhci_triad_to_transfer_ring(struct xhci_hcd *xhci,
		unsigned int slot_id, unsigned int ep_index,
		unsigned int stream_id)
{
	struct xhci_virt_ep *ep;

	ep = &xhci->devs[slot_id]->eps[ep_index];
	/* Common case: no streams */
	if (!(ep->ep_state & EP_HAS_STREAMS))
		return ep->ring;

	if (stream_id == 0) {
		xhci_warn(xhci,
				"WARN: Slot ID %u, ep index %u has streams, "
				"but URB has no stream ID.\n",
				slot_id, ep_index);
		return NULL;
	}

	if (stream_id < ep->stream_info->num_streams)
		return ep->stream_info->stream_rings[stream_id];

	xhci_warn(xhci,
			"WARN: Slot ID %u, ep index %u has "
			"stream IDs 1 to %u allocated, "
			"but stream ID %u is requested.\n",
			slot_id, ep_index,
			ep->stream_info->num_streams - 1,
			stream_id);
	return NULL;
}

/* Get the right ring for the given URB.
 * If the endpoint supports streams, boundary check the URB's stream ID.
 * If the endpoint doesn't support streams, return the singular endpoint ring.
 */
static struct xhci_ring *xhci_urb_to_transfer_ring(struct xhci_hcd *xhci,
		struct urb *urb)
{
	return xhci_triad_to_transfer_ring(xhci, urb->dev->slot_id,
		xhci_get_endpoint_index(&urb->ep->desc), urb->stream_id);
}

/*
 * Move the xHC's endpoint ring dequeue pointer past cur_td.
 * Record the new state of the xHC's endpoint ring dequeue segment,
 * dequeue pointer, and new consumer cycle state in state.
 * Update our internal representation of the ring's dequeue pointer.
 *
 * We do this in three jumps:
 *  - First we update our new ring state to be the same as when the xHC stopped.
 *  - Then we traverse the ring to find the segment that contains
 *    the last TRB in the TD.  We toggle the xHC's new cycle state when we pass
 *    any link TRBs with the toggle cycle bit set.
 *  - Finally we move the dequeue state one TRB further, toggling the cycle bit
 *    if we've moved it past a link TRB with the toggle cycle bit set.
 *
 * Some of the uses of xhci_generic_trb are grotty, but if they're done
 * with correct __le32 accesses they should work fine.  Only users of this are
 * in here.
 */
void xhci_find_new_dequeue_state(struct xhci_hcd *xhci,
		unsigned int slot_id, unsigned int ep_index,
		unsigned int stream_id, struct xhci_td *cur_td,
		struct xhci_dequeue_state *state)
{
	struct xhci_virt_device *dev = xhci->devs[slot_id];
	struct xhci_ring *ep_ring;
	struct xhci_generic_trb *trb;
	struct xhci_ep_ctx *ep_ctx;
	dma_addr_t addr;

	ep_ring = xhci_triad_to_transfer_ring(xhci, slot_id,
			ep_index, stream_id);
	if (!ep_ring) {
		xhci_warn(xhci, "WARN can't find new dequeue state "
				"for invalid stream ID %u.\n",
				stream_id);
		return;
	}
	state->new_cycle_state = 0;
	xhci_dbg_trace(xhci, trace_xhci_dbg_cancel_urb,
			"Finding segment containing stopped TRB.");
	state->new_deq_seg = find_trb_seg(cur_td->start_seg,
			dev->eps[ep_index].stopped_trb,
			&state->new_cycle_state);
	if (!state->new_deq_seg) {
		WARN_ON(1);
		return;
	}

	/* Dig out the cycle state saved by the xHC during the stop ep cmd */
	xhci_dbg_trace(xhci, trace_xhci_dbg_cancel_urb,
			"Finding endpoint context");
	ep_ctx = xhci_get_ep_ctx(xhci, dev->out_ctx, ep_index);
	state->new_cycle_state = 0x1 & le64_to_cpu(ep_ctx->deq);

	state->new_deq_ptr = cur_td->last_trb;
	xhci_dbg_trace(xhci, trace_xhci_dbg_cancel_urb,
			"Finding segment containing last TRB in TD.");
	state->new_deq_seg = find_trb_seg(state->new_deq_seg,
			state->new_deq_ptr,
			&state->new_cycle_state);
	if (!state->new_deq_seg) {
		WARN_ON(1);
		return;
	}

	trb = &state->new_deq_ptr->generic;
	if (TRB_TYPE_LINK_LE32(trb->field[3]) &&
	    (trb->field[3] & cpu_to_le32(LINK_TOGGLE)))
		state->new_cycle_state ^= 0x1;
	next_trb(xhci, ep_ring, &state->new_deq_seg, &state->new_deq_ptr);

	/*
	 * If there is only one segment in a ring, find_trb_seg()'s while loop
	 * will not run, and it will return before it has a chance to see if it
	 * needs to toggle the cycle bit.  It can't tell if the stalled transfer
	 * ended just before the link TRB on a one-segment ring, or if the TD
	 * wrapped around the top of the ring, because it doesn't have the TD in
	 * question.  Look for the one-segment case where stalled TRB's address
	 * is greater than the new dequeue pointer address.
	 */
	if (ep_ring->first_seg == ep_ring->first_seg->next &&
			state->new_deq_ptr < dev->eps[ep_index].stopped_trb)
		state->new_cycle_state ^= 0x1;
	xhci_dbg_trace(xhci, trace_xhci_dbg_cancel_urb,
			"Cycle state = 0x%x", state->new_cycle_state);

	/* Don't update the ring cycle state for the producer (us). */
	xhci_dbg_trace(xhci, trace_xhci_dbg_cancel_urb,
			"New dequeue segment = %p (virtual)",
			state->new_deq_seg);
	addr = xhci_trb_virt_to_dma(state->new_deq_seg, state->new_deq_ptr);
	xhci_dbg_trace(xhci, trace_xhci_dbg_cancel_urb,
			"New dequeue pointer = 0x%llx (DMA)",
			(unsigned long long) addr);
}

/* flip_cycle means flip the cycle bit of all but the first and last TRB.
 * (The last TRB actually points to the ring enqueue pointer, which is not part
 * of this TD.)  This is used to remove partially enqueued isoc TDs from a ring.
 */
static void td_to_noop(struct xhci_hcd *xhci, struct xhci_ring *ep_ring,
		struct xhci_td *cur_td, bool flip_cycle)
{
	struct xhci_segment *cur_seg;
	union xhci_trb *cur_trb;

	for (cur_seg = cur_td->start_seg, cur_trb = cur_td->first_trb;
			true;
			next_trb(xhci, ep_ring, &cur_seg, &cur_trb)) {
		if (TRB_TYPE_LINK_LE32(cur_trb->generic.field[3])) {
			/* Unchain any chained Link TRBs, but
			 * leave the pointers intact.
			 */
			cur_trb->generic.field[3] &= cpu_to_le32(~TRB_CHAIN);
			/* Flip the cycle bit (link TRBs can't be the first
			 * or last TRB).
			 */
			if (flip_cycle)
				cur_trb->generic.field[3] ^=
					cpu_to_le32(TRB_CYCLE);
			xhci_dbg_trace(xhci, trace_xhci_dbg_cancel_urb,
					"Cancel (unchain) link TRB");
			xhci_dbg_trace(xhci, trace_xhci_dbg_cancel_urb,
					"Address = %p (0x%llx dma); "
					"in seg %p (0x%llx dma)",
					cur_trb,
					(unsigned long long)xhci_trb_virt_to_dma(cur_seg, cur_trb),
					cur_seg,
					(unsigned long long)cur_seg->dma);
		} else {
			cur_trb->generic.field[0] = 0;
			cur_trb->generic.field[1] = 0;
			cur_trb->generic.field[2] = 0;
			/* Preserve only the cycle bit of this TRB */
			cur_trb->generic.field[3] &= cpu_to_le32(TRB_CYCLE);
			/* Flip the cycle bit except on the first or last TRB */
			if (flip_cycle && cur_trb != cur_td->first_trb &&
					cur_trb != cur_td->last_trb)
				cur_trb->generic.field[3] ^=
					cpu_to_le32(TRB_CYCLE);
			cur_trb->generic.field[3] |= cpu_to_le32(
				TRB_TYPE(TRB_TR_NOOP));
			xhci_dbg_trace(xhci, trace_xhci_dbg_cancel_urb,
					"TRB to noop at offset 0x%llx",
					(unsigned long long)
					xhci_trb_virt_to_dma(cur_seg, cur_trb));
		}
		if (cur_trb == cur_td->last_trb)
			break;
	}
}

static int queue_set_tr_deq(struct xhci_hcd *xhci, int slot_id,
		unsigned int ep_index, unsigned int stream_id,
		struct xhci_segment *deq_seg,
		union xhci_trb *deq_ptr, u32 cycle_state);

void xhci_queue_new_dequeue_state(struct xhci_hcd *xhci,
		unsigned int slot_id, unsigned int ep_index,
		unsigned int stream_id,
		struct xhci_dequeue_state *deq_state)
{
	struct xhci_virt_ep *ep = &xhci->devs[slot_id]->eps[ep_index];

	xhci_dbg_trace(xhci, trace_xhci_dbg_cancel_urb,
			"Set TR Deq Ptr cmd, new deq seg = %p (0x%llx dma), "
			"new deq ptr = %p (0x%llx dma), new cycle = %u",
			deq_state->new_deq_seg,
			(unsigned long long)deq_state->new_deq_seg->dma,
			deq_state->new_deq_ptr,
			(unsigned long long)xhci_trb_virt_to_dma(deq_state->new_deq_seg, deq_state->new_deq_ptr),
			deq_state->new_cycle_state);
	queue_set_tr_deq(xhci, slot_id, ep_index, stream_id,
			deq_state->new_deq_seg,
			deq_state->new_deq_ptr,
			(u32) deq_state->new_cycle_state);
	/* Stop the TD queueing code from ringing the doorbell until
	 * this command completes.  The HC won't set the dequeue pointer
	 * if the ring is running, and ringing the doorbell starts the
	 * ring running.
	 */
	ep->ep_state |= SET_DEQ_PENDING;
}

static void xhci_stop_watchdog_timer_in_irq(struct xhci_hcd *xhci,
		struct xhci_virt_ep *ep)
{
	ep->ep_state &= ~EP_HALT_PENDING;
	/* Can't del_timer_sync in interrupt, so we attempt to cancel.  If the
	 * timer is running on another CPU, we don't decrement stop_cmds_pending
	 * (since we didn't successfully stop the watchdog timer).
	 */
	if (del_timer(&ep->stop_cmd_timer))
		ep->stop_cmds_pending--;
}

/* Must be called with xhci->lock held in interrupt context */
static void xhci_giveback_urb_in_irq(struct xhci_hcd *xhci,
		struct xhci_td *cur_td, int status)
{
	struct usb_hcd *hcd;
	struct urb	*urb;
	struct urb_priv	*urb_priv;

	urb = cur_td->urb;
	urb_priv = urb->hcpriv;
	urb_priv->td_cnt++;
	hcd = bus_to_hcd(urb->dev->bus);

	/* Only giveback urb when this is the last td in urb */
	if (urb_priv->td_cnt == urb_priv->length) {
		if (usb_pipetype(urb->pipe) == PIPE_ISOCHRONOUS) {
			xhci_to_hcd(xhci)->self.bandwidth_isoc_reqs--;
			if (xhci_to_hcd(xhci)->self.bandwidth_isoc_reqs	== 0) {
				if (xhci->quirks & XHCI_AMD_PLL_FIX)
					usb_amd_quirk_pll_enable();
			}
		}
		usb_hcd_unlink_urb_from_ep(hcd, urb);

		spin_unlock(&xhci->lock);
		usb_hcd_giveback_urb(hcd, urb, status);
		xhci_urb_free_priv(xhci, urb_priv);
		spin_lock(&xhci->lock);
	}
}

/*
 * When we get a command completion for a Stop Endpoint Command, we need to
 * unlink any cancelled TDs from the ring.  There are two ways to do that:
 *
 *  1. If the HW was in the middle of processing the TD that needs to be
 *     cancelled, then we must move the ring's dequeue pointer past the last TRB
 *     in the TD with a Set Dequeue Pointer Command.
 *  2. Otherwise, we turn all the TRBs in the TD into No-op TRBs (with the chain
 *     bit cleared) so that the HW will skip over them.
 */
static void xhci_handle_cmd_stop_ep(struct xhci_hcd *xhci, int slot_id,
		union xhci_trb *trb, struct xhci_event_cmd *event)
{
	unsigned int ep_index;
	struct xhci_virt_device *virt_dev;
	struct xhci_ring *ep_ring;
	struct xhci_virt_ep *ep;
	struct list_head *entry;
	struct xhci_td *cur_td = NULL;
	struct xhci_td *last_unlinked_td;

	struct xhci_dequeue_state deq_state;

	if (unlikely(TRB_TO_SUSPEND_PORT(le32_to_cpu(trb->generic.field[3])))) {
		virt_dev = xhci->devs[slot_id];
		if (virt_dev)
			handle_cmd_in_cmd_wait_list(xhci, virt_dev,
				event);
		else
			xhci_warn(xhci, "Stop endpoint command "
				"completion for disabled slot %u\n",
				slot_id);
		return;
	}

	memset(&deq_state, 0, sizeof(deq_state));
	ep_index = TRB_TO_EP_INDEX(le32_to_cpu(trb->generic.field[3]));
	ep = &xhci->devs[slot_id]->eps[ep_index];

	if (list_empty(&ep->cancelled_td_list)) {
		xhci_stop_watchdog_timer_in_irq(xhci, ep);
		ep->stopped_td = NULL;
		ep->stopped_trb = NULL;
		ring_doorbell_for_active_rings(xhci, slot_id, ep_index);
		return;
	}

	/* Fix up the ep ring first, so HW stops executing cancelled TDs.
	 * We have the xHCI lock, so nothing can modify this list until we drop
	 * it.  We're also in the event handler, so we can't get re-interrupted
	 * if another Stop Endpoint command completes
	 */
	list_for_each(entry, &ep->cancelled_td_list) {
		cur_td = list_entry(entry, struct xhci_td, cancelled_td_list);
		xhci_dbg_trace(xhci, trace_xhci_dbg_cancel_urb,
				"Removing canceled TD starting at 0x%llx (dma).",
				(unsigned long long)xhci_trb_virt_to_dma(
					cur_td->start_seg, cur_td->first_trb));
		ep_ring = xhci_urb_to_transfer_ring(xhci, cur_td->urb);
		if (!ep_ring) {
			/* This shouldn't happen unless a driver is mucking
			 * with the stream ID after submission.  This will
			 * leave the TD on the hardware ring, and the hardware
			 * will try to execute it, and may access a buffer
			 * that has already been freed.  In the best case, the
			 * hardware will execute it, and the event handler will
			 * ignore the completion event for that TD, since it was
			 * removed from the td_list for that endpoint.  In
			 * short, don't muck with the stream ID after
			 * submission.
			 */
			xhci_warn(xhci, "WARN Cancelled URB %p "
					"has invalid stream ID %u.\n",
					cur_td->urb,
					cur_td->urb->stream_id);
			goto remove_finished_td;
		}
		/*
		 * If we stopped on the TD we need to cancel, then we have to
		 * move the xHC endpoint ring dequeue pointer past this TD.
		 */
		if (cur_td == ep->stopped_td)
			xhci_find_new_dequeue_state(xhci, slot_id, ep_index,
					cur_td->urb->stream_id,
					cur_td, &deq_state);
		else
			td_to_noop(xhci, ep_ring, cur_td, false);
remove_finished_td:
		/*
		 * The event handler won't see a completion for this TD anymore,
		 * so remove it from the endpoint ring's TD list.  Keep it in
		 * the cancelled TD list for URB completion later.
		 */
		list_del_init(&cur_td->td_list);
	}
	last_unlinked_td = cur_td;
	xhci_stop_watchdog_timer_in_irq(xhci, ep);

	/* If necessary, queue a Set Transfer Ring Dequeue Pointer command */
	if (deq_state.new_deq_ptr && deq_state.new_deq_seg) {
		xhci_queue_new_dequeue_state(xhci,
				slot_id, ep_index,
				ep->stopped_td->urb->stream_id,
				&deq_state);
		xhci_ring_cmd_db(xhci);
	} else {
		/* Otherwise ring the doorbell(s) to restart queued transfers */
		ring_doorbell_for_active_rings(xhci, slot_id, ep_index);
	}

	/* Clear stopped_td and stopped_trb if endpoint is not halted */
	if (!(ep->ep_state & EP_HALTED)) {
		ep->stopped_td = NULL;
		ep->stopped_trb = NULL;
	}

	/*
	 * Drop the lock and complete the URBs in the cancelled TD list.
	 * New TDs to be cancelled might be added to the end of the list before
	 * we can complete all the URBs for the TDs we already unlinked.
	 * So stop when we've completed the URB for the last TD we unlinked.
	 */
	do {
		cur_td = list_entry(ep->cancelled_td_list.next,
				struct xhci_td, cancelled_td_list);
		list_del_init(&cur_td->cancelled_td_list);

		/* Clean up the cancelled URB */
		/* Doesn't matter what we pass for status, since the core will
		 * just overwrite it (because the URB has been unlinked).
		 */
		xhci_giveback_urb_in_irq(xhci, cur_td, 0);

		/* Stop processing the cancelled list if the watchdog timer is
		 * running.
		 */
		if (xhci->xhc_state & XHCI_STATE_DYING)
			return;
	} while (cur_td != last_unlinked_td);

	/* Return to the event handler with xhci->lock re-acquired */
}

/* Watchdog timer function for when a stop endpoint command fails to complete.
 * In this case, we assume the host controller is broken or dying or dead.  The
 * host may still be completing some other events, so we have to be careful to
 * let the event ring handler and the URB dequeueing/enqueueing functions know
 * through xhci->state.
 *
 * The timer may also fire if the host takes a very long time to respond to the
 * command, and the stop endpoint command completion handler cannot delete the
 * timer before the timer function is called.  Another endpoint cancellation may
 * sneak in before the timer function can grab the lock, and that may queue
 * another stop endpoint command and add the timer back.  So we cannot use a
 * simple flag to say whether there is a pending stop endpoint command for a
 * particular endpoint.
 *
 * Instead we use a combination of that flag and a counter for the number of
 * pending stop endpoint commands.  If the timer is the tail end of the last
 * stop endpoint command, and the endpoint's command is still pending, we assume
 * the host is dying.
 */
void xhci_stop_endpoint_command_watchdog(unsigned long arg)
{
	struct xhci_hcd *xhci;
	struct xhci_virt_ep *ep;
	struct xhci_virt_ep *temp_ep;
	struct xhci_ring *ring;
	struct xhci_td *cur_td;
	int ret, i, j;
	unsigned long flags;

	ep = (struct xhci_virt_ep *) arg;
	xhci = ep->xhci;

	spin_lock_irqsave(&xhci->lock, flags);

	ep->stop_cmds_pending--;
	if (xhci->xhc_state & XHCI_STATE_DYING) {
		xhci_dbg_trace(xhci, trace_xhci_dbg_cancel_urb,
				"Stop EP timer ran, but another timer marked "
				"xHCI as DYING, exiting.");
		spin_unlock_irqrestore(&xhci->lock, flags);
		return;
	}
	if (!(ep->stop_cmds_pending == 0 && (ep->ep_state & EP_HALT_PENDING))) {
		xhci_dbg_trace(xhci, trace_xhci_dbg_cancel_urb,
				"Stop EP timer ran, but no command pending, "
				"exiting.");
		spin_unlock_irqrestore(&xhci->lock, flags);
		return;
	}

	xhci_warn(xhci, "xHCI host not responding to stop endpoint command.\n");
	xhci_warn(xhci, "Assuming host is dying, halting host.\n");
	/* Oops, HC is dead or dying or at least not responding to the stop
	 * endpoint command.
	 */
	xhci->xhc_state |= XHCI_STATE_DYING;
	/* Disable interrupts from the host controller and start halting it */
	xhci_quiesce(xhci);
	spin_unlock_irqrestore(&xhci->lock, flags);

	ret = xhci_halt(xhci);

	spin_lock_irqsave(&xhci->lock, flags);
	if (ret < 0) {
		/* This is bad; the host is not responding to commands and it's
		 * not allowing itself to be halted.  At least interrupts are
		 * disabled. If we call usb_hc_died(), it will attempt to
		 * disconnect all device drivers under this host.  Those
		 * disconnect() methods will wait for all URBs to be unlinked,
		 * so we must complete them.
		 */
		xhci_warn(xhci, "Non-responsive xHCI host is not halting.\n");
		xhci_warn(xhci, "Completing active URBs anyway.\n");
		/* We could turn all TDs on the rings to no-ops.  This won't
		 * help if the host has cached part of the ring, and is slow if
		 * we want to preserve the cycle bit.  Skip it and hope the host
		 * doesn't touch the memory.
		 */
	}
	for (i = 0; i < MAX_HC_SLOTS; i++) {
		if (!xhci->devs[i])
			continue;
		for (j = 0; j < 31; j++) {
			temp_ep = &xhci->devs[i]->eps[j];
			ring = temp_ep->ring;
			if (!ring)
				continue;
			xhci_dbg_trace(xhci, trace_xhci_dbg_cancel_urb,
					"Killing URBs for slot ID %u, "
					"ep index %u", i, j);
			while (!list_empty(&ring->td_list)) {
				cur_td = list_first_entry(&ring->td_list,
						struct xhci_td,
						td_list);
				list_del_init(&cur_td->td_list);
				if (!list_empty(&cur_td->cancelled_td_list))
					list_del_init(&cur_td->cancelled_td_list);
				xhci_giveback_urb_in_irq(xhci, cur_td,
						-ESHUTDOWN);
			}
			while (!list_empty(&temp_ep->cancelled_td_list)) {
				cur_td = list_first_entry(
						&temp_ep->cancelled_td_list,
						struct xhci_td,
						cancelled_td_list);
				list_del_init(&cur_td->cancelled_td_list);
				xhci_giveback_urb_in_irq(xhci, cur_td,
						-ESHUTDOWN);
			}
		}
	}
	spin_unlock_irqrestore(&xhci->lock, flags);
	xhci_dbg_trace(xhci, trace_xhci_dbg_cancel_urb,
			"Calling usb_hc_died()");
	usb_hc_died(xhci_to_hcd(xhci)->primary_hcd);
	xhci_dbg_trace(xhci, trace_xhci_dbg_cancel_urb,
			"xHCI host controller is dead.");
}


static void update_ring_for_set_deq_completion(struct xhci_hcd *xhci,
		struct xhci_virt_device *dev,
		struct xhci_ring *ep_ring,
		unsigned int ep_index)
{
	union xhci_trb *dequeue_temp;
	int num_trbs_free_temp;
	bool revert = false;

	num_trbs_free_temp = ep_ring->num_trbs_free;
	dequeue_temp = ep_ring->dequeue;

	/* If we get two back-to-back stalls, and the first stalled transfer
	 * ends just before a link TRB, the dequeue pointer will be left on
	 * the link TRB by the code in the while loop.  So we have to update
	 * the dequeue pointer one segment further, or we'll jump off
	 * the segment into la-la-land.
	 */
	if (last_trb(xhci, ep_ring, ep_ring->deq_seg, ep_ring->dequeue)) {
		ep_ring->deq_seg = ep_ring->deq_seg->next;
		ep_ring->dequeue = ep_ring->deq_seg->trbs;
	}

	while (ep_ring->dequeue != dev->eps[ep_index].queued_deq_ptr) {
		/* We have more usable TRBs */
		ep_ring->num_trbs_free++;
		ep_ring->dequeue++;
		if (last_trb(xhci, ep_ring, ep_ring->deq_seg,
				ep_ring->dequeue)) {
			if (ep_ring->dequeue ==
					dev->eps[ep_index].queued_deq_ptr)
				break;
			ep_ring->deq_seg = ep_ring->deq_seg->next;
			ep_ring->dequeue = ep_ring->deq_seg->trbs;
		}
		if (ep_ring->dequeue == dequeue_temp) {
			revert = true;
			break;
		}
	}

	if (revert) {
		xhci_dbg(xhci, "Unable to find new dequeue pointer\n");
		ep_ring->num_trbs_free = num_trbs_free_temp;
	}
}

/*
 * When we get a completion for a Set Transfer Ring Dequeue Pointer command,
 * we need to clear the set deq pending flag in the endpoint ring state, so that
 * the TD queueing code can ring the doorbell again.  We also need to ring the
 * endpoint doorbell to restart the ring, but only if there aren't more
 * cancellations pending.
 */
static void xhci_handle_cmd_set_deq(struct xhci_hcd *xhci, int slot_id,
		union xhci_trb *trb, u32 cmd_comp_code)
{
	unsigned int ep_index;
	unsigned int stream_id;
	struct xhci_ring *ep_ring;
	struct xhci_virt_device *dev;
	struct xhci_ep_ctx *ep_ctx;
	struct xhci_slot_ctx *slot_ctx;

	ep_index = TRB_TO_EP_INDEX(le32_to_cpu(trb->generic.field[3]));
	stream_id = TRB_TO_STREAM_ID(le32_to_cpu(trb->generic.field[2]));
	dev = xhci->devs[slot_id];

	ep_ring = xhci_stream_id_to_ring(dev, ep_index, stream_id);
	if (!ep_ring) {
		xhci_warn(xhci, "WARN Set TR deq ptr command for "
				"freed stream ID %u\n",
				stream_id);
		/* XXX: Harmless??? */
		dev->eps[ep_index].ep_state &= ~SET_DEQ_PENDING;
		return;
	}

	ep_ctx = xhci_get_ep_ctx(xhci, dev->out_ctx, ep_index);
	slot_ctx = xhci_get_slot_ctx(xhci, dev->out_ctx);

	if (cmd_comp_code != COMP_SUCCESS) {
		unsigned int ep_state;
		unsigned int slot_state;

		switch (cmd_comp_code) {
		case COMP_TRB_ERR:
			xhci_warn(xhci, "WARN Set TR Deq Ptr cmd invalid because "
					"of stream ID configuration\n");
			break;
		case COMP_CTX_STATE:
			xhci_warn(xhci, "WARN Set TR Deq Ptr cmd failed due "
					"to incorrect slot or ep state.\n");
			ep_state = le32_to_cpu(ep_ctx->ep_info);
			ep_state &= EP_STATE_MASK;
			slot_state = le32_to_cpu(slot_ctx->dev_state);
			slot_state = GET_SLOT_STATE(slot_state);
			xhci_dbg_trace(xhci, trace_xhci_dbg_cancel_urb,
					"Slot state = %u, EP state = %u",
					slot_state, ep_state);
			break;
		case COMP_EBADSLT:
			xhci_warn(xhci, "WARN Set TR Deq Ptr cmd failed because "
					"slot %u was not enabled.\n", slot_id);
			break;
		default:
			xhci_warn(xhci, "WARN Set TR Deq Ptr cmd with unknown "
					"completion code of %u.\n",
				  cmd_comp_code);
			break;
		}
		/* OK what do we do now?  The endpoint state is hosed, and we
		 * should never get to this point if the synchronization between
		 * queueing, and endpoint state are correct.  This might happen
		 * if the device gets disconnected after we've finished
		 * cancelling URBs, which might not be an error...
		 */
	} else {
		xhci_dbg_trace(xhci, trace_xhci_dbg_cancel_urb,
			"Successful Set TR Deq Ptr cmd, deq = @%08llx",
			 le64_to_cpu(ep_ctx->deq));
		if (xhci_trb_virt_to_dma(dev->eps[ep_index].queued_deq_seg,
					 dev->eps[ep_index].queued_deq_ptr) ==
		    (le64_to_cpu(ep_ctx->deq) & ~(EP_CTX_CYCLE_MASK))) {
			/* Update the ring's dequeue segment and dequeue pointer
			 * to reflect the new position.
			 */
			update_ring_for_set_deq_completion(xhci, dev,
				ep_ring, ep_index);
		} else {
			xhci_warn(xhci, "Mismatch between completed Set TR Deq "
					"Ptr command & xHCI internal state.\n");
			xhci_warn(xhci, "ep deq seg = %p, deq ptr = %p\n",
					dev->eps[ep_index].queued_deq_seg,
					dev->eps[ep_index].queued_deq_ptr);
		}
	}

	dev->eps[ep_index].ep_state &= ~SET_DEQ_PENDING;
	dev->eps[ep_index].queued_deq_seg = NULL;
	dev->eps[ep_index].queued_deq_ptr = NULL;
	/* Restart any rings with pending URBs */
	ring_doorbell_for_active_rings(xhci, slot_id, ep_index);
}

static void xhci_handle_cmd_reset_ep(struct xhci_hcd *xhci, int slot_id,
		union xhci_trb *trb, u32 cmd_comp_code)
{
	unsigned int ep_index;

	ep_index = TRB_TO_EP_INDEX(le32_to_cpu(trb->generic.field[3]));
	/* This command will only fail if the endpoint wasn't halted,
	 * but we don't care.
	 */
	xhci_dbg_trace(xhci, trace_xhci_dbg_reset_ep,
		"Ignoring reset ep completion code of %u", cmd_comp_code);

	/* HW with the reset endpoint quirk needs to have a configure endpoint
	 * command complete before the endpoint can be used.  Queue that here
	 * because the HW can't handle two commands being queued in a row.
	 */
	if (xhci->quirks & XHCI_RESET_EP_QUIRK) {
		xhci_dbg_trace(xhci, trace_xhci_dbg_quirks,
				"Queueing configure endpoint command");
		xhci_queue_configure_endpoint(xhci,
				xhci->devs[slot_id]->in_ctx->dma, slot_id,
				false);
		xhci_ring_cmd_db(xhci);
	} else {
		/* Clear our internal halted state and restart the ring(s) */
		xhci->devs[slot_id]->eps[ep_index].ep_state &= ~EP_HALTED;
		ring_doorbell_for_active_rings(xhci, slot_id, ep_index);
	}
}

/* Complete the command and detele it from the devcie's command queue.
 */
static void xhci_complete_cmd_in_cmd_wait_list(struct xhci_hcd *xhci,
		struct xhci_command *command, u32 status)
{
	command->status = status;
	list_del(&command->cmd_list);
	if (command->completion)
		complete(command->completion);
	else
		xhci_free_command(xhci, command);
}


/* Check to see if a command in the device's command queue matches this one.
 * Signal the completion or free the command, and return 1.  Return 0 if the
 * completed command isn't at the head of the command list.
 */
static int handle_cmd_in_cmd_wait_list(struct xhci_hcd *xhci,
		struct xhci_virt_device *virt_dev,
		struct xhci_event_cmd *event)
{
	struct xhci_command *command;

	if (list_empty(&virt_dev->cmd_list))
		return 0;

	command = list_entry(virt_dev->cmd_list.next,
			struct xhci_command, cmd_list);
	if (xhci->cmd_ring->dequeue != command->command_trb)
		return 0;

	xhci_complete_cmd_in_cmd_wait_list(xhci, command,
			GET_COMP_CODE(le32_to_cpu(event->status)));
	return 1;
}

/*
 * Finding the command trb need to be cancelled and modifying it to
 * NO OP command. And if the command is in device's command wait
 * list, finishing and freeing it.
 *
 * If we can't find the command trb, we think it had already been
 * executed.
 */
static void xhci_cmd_to_noop(struct xhci_hcd *xhci, struct xhci_cd *cur_cd)
{
	struct xhci_segment *cur_seg;
	union xhci_trb *cmd_trb;
	u32 cycle_state;

	if (xhci->cmd_ring->dequeue == xhci->cmd_ring->enqueue)
		return;

	/* find the current segment of command ring */
	cur_seg = find_trb_seg(xhci->cmd_ring->first_seg,
			xhci->cmd_ring->dequeue, &cycle_state);

	if (!cur_seg) {
		xhci_warn(xhci, "Command ring mismatch, dequeue = %p %llx (dma)\n",
				xhci->cmd_ring->dequeue,
				(unsigned long long)
				xhci_trb_virt_to_dma(xhci->cmd_ring->deq_seg,
					xhci->cmd_ring->dequeue));
		xhci_debug_ring(xhci, xhci->cmd_ring);
		xhci_dbg_ring_ptrs(xhci, xhci->cmd_ring);
		return;
	}

	/* find the command trb matched by cd from command ring */
	for (cmd_trb = xhci->cmd_ring->dequeue;
			cmd_trb != xhci->cmd_ring->enqueue;
			next_trb(xhci, xhci->cmd_ring, &cur_seg, &cmd_trb)) {
		/* If the trb is link trb, continue */
		if (TRB_TYPE_LINK_LE32(cmd_trb->generic.field[3]))
			continue;

		if (cur_cd->cmd_trb == cmd_trb) {

			/* If the command in device's command list, we should
			 * finish it and free the command structure.
			 */
			if (cur_cd->command)
				xhci_complete_cmd_in_cmd_wait_list(xhci,
					cur_cd->command, COMP_CMD_STOP);

			/* get cycle state from the origin command trb */
			cycle_state = le32_to_cpu(cmd_trb->generic.field[3])
				& TRB_CYCLE;

			/* modify the command trb to NO OP command */
			cmd_trb->generic.field[0] = 0;
			cmd_trb->generic.field[1] = 0;
			cmd_trb->generic.field[2] = 0;
			cmd_trb->generic.field[3] = cpu_to_le32(
					TRB_TYPE(TRB_CMD_NOOP) | cycle_state);
			break;
		}
	}
}

static void xhci_cancel_cmd_in_cd_list(struct xhci_hcd *xhci)
{
	struct xhci_cd *cur_cd, *next_cd;

	if (list_empty(&xhci->cancel_cmd_list))
		return;

	list_for_each_entry_safe(cur_cd, next_cd,
			&xhci->cancel_cmd_list, cancel_cmd_list) {
		xhci_cmd_to_noop(xhci, cur_cd);
		list_del(&cur_cd->cancel_cmd_list);
		kfree(cur_cd);
	}
}

/*
 * traversing the cancel_cmd_list. If the command descriptor according
 * to cmd_trb is found, the function free it and return 1, otherwise
 * return 0.
 */
static int xhci_search_cmd_trb_in_cd_list(struct xhci_hcd *xhci,
		union xhci_trb *cmd_trb)
{
	struct xhci_cd *cur_cd, *next_cd;

	if (list_empty(&xhci->cancel_cmd_list))
		return 0;

	list_for_each_entry_safe(cur_cd, next_cd,
			&xhci->cancel_cmd_list, cancel_cmd_list) {
		if (cur_cd->cmd_trb == cmd_trb) {
			if (cur_cd->command)
				xhci_complete_cmd_in_cmd_wait_list(xhci,
					cur_cd->command, COMP_CMD_STOP);
			list_del(&cur_cd->cancel_cmd_list);
			kfree(cur_cd);
			return 1;
		}
	}

	return 0;
}

/*
 * If the cmd_trb_comp_code is COMP_CMD_ABORT, we just check whether the
 * trb pointed by the command ring dequeue pointer is the trb we want to
 * cancel or not. And if the cmd_trb_comp_code is COMP_CMD_STOP, we will
 * traverse the cancel_cmd_list to trun the all of the commands according
 * to command descriptor to NO-OP trb.
 */
static int handle_stopped_cmd_ring(struct xhci_hcd *xhci,
		int cmd_trb_comp_code)
{
	int cur_trb_is_good = 0;

	/* Searching the cmd trb pointed by the command ring dequeue
	 * pointer in command descriptor list. If it is found, free it.
	 */
	cur_trb_is_good = xhci_search_cmd_trb_in_cd_list(xhci,
			xhci->cmd_ring->dequeue);

	if (cmd_trb_comp_code == COMP_CMD_ABORT)
		xhci->cmd_ring_state = CMD_RING_STATE_STOPPED;
	else if (cmd_trb_comp_code == COMP_CMD_STOP) {
		/* traversing the cancel_cmd_list and canceling
		 * the command according to command descriptor
		 */
		xhci_cancel_cmd_in_cd_list(xhci);

		xhci->cmd_ring_state = CMD_RING_STATE_RUNNING;
		/*
		 * ring command ring doorbell again to restart the
		 * command ring
		 */
		if (xhci->cmd_ring->dequeue != xhci->cmd_ring->enqueue)
			xhci_ring_cmd_db(xhci);
	}
	return cur_trb_is_good;
}

static void xhci_handle_cmd_enable_slot(struct xhci_hcd *xhci, int slot_id,
		u32 cmd_comp_code)
{
	if (cmd_comp_code == COMP_SUCCESS)
		xhci->slot_id = slot_id;
	else
		xhci->slot_id = 0;
	complete(&xhci->addr_dev);
}

static void xhci_handle_cmd_disable_slot(struct xhci_hcd *xhci, int slot_id)
{
	struct xhci_virt_device *virt_dev;

	virt_dev = xhci->devs[slot_id];
	if (!virt_dev)
		return;
	if (xhci->quirks & XHCI_EP_LIMIT_QUIRK)
		/* Delete default control endpoint resources */
		xhci_free_device_endpoint_resources(xhci, virt_dev, true);
	xhci_free_virt_device(xhci, slot_id);
}

static void xhci_handle_cmd_config_ep(struct xhci_hcd *xhci, int slot_id,
		struct xhci_event_cmd *event, u32 cmd_comp_code)
{
	struct xhci_virt_device *virt_dev;
	struct xhci_input_control_ctx *ctrl_ctx;
	unsigned int ep_index;
	unsigned int ep_state;
	u32 add_flags, drop_flags;

	virt_dev = xhci->devs[slot_id];
	if (handle_cmd_in_cmd_wait_list(xhci, virt_dev, event))
		return;
	/*
	 * Configure endpoint commands can come from the USB core
	 * configuration or alt setting changes, or because the HW
	 * needed an extra configure endpoint command after a reset
	 * endpoint command or streams were being configured.
	 * If the command was for a halted endpoint, the xHCI driver
	 * is not waiting on the configure endpoint command.
	 */
	ctrl_ctx = xhci_get_input_control_ctx(xhci, virt_dev->in_ctx);
	if (!ctrl_ctx) {
		xhci_warn(xhci, "Could not get input context, bad type.\n");
		return;
	}

	add_flags = le32_to_cpu(ctrl_ctx->add_flags);
	drop_flags = le32_to_cpu(ctrl_ctx->drop_flags);
	/* Input ctx add_flags are the endpoint index plus one */
	ep_index = xhci_last_valid_endpoint(add_flags) - 1;

	/* A usb_set_interface() call directly after clearing a halted
	 * condition may race on this quirky hardware.  Not worth
	 * worrying about, since this is prototype hardware.  Not sure
	 * if this will work for streams, but streams support was
	 * untested on this prototype.
	 */
	if (xhci->quirks & XHCI_RESET_EP_QUIRK &&
			ep_index != (unsigned int) -1 &&
			add_flags - SLOT_FLAG == drop_flags) {
		ep_state = virt_dev->eps[ep_index].ep_state;
		if (!(ep_state & EP_HALTED))
			goto bandwidth_change;
		xhci_dbg_trace(xhci, trace_xhci_dbg_quirks,
				"Completed config ep cmd - "
				"last ep index = %d, state = %d",
				ep_index, ep_state);
		/* Clear internal halted state and restart ring(s) */
		virt_dev->eps[ep_index].ep_state &= ~EP_HALTED;
		ring_doorbell_for_active_rings(xhci, slot_id, ep_index);
		return;
	}
bandwidth_change:
	xhci_dbg_trace(xhci,  trace_xhci_dbg_context_change,
			"Completed config ep cmd");
	virt_dev->cmd_status = cmd_comp_code;
	complete(&virt_dev->cmd_completion);
	return;
}

static void xhci_handle_cmd_eval_ctx(struct xhci_hcd *xhci, int slot_id,
		struct xhci_event_cmd *event, u32 cmd_comp_code)
{
	struct xhci_virt_device *virt_dev;

	virt_dev = xhci->devs[slot_id];
	if (handle_cmd_in_cmd_wait_list(xhci, virt_dev, event))
		return;
	virt_dev->cmd_status = cmd_comp_code;
	complete(&virt_dev->cmd_completion);
}

static void xhci_handle_cmd_addr_dev(struct xhci_hcd *xhci, int slot_id,
		u32 cmd_comp_code)
{
	xhci->devs[slot_id]->cmd_status = cmd_comp_code;
	complete(&xhci->addr_dev);
}

static void xhci_handle_cmd_reset_dev(struct xhci_hcd *xhci, int slot_id,
		struct xhci_event_cmd *event)
{
	struct xhci_virt_device *virt_dev;

	xhci_dbg(xhci, "Completed reset device command.\n");
	virt_dev = xhci->devs[slot_id];
	if (virt_dev)
		handle_cmd_in_cmd_wait_list(xhci, virt_dev, event);
	else
		xhci_warn(xhci, "Reset device command completion "
				"for disabled slot %u\n", slot_id);
}

static void xhci_handle_cmd_nec_get_fw(struct xhci_hcd *xhci,
		struct xhci_event_cmd *event)
{
	if (!(xhci->quirks & XHCI_NEC_HOST)) {
		xhci->error_bitmask |= 1 << 6;
		return;
	}
	xhci_dbg_trace(xhci, trace_xhci_dbg_quirks,
			"NEC firmware version %2x.%02x",
			NEC_FW_MAJOR(le32_to_cpu(event->status)),
			NEC_FW_MINOR(le32_to_cpu(event->status)));
}

static void handle_cmd_completion(struct xhci_hcd *xhci,
		struct xhci_event_cmd *event)
{
	int slot_id = TRB_TO_SLOT_ID(le32_to_cpu(event->flags));
	u64 cmd_dma;
	dma_addr_t cmd_dequeue_dma;
	u32 cmd_comp_code;
	union xhci_trb *cmd_trb;
	u32 cmd_type;

	cmd_dma = le64_to_cpu(event->cmd_trb);
	cmd_trb = xhci->cmd_ring->dequeue;
	cmd_dequeue_dma = xhci_trb_virt_to_dma(xhci->cmd_ring->deq_seg,
			cmd_trb);
	/* Is the command ring deq ptr out of sync with the deq seg ptr? */
	if (cmd_dequeue_dma == 0) {
		xhci->error_bitmask |= 1 << 4;
		return;
	}
	/* Does the DMA address match our internal dequeue pointer address? */
	if (cmd_dma != (u64) cmd_dequeue_dma) {
		xhci->error_bitmask |= 1 << 5;
		return;
	}

	trace_xhci_cmd_completion(cmd_trb, (struct xhci_generic_trb *) event);

	cmd_comp_code = GET_COMP_CODE(le32_to_cpu(event->status));
	if (cmd_comp_code == COMP_CMD_ABORT || cmd_comp_code == COMP_CMD_STOP) {
		/* If the return value is 0, we think the trb pointed by
		 * command ring dequeue pointer is a good trb. The good
		 * trb means we don't want to cancel the trb, but it have
		 * been stopped by host. So we should handle it normally.
		 * Otherwise, driver should invoke inc_deq() and return.
		 */
		if (handle_stopped_cmd_ring(xhci, cmd_comp_code)) {
			inc_deq(xhci, xhci->cmd_ring);
			return;
		}
		/* There is no command to handle if we get a stop event when the
		 * command ring is empty, event->cmd_trb points to the next
		 * unset command
		 */
		if (xhci->cmd_ring->dequeue == xhci->cmd_ring->enqueue)
			return;
	}

	cmd_type = TRB_FIELD_TO_TYPE(le32_to_cpu(cmd_trb->generic.field[3]));
	switch (cmd_type) {
	case TRB_ENABLE_SLOT:
		xhci_handle_cmd_enable_slot(xhci, slot_id, cmd_comp_code);
		break;
	case TRB_DISABLE_SLOT:
		xhci_handle_cmd_disable_slot(xhci, slot_id);
		break;
	case TRB_CONFIG_EP:
		xhci_handle_cmd_config_ep(xhci, slot_id, event, cmd_comp_code);
		break;
	case TRB_EVAL_CONTEXT:
		xhci_handle_cmd_eval_ctx(xhci, slot_id, event, cmd_comp_code);
		break;
	case TRB_ADDR_DEV:
		xhci_handle_cmd_addr_dev(xhci, slot_id, cmd_comp_code);
		break;
	case TRB_STOP_RING:
		WARN_ON(slot_id != TRB_TO_SLOT_ID(
				le32_to_cpu(cmd_trb->generic.field[3])));
		xhci_handle_cmd_stop_ep(xhci, slot_id, cmd_trb, event);
		break;
	case TRB_SET_DEQ:
		WARN_ON(slot_id != TRB_TO_SLOT_ID(
				le32_to_cpu(cmd_trb->generic.field[3])));
		xhci_handle_cmd_set_deq(xhci, slot_id, cmd_trb, cmd_comp_code);
		break;
	case TRB_CMD_NOOP:
		break;
	case TRB_RESET_EP:
		WARN_ON(slot_id != TRB_TO_SLOT_ID(
				le32_to_cpu(cmd_trb->generic.field[3])));
		xhci_handle_cmd_reset_ep(xhci, slot_id, cmd_trb, cmd_comp_code);
		break;
	case TRB_RESET_DEV:
		WARN_ON(slot_id != TRB_TO_SLOT_ID(
				le32_to_cpu(cmd_trb->generic.field[3])));
		xhci_handle_cmd_reset_dev(xhci, slot_id, event);
		break;
	case TRB_NEC_GET_FW:
		xhci_handle_cmd_nec_get_fw(xhci, event);
		break;
	default:
		/* Skip over unknown commands on the event ring */
		xhci->error_bitmask |= 1 << 6;
		break;
	}
	inc_deq(xhci, xhci->cmd_ring);
}

static void handle_vendor_event(struct xhci_hcd *xhci,
		union xhci_trb *event)
{
	u32 trb_type;

	trb_type = TRB_FIELD_TO_TYPE(le32_to_cpu(event->generic.field[3]));
	xhci_dbg(xhci, "Vendor specific event TRB type = %u\n", trb_type);
	if (trb_type == TRB_NEC_CMD_COMP && (xhci->quirks & XHCI_NEC_HOST))
		handle_cmd_completion(xhci, &event->event_cmd);
}

/* @port_id: the one-based port ID from the hardware (indexed from array of all
 * port registers -- USB 3.0 and USB 2.0).
 *
 * Returns a zero-based port number, which is suitable for indexing into each of
 * the split roothubs' port arrays and bus state arrays.
 * Add one to it in order to call xhci_find_slot_id_by_port.
 */
static unsigned int find_faked_portnum_from_hw_portnum(struct usb_hcd *hcd,
		struct xhci_hcd *xhci, u32 port_id)
{
	unsigned int i;
	unsigned int num_similar_speed_ports = 0;

	/* port_id from the hardware is 1-based, but port_array[], usb3_ports[],
	 * and usb2_ports are 0-based indexes.  Count the number of similar
	 * speed ports, up to 1 port before this port.
	 */
	for (i = 0; i < (port_id - 1); i++) {
		u8 port_speed = xhci->port_array[i];

		/*
		 * Skip ports that don't have known speeds, or have duplicate
		 * Extended Capabilities port speed entries.
		 */
		if (port_speed == 0 || port_speed == DUPLICATE_ENTRY)
			continue;

		/*
		 * USB 3.0 ports are always under a USB 3.0 hub.  USB 2.0 and
		 * 1.1 ports are under the USB 2.0 hub.  If the port speed
		 * matches the device speed, it's a similar speed port.
		 */
		if ((port_speed == 0x03) == (hcd->speed == HCD_USB3))
			num_similar_speed_ports++;
	}
	return num_similar_speed_ports;
}

static void handle_device_notification(struct xhci_hcd *xhci,
		union xhci_trb *event)
{
	u32 slot_id;
	struct usb_device *udev;

	slot_id = TRB_TO_SLOT_ID(le32_to_cpu(event->generic.field[3]));
	if (!xhci->devs[slot_id]) {
		xhci_warn(xhci, "Device Notification event for "
				"unused slot %u\n", slot_id);
		return;
	}

	xhci_dbg(xhci, "Device Wake Notification event for slot ID %u\n",
			slot_id);
	udev = xhci->devs[slot_id]->udev;
	if (udev && udev->parent)
		usb_wakeup_notification(udev->parent, udev->portnum);
}

static void handle_port_status(struct xhci_hcd *xhci,
		union xhci_trb *event)
{
	struct usb_hcd *hcd;
	u32 port_id;
	u32 temp, temp1;
	int max_ports;
	int slot_id;
	unsigned int faked_port_index;
	u8 major_revision;
	struct xhci_bus_state *bus_state;
	__le32 __iomem **port_array;
	bool bogus_port_status = false;

	/* Port status change events always have a successful completion code */
	if (GET_COMP_CODE(le32_to_cpu(event->generic.field[2])) != COMP_SUCCESS) {
		xhci_warn(xhci, "WARN: xHC returned failed port status event\n");
		xhci->error_bitmask |= 1 << 8;
	}
	port_id = GET_PORT_ID(le32_to_cpu(event->generic.field[0]));
	xhci_dbg(xhci, "Port Status Change Event for port %d\n", port_id);

	max_ports = HCS_MAX_PORTS(xhci->hcs_params1);
	if ((port_id <= 0) || (port_id > max_ports)) {
		xhci_warn(xhci, "Invalid port id %d\n", port_id);
		inc_deq(xhci, xhci->event_ring);
		return;
	}

	/* Figure out which usb_hcd this port is attached to:
	 * is it a USB 3.0 port or a USB 2.0/1.1 port?
	 */
	major_revision = xhci->port_array[port_id - 1];

	/* Find the right roothub. */
	hcd = xhci_to_hcd(xhci);
	if ((major_revision == 0x03) != (hcd->speed == HCD_USB3))
		hcd = xhci->shared_hcd;

	if (major_revision == 0) {
		xhci_warn(xhci, "Event for port %u not in "
				"Extended Capabilities, ignoring.\n",
				port_id);
		bogus_port_status = true;
		goto cleanup;
	}
	if (major_revision == DUPLICATE_ENTRY) {
		xhci_warn(xhci, "Event for port %u duplicated in"
				"Extended Capabilities, ignoring.\n",
				port_id);
		bogus_port_status = true;
		goto cleanup;
	}

	/*
	 * Hardware port IDs reported by a Port Status Change Event include USB
	 * 3.0 and USB 2.0 ports.  We want to check if the port has reported a
	 * resume event, but we first need to translate the hardware port ID
	 * into the index into the ports on the correct split roothub, and the
	 * correct bus_state structure.
	 */
	bus_state = &xhci->bus_state[hcd_index(hcd)];
	if (hcd->speed == HCD_USB3)
		port_array = xhci->usb3_ports;
	else
		port_array = xhci->usb2_ports;
	/* Find the faked port hub number */
	faked_port_index = find_faked_portnum_from_hw_portnum(hcd, xhci,
			port_id);

	temp = readl(port_array[faked_port_index]);
	if (hcd->state == HC_STATE_SUSPENDED) {
		xhci_dbg(xhci, "resume root hub\n");
		usb_hcd_resume_root_hub(hcd);
	}

	if ((temp & PORT_PLC) && (temp & PORT_PLS_MASK) == XDEV_RESUME) {
		xhci_dbg(xhci, "port resume event for port %d\n", port_id);

		temp1 = readl(&xhci->op_regs->command);
		if (!(temp1 & CMD_RUN)) {
			xhci_warn(xhci, "xHC is not running.\n");
			goto cleanup;
		}

		if (DEV_SUPERSPEED(temp)) {
			xhci_dbg(xhci, "remote wake SS port %d\n", port_id);
			/* Set a flag to say the port signaled remote wakeup,
			 * so we can tell the difference between the end of
			 * device and host initiated resume.
			 */
			bus_state->port_remote_wakeup |= 1 << faked_port_index;
			xhci_test_and_clear_bit(xhci, port_array,
					faked_port_index, PORT_PLC);
			xhci_set_link_state(xhci, port_array, faked_port_index,
						XDEV_U0);
			/* Need to wait until the next link state change
			 * indicates the device is actually in U0.
			 */
			bogus_port_status = true;
			goto cleanup;
		} else {
			xhci_dbg(xhci, "resume HS port %d\n", port_id);
			bus_state->resume_done[faked_port_index] = jiffies +
				msecs_to_jiffies(20);
			set_bit(faked_port_index, &bus_state->resuming_ports);
			mod_timer(&hcd->rh_timer,
				  bus_state->resume_done[faked_port_index]);
			/* Do the rest in GetPortStatus */
		}
	}

	if ((temp & PORT_PLC) && (temp & PORT_PLS_MASK) == XDEV_U0 &&
			DEV_SUPERSPEED(temp)) {
		xhci_dbg(xhci, "resume SS port %d finished\n", port_id);
		/* We've just brought the device into U0 through either the
		 * Resume state after a device remote wakeup, or through the
		 * U3Exit state after a host-initiated resume.  If it's a device
		 * initiated remote wake, don't pass up the link state change,
		 * so the roothub behavior is consistent with external
		 * USB 3.0 hub behavior.
		 */
		slot_id = xhci_find_slot_id_by_port(hcd, xhci,
				faked_port_index + 1);
		if (slot_id && xhci->devs[slot_id])
			xhci_ring_device(xhci, slot_id);
		if (bus_state->port_remote_wakeup & (1 << faked_port_index)) {
			bus_state->port_remote_wakeup &=
				~(1 << faked_port_index);
			xhci_test_and_clear_bit(xhci, port_array,
					faked_port_index, PORT_PLC);
			usb_wakeup_notification(hcd->self.root_hub,
					faked_port_index + 1);
			bogus_port_status = true;
			goto cleanup;
		}
	}

	/*
	 * Check to see if xhci-hub.c is waiting on RExit to U0 transition (or
	 * RExit to a disconnect state).  If so, let the the driver know it's
	 * out of the RExit state.
	 */
	if (!DEV_SUPERSPEED(temp) &&
			test_and_clear_bit(faked_port_index,
				&bus_state->rexit_ports)) {
		complete(&bus_state->rexit_done[faked_port_index]);
		bogus_port_status = true;
		goto cleanup;
	}

	if (hcd->speed != HCD_USB3)
		xhci_test_and_clear_bit(xhci, port_array, faked_port_index,
					PORT_PLC);

cleanup:
	/* Update event ring dequeue pointer before dropping the lock */
	inc_deq(xhci, xhci->event_ring);

	/* Don't make the USB core poll the roothub if we got a bad port status
	 * change event.  Besides, at that point we can't tell which roothub
	 * (USB 2.0 or USB 3.0) to kick.
	 */
	if (bogus_port_status)
		return;

	/*
	 * xHCI port-status-change events occur when the "or" of all the
	 * status-change bits in the portsc register changes from 0 to 1.
	 * New status changes won't cause an event if any other change
	 * bits are still set.  When an event occurs, switch over to
	 * polling to avoid losing status changes.
	 */
	xhci_dbg(xhci, "%s: starting port polling.\n", __func__);
	set_bit(HCD_FLAG_POLL_RH, &hcd->flags);
	spin_unlock(&xhci->lock);
	/* Pass this up to the core */
	usb_hcd_poll_rh_status(hcd);
	spin_lock(&xhci->lock);
}

/*
 * This TD is defined by the TRBs starting at start_trb in start_seg and ending
 * at end_trb, which may be in another segment.  If the suspect DMA address is a
 * TRB in this TD, this function returns that TRB's segment.  Otherwise it
 * returns 0.
 */
struct xhci_segment *trb_in_td(struct xhci_segment *start_seg,
		union xhci_trb	*start_trb,
		union xhci_trb	*end_trb,
		dma_addr_t	suspect_dma)
{
	dma_addr_t start_dma;
	dma_addr_t end_seg_dma;
	dma_addr_t end_trb_dma;
	struct xhci_segment *cur_seg;

	start_dma = xhci_trb_virt_to_dma(start_seg, start_trb);
	cur_seg = start_seg;

	do {
		if (start_dma == 0)
			return NULL;
		/* We may get an event for a Link TRB in the middle of a TD */
		end_seg_dma = xhci_trb_virt_to_dma(cur_seg,
				&cur_seg->trbs[TRBS_PER_SEGMENT - 1]);
		/* If the end TRB isn't in this segment, this is set to 0 */
		end_trb_dma = xhci_trb_virt_to_dma(cur_seg, end_trb);

		if (end_trb_dma > 0) {
			/* The end TRB is in this segment, so suspect should be here */
			if (start_dma <= end_trb_dma) {
				if (suspect_dma >= start_dma && suspect_dma <= end_trb_dma)
					return cur_seg;
			} else {
				/* Case for one segment with
				 * a TD wrapped around to the top
				 */
				if ((suspect_dma >= start_dma &&
							suspect_dma <= end_seg_dma) ||
						(suspect_dma >= cur_seg->dma &&
						 suspect_dma <= end_trb_dma))
					return cur_seg;
			}
			return NULL;
		} else {
			/* Might still be somewhere in this segment */
			if (suspect_dma >= start_dma && suspect_dma <= end_seg_dma)
				return cur_seg;
		}
		cur_seg = cur_seg->next;
		start_dma = xhci_trb_virt_to_dma(cur_seg, &cur_seg->trbs[0]);
	} while (cur_seg != start_seg);

	return NULL;
}

static void xhci_cleanup_halted_endpoint(struct xhci_hcd *xhci,
		unsigned int slot_id, unsigned int ep_index,
		unsigned int stream_id,
		struct xhci_td *td, union xhci_trb *event_trb)
{
	struct xhci_virt_ep *ep = &xhci->devs[slot_id]->eps[ep_index];
	ep->ep_state |= EP_HALTED;
	ep->stopped_td = td;
	ep->stopped_trb = event_trb;
	ep->stopped_stream = stream_id;

	xhci_queue_reset_ep(xhci, slot_id, ep_index);
	xhci_cleanup_stalled_ring(xhci, td->urb->dev, ep_index);

	ep->stopped_td = NULL;
	ep->stopped_trb = NULL;
	ep->stopped_stream = 0;

	xhci_ring_cmd_db(xhci);
}

/* Check if an error has halted the endpoint ring.  The class driver will
 * cleanup the halt for a non-default control endpoint if we indicate a stall.
 * However, a babble and other errors also halt the endpoint ring, and the class
 * driver won't clear the halt in that case, so we need to issue a Set Transfer
 * Ring Dequeue Pointer command manually.
 */
static int xhci_requires_manual_halt_cleanup(struct xhci_hcd *xhci,
		struct xhci_ep_ctx *ep_ctx,
		unsigned int trb_comp_code)
{
	/* TRB completion codes that may require a manual halt cleanup */
	if (trb_comp_code == COMP_TX_ERR ||
			trb_comp_code == COMP_BABBLE ||
			trb_comp_code == COMP_SPLIT_ERR)
		/* The 0.96 spec says a babbling control endpoint
		 * is not halted. The 0.96 spec says it is.  Some HW
		 * claims to be 0.95 compliant, but it halts the control
		 * endpoint anyway.  Check if a babble halted the
		 * endpoint.
		 */
		if ((ep_ctx->ep_info & cpu_to_le32(EP_STATE_MASK)) ==
		    cpu_to_le32(EP_STATE_HALTED))
			return 1;

	return 0;
}

int xhci_is_vendor_info_code(struct xhci_hcd *xhci, unsigned int trb_comp_code)
{
	if (trb_comp_code >= 224 && trb_comp_code <= 255) {
		/* Vendor defined "informational" completion code,
		 * treat as not-an-error.
		 */
		xhci_dbg(xhci, "Vendor defined info completion code %u\n",
				trb_comp_code);
		xhci_dbg(xhci, "Treating code as success.\n");
		return 1;
	}
	return 0;
}

/*
 * Finish the td processing, remove the td from td list;
 * Return 1 if the urb can be given back.
 */
static int finish_td(struct xhci_hcd *xhci, struct xhci_td *td,
	union xhci_trb *event_trb, struct xhci_transfer_event *event,
	struct xhci_virt_ep *ep, int *status, bool skip)
{
	struct xhci_virt_device *xdev;
	struct xhci_ring *ep_ring;
	unsigned int slot_id;
	int ep_index;
	struct urb *urb = NULL;
	struct xhci_ep_ctx *ep_ctx;
	int ret = 0;
	struct urb_priv	*urb_priv;
	u32 trb_comp_code;

	slot_id = TRB_TO_SLOT_ID(le32_to_cpu(event->flags));
	xdev = xhci->devs[slot_id];
	ep_index = TRB_TO_EP_ID(le32_to_cpu(event->flags)) - 1;
	ep_ring = xhci_dma_to_transfer_ring(ep, le64_to_cpu(event->buffer));
	ep_ctx = xhci_get_ep_ctx(xhci, xdev->out_ctx, ep_index);
	trb_comp_code = GET_COMP_CODE(le32_to_cpu(event->transfer_len));

	if (skip)
		goto td_cleanup;

	if (trb_comp_code == COMP_STOP_INVAL ||
			trb_comp_code == COMP_STOP) {
		/* The Endpoint Stop Command completion will take care of any
		 * stopped TDs.  A stopped TD may be restarted, so don't update
		 * the ring dequeue pointer or take this TD off any lists yet.
		 */
		ep->stopped_td = td;
		ep->stopped_trb = event_trb;
		return 0;
	} else {
		if (trb_comp_code == COMP_STALL) {
			/* The transfer is completed from the driver's
			 * perspective, but we need to issue a set dequeue
			 * command for this stalled endpoint to move the dequeue
			 * pointer past the TD.  We can't do that here because
			 * the halt condition must be cleared first.  Let the
			 * USB class driver clear the stall later.
			 */
			ep->stopped_td = td;
			ep->stopped_trb = event_trb;
			ep->stopped_stream = ep_ring->stream_id;
		} else if (xhci_requires_manual_halt_cleanup(xhci,
					ep_ctx, trb_comp_code)) {
			/* Other types of errors halt the endpoint, but the
			 * class driver doesn't call usb_reset_endpoint() unless
			 * the error is -EPIPE.  Clear the halted status in the
			 * xHCI hardware manually.
			 */
			xhci_cleanup_halted_endpoint(xhci,
					slot_id, ep_index, ep_ring->stream_id,
					td, event_trb);
		} else {
			/* Update ring dequeue pointer */
			while (ep_ring->dequeue != td->last_trb)
				inc_deq(xhci, ep_ring);
			inc_deq(xhci, ep_ring);
		}

td_cleanup:
		/* Clean up the endpoint's TD list */
		urb = td->urb;
		urb_priv = urb->hcpriv;

		/* Do one last check of the actual transfer length.
		 * If the host controller said we transferred more data than
		 * the buffer length, urb->actual_length will be a very big
		 * number (since it's unsigned).  Play it safe and say we didn't
		 * transfer anything.
		 */
		if (urb->actual_length > urb->transfer_buffer_length) {
			xhci_warn(xhci, "URB transfer length is wrong, "
					"xHC issue? req. len = %u, "
					"act. len = %u\n",
					urb->transfer_buffer_length,
					urb->actual_length);
			urb->actual_length = 0;
			if (td->urb->transfer_flags & URB_SHORT_NOT_OK)
				*status = -EREMOTEIO;
			else
				*status = 0;
		}
		list_del_init(&td->td_list);
		/* Was this TD slated to be cancelled but completed anyway? */
		if (!list_empty(&td->cancelled_td_list))
			list_del_init(&td->cancelled_td_list);

		urb_priv->td_cnt++;
		/* Giveback the urb when all the tds are completed */
		if (urb_priv->td_cnt == urb_priv->length) {
			ret = 1;
			if (usb_pipetype(urb->pipe) == PIPE_ISOCHRONOUS) {
				xhci_to_hcd(xhci)->self.bandwidth_isoc_reqs--;
				if (xhci_to_hcd(xhci)->self.bandwidth_isoc_reqs
					== 0) {
					if (xhci->quirks & XHCI_AMD_PLL_FIX)
						usb_amd_quirk_pll_enable();
				}
			}
		}
	}

	return ret;
}

/*
 * Process control tds, update urb status and actual_length.
 */
static int process_ctrl_td(struct xhci_hcd *xhci, struct xhci_td *td,
	union xhci_trb *event_trb, struct xhci_transfer_event *event,
	struct xhci_virt_ep *ep, int *status)
{
	struct xhci_virt_device *xdev;
	struct xhci_ring *ep_ring;
	unsigned int slot_id;
	int ep_index;
	struct xhci_ep_ctx *ep_ctx;
	u32 trb_comp_code;

	slot_id = TRB_TO_SLOT_ID(le32_to_cpu(event->flags));
	xdev = xhci->devs[slot_id];
	ep_index = TRB_TO_EP_ID(le32_to_cpu(event->flags)) - 1;
	ep_ring = xhci_dma_to_transfer_ring(ep, le64_to_cpu(event->buffer));
	ep_ctx = xhci_get_ep_ctx(xhci, xdev->out_ctx, ep_index);
	trb_comp_code = GET_COMP_CODE(le32_to_cpu(event->transfer_len));

	switch (trb_comp_code) {
	case COMP_SUCCESS:
		if (event_trb == ep_ring->dequeue) {
			xhci_warn(xhci, "WARN: Success on ctrl setup TRB "
					"without IOC set??\n");
			*status = -ESHUTDOWN;
		} else if (event_trb != td->last_trb) {
			xhci_warn(xhci, "WARN: Success on ctrl data TRB "
					"without IOC set??\n");
			*status = -ESHUTDOWN;
		} else {
			*status = 0;
		}
		break;
	case COMP_SHORT_TX:
		if (td->urb->transfer_flags & URB_SHORT_NOT_OK)
			*status = -EREMOTEIO;
		else
			*status = 0;
		break;
	case COMP_STOP_INVAL:
	case COMP_STOP:
		return finish_td(xhci, td, event_trb, event, ep, status, false);
	default:
		if (!xhci_requires_manual_halt_cleanup(xhci,
					ep_ctx, trb_comp_code))
			break;
		xhci_dbg(xhci, "TRB error code %u, "
				"halted endpoint index = %u\n",
				trb_comp_code, ep_index);
		/* else fall through */
	case COMP_STALL:
		/* Did we transfer part of the data (middle) phase? */
		if (event_trb != ep_ring->dequeue &&
				event_trb != td->last_trb)
			td->urb->actual_length =
				td->urb->transfer_buffer_length -
				EVENT_TRB_LEN(le32_to_cpu(event->transfer_len));
		else
			td->urb->actual_length = 0;

		xhci_cleanup_halted_endpoint(xhci,
			slot_id, ep_index, 0, td, event_trb);
		return finish_td(xhci, td, event_trb, event, ep, status, true);
	}
	/*
	 * Did we transfer any data, despite the errors that might have
	 * happened?  I.e. did we get past the setup stage?
	 */
	if (event_trb != ep_ring->dequeue) {
		/* The event was for the status stage */
		if (event_trb == td->last_trb) {
			if (td->urb->actual_length != 0) {
				/* Don't overwrite a previously set error code
				 */
				if ((*status == -EINPROGRESS || *status == 0) &&
						(td->urb->transfer_flags
						 & URB_SHORT_NOT_OK))
					/* Did we already see a short data
					 * stage? */
					*status = -EREMOTEIO;
			} else {
				td->urb->actual_length =
					td->urb->transfer_buffer_length;
			}
		} else {
		/* Maybe the event was for the data stage? */
			td->urb->actual_length =
				td->urb->transfer_buffer_length -
				EVENT_TRB_LEN(le32_to_cpu(event->transfer_len));
			xhci_dbg(xhci, "Waiting for status "
					"stage event\n");
			return 0;
		}
	}

	return finish_td(xhci, td, event_trb, event, ep, status, false);
}

/*
 * Process isochronous tds, update urb packet status and actual_length.
 */
static int process_isoc_td(struct xhci_hcd *xhci, struct xhci_td *td,
	union xhci_trb *event_trb, struct xhci_transfer_event *event,
	struct xhci_virt_ep *ep, int *status)
{
	struct xhci_ring *ep_ring;
	struct urb_priv *urb_priv;
	int idx;
	int len = 0;
	union xhci_trb *cur_trb;
	struct xhci_segment *cur_seg;
	struct usb_iso_packet_descriptor *frame;
	u32 trb_comp_code;
	bool skip_td = false;

	ep_ring = xhci_dma_to_transfer_ring(ep, le64_to_cpu(event->buffer));
	trb_comp_code = GET_COMP_CODE(le32_to_cpu(event->transfer_len));
	urb_priv = td->urb->hcpriv;
	idx = urb_priv->td_cnt;
	frame = &td->urb->iso_frame_desc[idx];

	/* handle completion code */
	switch (trb_comp_code) {
	case COMP_SUCCESS:
		if (EVENT_TRB_LEN(le32_to_cpu(event->transfer_len)) == 0) {
			frame->status = 0;
			break;
		}
		if ((xhci->quirks & XHCI_TRUST_TX_LENGTH))
			trb_comp_code = COMP_SHORT_TX;
	case COMP_SHORT_TX:
		frame->status = td->urb->transfer_flags & URB_SHORT_NOT_OK ?
				-EREMOTEIO : 0;
		break;
	case COMP_BW_OVER:
		frame->status = -ECOMM;
		skip_td = true;
		break;
	case COMP_BUFF_OVER:
	case COMP_BABBLE:
		frame->status = -EOVERFLOW;
		skip_td = true;
		break;
	case COMP_DEV_ERR:
	case COMP_STALL:
	case COMP_TX_ERR:
		frame->status = -EPROTO;
		skip_td = true;
		break;
	case COMP_STOP:
	case COMP_STOP_INVAL:
		break;
	default:
		frame->status = -1;
		break;
	}

	if (trb_comp_code == COMP_SUCCESS || skip_td) {
		frame->actual_length = frame->length;
		td->urb->actual_length += frame->length;
	} else {
		for (cur_trb = ep_ring->dequeue,
		     cur_seg = ep_ring->deq_seg; cur_trb != event_trb;
		     next_trb(xhci, ep_ring, &cur_seg, &cur_trb)) {
			if (!TRB_TYPE_NOOP_LE32(cur_trb->generic.field[3]) &&
			    !TRB_TYPE_LINK_LE32(cur_trb->generic.field[3]))
				len += TRB_LEN(le32_to_cpu(cur_trb->generic.field[2]));
		}
		len += TRB_LEN(le32_to_cpu(cur_trb->generic.field[2])) -
			EVENT_TRB_LEN(le32_to_cpu(event->transfer_len));

		if (trb_comp_code != COMP_STOP_INVAL) {
			frame->actual_length = len;
			td->urb->actual_length += len;
		}
	}

	return finish_td(xhci, td, event_trb, event, ep, status, false);
}

static int skip_isoc_td(struct xhci_hcd *xhci, struct xhci_td *td,
			struct xhci_transfer_event *event,
			struct xhci_virt_ep *ep, int *status)
{
	struct xhci_ring *ep_ring;
	struct urb_priv *urb_priv;
	struct usb_iso_packet_descriptor *frame;
	int idx;

	ep_ring = xhci_dma_to_transfer_ring(ep, le64_to_cpu(event->buffer));
	urb_priv = td->urb->hcpriv;
	idx = urb_priv->td_cnt;
	frame = &td->urb->iso_frame_desc[idx];

	/* The transfer is partly done. */
	frame->status = -EXDEV;

	/* calc actual length */
	frame->actual_length = 0;

	/* Update ring dequeue pointer */
	while (ep_ring->dequeue != td->last_trb)
		inc_deq(xhci, ep_ring);
	inc_deq(xhci, ep_ring);

	return finish_td(xhci, td, NULL, event, ep, status, true);
}

/*
 * Process bulk and interrupt tds, update urb status and actual_length.
 */
static int process_bulk_intr_td(struct xhci_hcd *xhci, struct xhci_td *td,
	union xhci_trb *event_trb, struct xhci_transfer_event *event,
	struct xhci_virt_ep *ep, int *status)
{
	struct xhci_ring *ep_ring;
	union xhci_trb *cur_trb;
	struct xhci_segment *cur_seg;
	u32 trb_comp_code;

	ep_ring = xhci_dma_to_transfer_ring(ep, le64_to_cpu(event->buffer));
	trb_comp_code = GET_COMP_CODE(le32_to_cpu(event->transfer_len));

	switch (trb_comp_code) {
	case COMP_SUCCESS:
		/* Double check that the HW transferred everything. */
		if (event_trb != td->last_trb ||
		    EVENT_TRB_LEN(le32_to_cpu(event->transfer_len)) != 0) {
			xhci_warn(xhci, "WARN Successful completion "
					"on short TX\n");
			if (td->urb->transfer_flags & URB_SHORT_NOT_OK)
				*status = -EREMOTEIO;
			else
				*status = 0;
			if ((xhci->quirks & XHCI_TRUST_TX_LENGTH))
				trb_comp_code = COMP_SHORT_TX;
		} else {
			*status = 0;
		}
		break;
	case COMP_SHORT_TX:
		if (td->urb->transfer_flags & URB_SHORT_NOT_OK)
			*status = -EREMOTEIO;
		else
			*status = 0;
		break;
	default:
		/* Others already handled above */
		break;
	}
	if (trb_comp_code == COMP_SHORT_TX)
		xhci_dbg(xhci, "ep %#x - asked for %d bytes, "
				"%d bytes untransferred\n",
				td->urb->ep->desc.bEndpointAddress,
				td->urb->transfer_buffer_length,
				EVENT_TRB_LEN(le32_to_cpu(event->transfer_len)));
	/* Fast path - was this the last TRB in the TD for this URB? */
	if (event_trb == td->last_trb) {
		if (EVENT_TRB_LEN(le32_to_cpu(event->transfer_len)) != 0) {
			td->urb->actual_length =
				td->urb->transfer_buffer_length -
				EVENT_TRB_LEN(le32_to_cpu(event->transfer_len));
			if (td->urb->transfer_buffer_length <
					td->urb->actual_length) {
				xhci_warn(xhci, "HC gave bad length "
						"of %d bytes left\n",
					  EVENT_TRB_LEN(le32_to_cpu(event->transfer_len)));
				td->urb->actual_length = 0;
				if (td->urb->transfer_flags & URB_SHORT_NOT_OK)
					*status = -EREMOTEIO;
				else
					*status = 0;
			}
			/* Don't overwrite a previously set error code */
			if (*status == -EINPROGRESS) {
				if (td->urb->transfer_flags & URB_SHORT_NOT_OK)
					*status = -EREMOTEIO;
				else
					*status = 0;
			}
		} else {
			td->urb->actual_length =
				td->urb->transfer_buffer_length;
			/* Ignore a short packet completion if the
			 * untransferred length was zero.
			 */
			if (*status == -EREMOTEIO)
				*status = 0;
		}
	} else {
		/* Slow path - walk the list, starting from the dequeue
		 * pointer, to get the actual length transferred.
		 */
		td->urb->actual_length = 0;
		for (cur_trb = ep_ring->dequeue, cur_seg = ep_ring->deq_seg;
				cur_trb != event_trb;
				next_trb(xhci, ep_ring, &cur_seg, &cur_trb)) {
			if (!TRB_TYPE_NOOP_LE32(cur_trb->generic.field[3]) &&
			    !TRB_TYPE_LINK_LE32(cur_trb->generic.field[3]))
				td->urb->actual_length +=
					TRB_LEN(le32_to_cpu(cur_trb->generic.field[2]));
		}
		/* If the ring didn't stop on a Link or No-op TRB, add
		 * in the actual bytes transferred from the Normal TRB
		 */
		if (trb_comp_code != COMP_STOP_INVAL)
			td->urb->actual_length +=
				TRB_LEN(le32_to_cpu(cur_trb->generic.field[2])) -
				EVENT_TRB_LEN(le32_to_cpu(event->transfer_len));
	}

	return finish_td(xhci, td, event_trb, event, ep, status, false);
}

/*
 * If this function returns an error condition, it means it got a Transfer
 * event with a corrupted Slot ID, Endpoint ID, or TRB DMA address.
 * At this point, the host controller is probably hosed and should be reset.
 */
static int handle_tx_event(struct xhci_hcd *xhci,
		struct xhci_transfer_event *event)
	__releases(&xhci->lock)
	__acquires(&xhci->lock)
{
	struct xhci_virt_device *xdev;
	struct xhci_virt_ep *ep;
	struct xhci_ring *ep_ring;
	unsigned int slot_id;
	int ep_index;
	struct xhci_td *td = NULL;
	dma_addr_t event_dma;
	struct xhci_segment *event_seg;
	union xhci_trb *event_trb;
	struct urb *urb = NULL;
	int status = -EINPROGRESS;
	struct urb_priv *urb_priv;
	struct xhci_ep_ctx *ep_ctx;
	struct list_head *tmp;
	u32 trb_comp_code;
	int ret = 0;
	int td_num = 0;

	slot_id = TRB_TO_SLOT_ID(le32_to_cpu(event->flags));
	xdev = xhci->devs[slot_id];
	if (!xdev) {
		xhci_err(xhci, "ERROR Transfer event pointed to bad slot\n");
		xhci_err(xhci, "@%016llx %08x %08x %08x %08x\n",
			 (unsigned long long) xhci_trb_virt_to_dma(
				 xhci->event_ring->deq_seg,
				 xhci->event_ring->dequeue),
			 lower_32_bits(le64_to_cpu(event->buffer)),
			 upper_32_bits(le64_to_cpu(event->buffer)),
			 le32_to_cpu(event->transfer_len),
			 le32_to_cpu(event->flags));
		xhci_dbg(xhci, "Event ring:\n");
		xhci_debug_segment(xhci, xhci->event_ring->deq_seg);
		return -ENODEV;
	}

	/* Endpoint ID is 1 based, our index is zero based */
	ep_index = TRB_TO_EP_ID(le32_to_cpu(event->flags)) - 1;
	ep = &xdev->eps[ep_index];
	ep_ring = xhci_dma_to_transfer_ring(ep, le64_to_cpu(event->buffer));
	ep_ctx = xhci_get_ep_ctx(xhci, xdev->out_ctx, ep_index);
	if (!ep_ring ||
	    (le32_to_cpu(ep_ctx->ep_info) & EP_STATE_MASK) ==
	    EP_STATE_DISABLED) {
		xhci_err(xhci, "ERROR Transfer event for disabled endpoint "
				"or incorrect stream ring\n");
		xhci_err(xhci, "@%016llx %08x %08x %08x %08x\n",
			 (unsigned long long) xhci_trb_virt_to_dma(
				 xhci->event_ring->deq_seg,
				 xhci->event_ring->dequeue),
			 lower_32_bits(le64_to_cpu(event->buffer)),
			 upper_32_bits(le64_to_cpu(event->buffer)),
			 le32_to_cpu(event->transfer_len),
			 le32_to_cpu(event->flags));
		xhci_dbg(xhci, "Event ring:\n");
		xhci_debug_segment(xhci, xhci->event_ring->deq_seg);
		return -ENODEV;
	}

	/* Count current td numbers if ep->skip is set */
	if (ep->skip) {
		list_for_each(tmp, &ep_ring->td_list)
			td_num++;
	}

	event_dma = le64_to_cpu(event->buffer);
	trb_comp_code = GET_COMP_CODE(le32_to_cpu(event->transfer_len));
	/* Look for common error cases */
	switch (trb_comp_code) {
	/* Skip codes that require special handling depending on
	 * transfer type
	 */
	case COMP_SUCCESS:
		if (EVENT_TRB_LEN(le32_to_cpu(event->transfer_len)) == 0)
			break;
		if (xhci->quirks & XHCI_TRUST_TX_LENGTH)
			trb_comp_code = COMP_SHORT_TX;
		else
			xhci_warn_ratelimited(xhci,
					"WARN Successful completion on short TX: needs XHCI_TRUST_TX_LENGTH quirk?\n");
	case COMP_SHORT_TX:
		break;
	case COMP_STOP:
		xhci_dbg(xhci, "Stopped on Transfer TRB\n");
		break;
	case COMP_STOP_INVAL:
		xhci_dbg(xhci, "Stopped on No-op or Link TRB\n");
		break;
	case COMP_STALL:
		xhci_dbg(xhci, "Stalled endpoint\n");
		ep->ep_state |= EP_HALTED;
		status = -EPIPE;
		break;
	case COMP_TRB_ERR:
		xhci_warn(xhci, "WARN: TRB error on endpoint\n");
		status = -EILSEQ;
		break;
	case COMP_SPLIT_ERR:
	case COMP_TX_ERR:
		xhci_dbg(xhci, "Transfer error on endpoint\n");
		status = -EPROTO;
		break;
	case COMP_BABBLE:
		xhci_dbg(xhci, "Babble error on endpoint\n");
		status = -EOVERFLOW;
		break;
	case COMP_DB_ERR:
		xhci_warn(xhci, "WARN: HC couldn't access mem fast enough\n");
		status = -ENOSR;
		break;
	case COMP_BW_OVER:
		xhci_warn(xhci, "WARN: bandwidth overrun event on endpoint\n");
		break;
	case COMP_BUFF_OVER:
		xhci_warn(xhci, "WARN: buffer overrun event on endpoint\n");
		break;
	case COMP_UNDERRUN:
		/*
		 * When the Isoch ring is empty, the xHC will generate
		 * a Ring Overrun Event for IN Isoch endpoint or Ring
		 * Underrun Event for OUT Isoch endpoint.
		 */
		xhci_dbg(xhci, "underrun event on endpoint\n");
		if (!list_empty(&ep_ring->td_list))
			xhci_dbg(xhci, "Underrun Event for slot %d ep %d "
					"still with TDs queued?\n",
				 TRB_TO_SLOT_ID(le32_to_cpu(event->flags)),
				 ep_index);
		goto cleanup;
	case COMP_OVERRUN:
		xhci_dbg(xhci, "overrun event on endpoint\n");
		if (!list_empty(&ep_ring->td_list))
			xhci_dbg(xhci, "Overrun Event for slot %d ep %d "
					"still with TDs queued?\n",
				 TRB_TO_SLOT_ID(le32_to_cpu(event->flags)),
				 ep_index);
		goto cleanup;
	case COMP_DEV_ERR:
		xhci_warn(xhci, "WARN: detect an incompatible device");
		status = -EPROTO;
		break;
	case COMP_MISSED_INT:
		/*
		 * When encounter missed service error, one or more isoc tds
		 * may be missed by xHC.
		 * Set skip flag of the ep_ring; Complete the missed tds as
		 * short transfer when process the ep_ring next time.
		 */
		ep->skip = true;
		xhci_dbg(xhci, "Miss service interval error, set skip flag\n");
		goto cleanup;
	default:
		if (xhci_is_vendor_info_code(xhci, trb_comp_code)) {
			status = 0;
			break;
		}
		xhci_warn(xhci, "ERROR Unknown event condition, HC probably "
				"busted\n");
		goto cleanup;
	}

	do {
		/* This TRB should be in the TD at the head of this ring's
		 * TD list.
		 */
		if (list_empty(&ep_ring->td_list)) {
			/*
			 * A stopped endpoint may generate an extra completion
			 * event if the device was suspended.  Don't print
			 * warnings.
			 */
			if (!(trb_comp_code == COMP_STOP ||
						trb_comp_code == COMP_STOP_INVAL)) {
				xhci_warn(xhci, "WARN Event TRB for slot %d ep %d with no TDs queued?\n",
						TRB_TO_SLOT_ID(le32_to_cpu(event->flags)),
						ep_index);
				xhci_dbg(xhci, "Event TRB with TRB type ID %u\n",
						(le32_to_cpu(event->flags) &
						 TRB_TYPE_BITMASK)>>10);
				xhci_print_trb_offsets(xhci, (union xhci_trb *) event);
			}
			if (ep->skip) {
				ep->skip = false;
				xhci_dbg(xhci, "td_list is empty while skip "
						"flag set. Clear skip flag.\n");
			}
			ret = 0;
			goto cleanup;
		}

		/* We've skipped all the TDs on the ep ring when ep->skip set */
		if (ep->skip && td_num == 0) {
			ep->skip = false;
			xhci_dbg(xhci, "All tds on the ep_ring skipped. "
						"Clear skip flag.\n");
			ret = 0;
			goto cleanup;
		}

		td = list_entry(ep_ring->td_list.next, struct xhci_td, td_list);
		if (ep->skip)
			td_num--;

		/* Is this a TRB in the currently executing TD? */
		event_seg = trb_in_td(ep_ring->deq_seg, ep_ring->dequeue,
				td->last_trb, event_dma);

		/*
		 * Skip the Force Stopped Event. The event_trb(event_dma) of FSE
		 * is not in the current TD pointed by ep_ring->dequeue because
		 * that the hardware dequeue pointer still at the previous TRB
		 * of the current TD. The previous TRB maybe a Link TD or the
		 * last TRB of the previous TD. The command completion handle
		 * will take care the rest.
		 */
		if (!event_seg && trb_comp_code == COMP_STOP_INVAL) {
			ret = 0;
			goto cleanup;
		}

		if (!event_seg) {
			if (!ep->skip ||
			    !usb_endpoint_xfer_isoc(&td->urb->ep->desc)) {
				/* Some host controllers give a spurious
				 * successful event after a short transfer.
				 * Ignore it.
				 */
				if ((xhci->quirks & XHCI_SPURIOUS_SUCCESS) && 
						ep_ring->last_td_was_short) {
					ep_ring->last_td_was_short = false;
					ret = 0;
					goto cleanup;
				}
				/* HC is busted, give up! */
				xhci_err(xhci,
					"ERROR Transfer event TRB DMA ptr not "
					"part of current TD\n");
				return -ESHUTDOWN;
			}

			ret = skip_isoc_td(xhci, td, event, ep, &status);
			goto cleanup;
		}
		if (trb_comp_code == COMP_SHORT_TX)
			ep_ring->last_td_was_short = true;
		else
			ep_ring->last_td_was_short = false;

		if (ep->skip) {
			xhci_dbg(xhci, "Found td. Clear skip flag.\n");
			ep->skip = false;
		}

		event_trb = &event_seg->trbs[(event_dma - event_seg->dma) /
						sizeof(*event_trb)];
		/*
		 * No-op TRB should not trigger interrupts.
		 * If event_trb is a no-op TRB, it means the
		 * corresponding TD has been cancelled. Just ignore
		 * the TD.
		 */
		if (TRB_TYPE_NOOP_LE32(event_trb->generic.field[3])) {
			xhci_dbg(xhci,
				 "event_trb is a no-op TRB. Skip it\n");
			goto cleanup;
		}

		/* Now update the urb's actual_length and give back to
		 * the core
		 */
		if (usb_endpoint_xfer_control(&td->urb->ep->desc))
			ret = process_ctrl_td(xhci, td, event_trb, event, ep,
						 &status);
		else if (usb_endpoint_xfer_isoc(&td->urb->ep->desc))
			ret = process_isoc_td(xhci, td, event_trb, event, ep,
						 &status);
		else
			ret = process_bulk_intr_td(xhci, td, event_trb, event,
						 ep, &status);

cleanup:
		/*
		 * Do not update event ring dequeue pointer if ep->skip is set.
		 * Will roll back to continue process missed tds.
		 */
		if (trb_comp_code == COMP_MISSED_INT || !ep->skip) {
			inc_deq(xhci, xhci->event_ring);
		}

		if (ret) {
			urb = td->urb;
			urb_priv = urb->hcpriv;
			/* Leave the TD around for the reset endpoint function
			 * to use(but only if it's not a control endpoint,
			 * since we already queued the Set TR dequeue pointer
			 * command for stalled control endpoints).
			 */
			if (usb_endpoint_xfer_control(&urb->ep->desc) ||
				(trb_comp_code != COMP_STALL &&
					trb_comp_code != COMP_BABBLE))
				xhci_urb_free_priv(xhci, urb_priv);
			else
				kfree(urb_priv);

			usb_hcd_unlink_urb_from_ep(bus_to_hcd(urb->dev->bus), urb);
			if ((urb->actual_length != urb->transfer_buffer_length &&
						(urb->transfer_flags &
						 URB_SHORT_NOT_OK)) ||
					(status != 0 &&
					 !usb_endpoint_xfer_isoc(&urb->ep->desc)))
				xhci_dbg(xhci, "Giveback URB %p, len = %d, "
						"expected = %d, status = %d\n",
						urb, urb->actual_length,
						urb->transfer_buffer_length,
						status);
			spin_unlock(&xhci->lock);
			/* EHCI, UHCI, and OHCI always unconditionally set the
			 * urb->status of an isochronous endpoint to 0.
			 */
			if (usb_pipetype(urb->pipe) == PIPE_ISOCHRONOUS)
				status = 0;
			usb_hcd_giveback_urb(bus_to_hcd(urb->dev->bus), urb, status);
			spin_lock(&xhci->lock);
		}

	/*
	 * If ep->skip is set, it means there are missed tds on the
	 * endpoint ring need to take care of.
	 * Process them as short transfer until reach the td pointed by
	 * the event.
	 */
	} while (ep->skip && trb_comp_code != COMP_MISSED_INT);

	return 0;
}

/*
 * This function handles all OS-owned events on the event ring.  It may drop
 * xhci->lock between event processing (e.g. to pass up port status changes).
 * Returns >0 for "possibly more events to process" (caller should call again),
 * otherwise 0 if done.  In future, <0 returns should indicate error code.
 */
static int xhci_handle_event(struct xhci_hcd *xhci)
{
	union xhci_trb *event;
	int update_ptrs = 1;
	int ret;

	if (!xhci->event_ring || !xhci->event_ring->dequeue) {
		xhci->error_bitmask |= 1 << 1;
		return 0;
	}

	event = xhci->event_ring->dequeue;
	/* Does the HC or OS own the TRB? */
	if ((le32_to_cpu(event->event_cmd.flags) & TRB_CYCLE) !=
	    xhci->event_ring->cycle_state) {
		xhci->error_bitmask |= 1 << 2;
		return 0;
	}

	/*
	 * Barrier between reading the TRB_CYCLE (valid) flag above and any
	 * speculative reads of the event's flags/data below.
	 */
	rmb();
	/* FIXME: Handle more event types. */
	switch ((le32_to_cpu(event->event_cmd.flags) & TRB_TYPE_BITMASK)) {
	case TRB_TYPE(TRB_COMPLETION):
		handle_cmd_completion(xhci, &event->event_cmd);
		break;
	case TRB_TYPE(TRB_PORT_STATUS):
		handle_port_status(xhci, event);
		update_ptrs = 0;
		break;
	case TRB_TYPE(TRB_TRANSFER):
		ret = handle_tx_event(xhci, &event->trans_event);
		if (ret < 0)
			xhci->error_bitmask |= 1 << 9;
		else
			update_ptrs = 0;
		break;
	case TRB_TYPE(TRB_DEV_NOTE):
		handle_device_notification(xhci, event);
		break;
	default:
		if ((le32_to_cpu(event->event_cmd.flags) & TRB_TYPE_BITMASK) >=
		    TRB_TYPE(48))
			handle_vendor_event(xhci, event);
		else
			xhci->error_bitmask |= 1 << 3;
	}
	/* Any of the above functions may drop and re-acquire the lock, so check
	 * to make sure a watchdog timer didn't mark the host as non-responsive.
	 */
	if (xhci->xhc_state & XHCI_STATE_DYING) {
		xhci_dbg(xhci, "xHCI host dying, returning from "
				"event handler.\n");
		return 0;
	}

	if (update_ptrs)
		/* Update SW event ring dequeue pointer */
		inc_deq(xhci, xhci->event_ring);

	/* Are there more items on the event ring?  Caller will call us again to
	 * check.
	 */
	return 1;
}

/*
 * xHCI spec says we can get an interrupt, and if the HC has an error condition,
 * we might get bad data out of the event ring.  Section 4.10.2.7 has a list of
 * indicators of an event TRB error, but we check the status *first* to be safe.
 */
irqreturn_t xhci_irq(struct usb_hcd *hcd)
{
	struct xhci_hcd *xhci = hcd_to_xhci(hcd);
	u32 status;
	u64 temp_64;
	union xhci_trb *event_ring_deq;
	dma_addr_t deq;

	spin_lock(&xhci->lock);
	/* Check if the xHC generated the interrupt, or the irq is shared */
	status = readl(&xhci->op_regs->status);
	if (status == 0xffffffff)
		goto hw_died;

	if (!(status & STS_EINT)) {
		spin_unlock(&xhci->lock);
		return IRQ_NONE;
	}
	if (status & STS_FATAL) {
		xhci_warn(xhci, "WARNING: Host System Error\n");
		xhci_halt(xhci);
hw_died:
		spin_unlock(&xhci->lock);
		return -ESHUTDOWN;
	}

	/*
	 * Clear the op reg interrupt status first,
	 * so we can receive interrupts from other MSI-X interrupters.
	 * Write 1 to clear the interrupt status.
	 */
	status |= STS_EINT;
	writel(status, &xhci->op_regs->status);
	/* FIXME when MSI-X is supported and there are multiple vectors */
	/* Clear the MSI-X event interrupt status */

	if (hcd->irq) {
		u32 irq_pending;
		/* Acknowledge the PCI interrupt */
		irq_pending = readl(&xhci->ir_set->irq_pending);
		irq_pending |= IMAN_IP;
		writel(irq_pending, &xhci->ir_set->irq_pending);
	}

	if (xhci->xhc_state & XHCI_STATE_DYING) {
		xhci_dbg(xhci, "xHCI dying, ignoring interrupt. "
				"Shouldn't IRQs be disabled?\n");
		/* Clear the event handler busy flag (RW1C);
		 * the event ring should be empty.
		 */
		temp_64 = readq(&xhci->ir_set->erst_dequeue);
		writeq(temp_64 | ERST_EHB, &xhci->ir_set->erst_dequeue);
		spin_unlock(&xhci->lock);

		return IRQ_HANDLED;
	}

	event_ring_deq = xhci->event_ring->dequeue;
	/* FIXME this should be a delayed service routine
	 * that clears the EHB.
	 */
	while (xhci_handle_event(xhci) > 0) {}

	temp_64 = readq(&xhci->ir_set->erst_dequeue);
	/* If necessary, update the HW's version of the event ring deq ptr. */
	if (event_ring_deq != xhci->event_ring->dequeue) {
		deq = xhci_trb_virt_to_dma(xhci->event_ring->deq_seg,
				xhci->event_ring->dequeue);
		if (deq == 0)
			xhci_warn(xhci, "WARN something wrong with SW event "
					"ring dequeue ptr.\n");
		/* Update HC event ring dequeue pointer */
		temp_64 &= ERST_PTR_MASK;
		temp_64 |= ((u64) deq & (u64) ~ERST_PTR_MASK);
	}

	/* Clear the event handler busy flag (RW1C); event ring is empty. */
	temp_64 |= ERST_EHB;
	writeq(temp_64, &xhci->ir_set->erst_dequeue);

	spin_unlock(&xhci->lock);

	return IRQ_HANDLED;
}

irqreturn_t xhci_msi_irq(int irq, void *hcd)
{
	return xhci_irq(hcd);
}

/****		Endpoint Ring Operations	****/

/*
 * Generic function for queueing a TRB on a ring.
 * The caller must have checked to make sure there's room on the ring.
 *
 * @more_trbs_coming:	Will you enqueue more TRBs before calling
 *			prepare_transfer()?
 */
static void queue_trb(struct xhci_hcd *xhci, struct xhci_ring *ring,
		bool more_trbs_coming,
		u32 field1, u32 field2, u32 field3, u32 field4)
{
	struct xhci_generic_trb *trb;

	trb = &ring->enqueue->generic;
	trb->field[0] = cpu_to_le32(field1);
	trb->field[1] = cpu_to_le32(field2);
	trb->field[2] = cpu_to_le32(field3);
	trb->field[3] = cpu_to_le32(field4);
	inc_enq(xhci, ring, more_trbs_coming);
}

/*
 * Does various checks on the endpoint ring, and makes it ready to queue num_trbs.
 * FIXME allocate segments if the ring is full.
 */
static int prepare_ring(struct xhci_hcd *xhci, struct xhci_ring *ep_ring,
		u32 ep_state, unsigned int num_trbs, gfp_t mem_flags)
{
	unsigned int num_trbs_needed;

	/* Make sure the endpoint has been added to xHC schedule */
	switch (ep_state) {
	case EP_STATE_DISABLED:
		/*
		 * USB core changed config/interfaces without notifying us,
		 * or hardware is reporting the wrong state.
		 */
		xhci_warn(xhci, "WARN urb submitted to disabled ep\n");
		return -ENOENT;
	case EP_STATE_ERROR:
		xhci_warn(xhci, "WARN waiting for error on ep to be cleared\n");
		/* FIXME event handling code for error needs to clear it */
		/* XXX not sure if this should be -ENOENT or not */
		return -EINVAL;
	case EP_STATE_HALTED:
		xhci_dbg(xhci, "WARN halted endpoint, queueing URB anyway.\n");
	case EP_STATE_STOPPED:
	case EP_STATE_RUNNING:
		break;
	default:
		xhci_err(xhci, "ERROR unknown endpoint state for ep\n");
		/*
		 * FIXME issue Configure Endpoint command to try to get the HC
		 * back into a known state.
		 */
		return -EINVAL;
	}

	while (1) {
<<<<<<< HEAD
		if (room_on_ring(xhci, ep_ring, num_trbs)) {
			union xhci_trb *trb = ep_ring->enqueue;
			unsigned int usable = ep_ring->enq_seg->trbs +
					TRBS_PER_SEGMENT - 1 - trb;
			u32 nop_cmd;

			/*
			 * Section 4.11.7.1 TD Fragments states that a link
			 * TRB must only occur at the boundary between
			 * data bursts (eg 512 bytes for 480M).
			 * While it is possible to split a large fragment
			 * we don't know the size yet.
			 * Simplest solution is to fill the trb before the
			 * LINK with nop commands.
			 */
			if (num_trbs == 1 || num_trbs <= usable || usable == 0)
				break;

			if (ep_ring->type != TYPE_BULK)
				/*
				 * While isoc transfers might have a buffer that
				 * crosses a 64k boundary it is unlikely.
				 * Since we can't add NOPs without generating
				 * gaps in the traffic just hope it never
				 * happens at the end of the ring.
				 * This could be fixed by writing a LINK TRB
				 * instead of the first NOP - however the
				 * TRB_TYPE_LINK_LE32() calls would all need
				 * changing to check the ring length.
				 */
				break;

			if (num_trbs >= TRBS_PER_SEGMENT) {
				xhci_err(xhci, "Too many fragments %d, max %d\n",
						num_trbs, TRBS_PER_SEGMENT - 1);
				return -EINVAL;
			}

			nop_cmd = cpu_to_le32(TRB_TYPE(TRB_TR_NOOP) |
					ep_ring->cycle_state);
			ep_ring->num_trbs_free -= usable;
			do {
				trb->generic.field[0] = 0;
				trb->generic.field[1] = 0;
				trb->generic.field[2] = 0;
				trb->generic.field[3] = nop_cmd;
				trb++;
			} while (--usable);
			ep_ring->enqueue = trb;
			if (room_on_ring(xhci, ep_ring, num_trbs))
				break;
		}
=======
		if (room_on_ring(xhci, ep_ring, num_trbs))
			break;
>>>>>>> e3703f8c

		if (ep_ring == xhci->cmd_ring) {
			xhci_err(xhci, "Do not support expand command ring\n");
			return -ENOMEM;
		}

		xhci_dbg_trace(xhci, trace_xhci_dbg_ring_expansion,
				"ERROR no room on ep ring, try ring expansion");
		num_trbs_needed = num_trbs - ep_ring->num_trbs_free;
		if (xhci_ring_expansion(xhci, ep_ring, num_trbs_needed,
					mem_flags)) {
			xhci_err(xhci, "Ring expansion failed\n");
			return -ENOMEM;
		}
	}

	if (enqueue_is_link_trb(ep_ring)) {
		struct xhci_ring *ring = ep_ring;
		union xhci_trb *next;

		next = ring->enqueue;

		while (last_trb(xhci, ring, ring->enq_seg, next)) {
			/* If we're not dealing with 0.95 hardware or isoc rings
			 * on AMD 0.96 host, clear the chain bit.
			 */
			if (!xhci_link_trb_quirk(xhci) &&
					!(ring->type == TYPE_ISOC &&
					 (xhci->quirks & XHCI_AMD_0x96_HOST)))
				next->link.control &= cpu_to_le32(~TRB_CHAIN);
			else
				next->link.control |= cpu_to_le32(TRB_CHAIN);

			wmb();
			next->link.control ^= cpu_to_le32(TRB_CYCLE);

			/* Toggle the cycle bit after the last ring segment. */
			if (last_trb_on_last_seg(xhci, ring, ring->enq_seg, next)) {
				ring->cycle_state = (ring->cycle_state ? 0 : 1);
			}
			ring->enq_seg = ring->enq_seg->next;
			ring->enqueue = ring->enq_seg->trbs;
			next = ring->enqueue;
		}
	}

	return 0;
}

static int prepare_transfer(struct xhci_hcd *xhci,
		struct xhci_virt_device *xdev,
		unsigned int ep_index,
		unsigned int stream_id,
		unsigned int num_trbs,
		struct urb *urb,
		unsigned int td_index,
		gfp_t mem_flags)
{
	int ret;
	struct urb_priv *urb_priv;
	struct xhci_td	*td;
	struct xhci_ring *ep_ring;
	struct xhci_ep_ctx *ep_ctx = xhci_get_ep_ctx(xhci, xdev->out_ctx, ep_index);

	ep_ring = xhci_stream_id_to_ring(xdev, ep_index, stream_id);
	if (!ep_ring) {
		xhci_dbg(xhci, "Can't prepare ring for bad stream ID %u\n",
				stream_id);
		return -EINVAL;
	}

	ret = prepare_ring(xhci, ep_ring,
			   le32_to_cpu(ep_ctx->ep_info) & EP_STATE_MASK,
			   num_trbs, mem_flags);
	if (ret)
		return ret;

	urb_priv = urb->hcpriv;
	td = urb_priv->td[td_index];

	INIT_LIST_HEAD(&td->td_list);
	INIT_LIST_HEAD(&td->cancelled_td_list);

	if (td_index == 0) {
		ret = usb_hcd_link_urb_to_ep(bus_to_hcd(urb->dev->bus), urb);
		if (unlikely(ret))
			return ret;
	}

	td->urb = urb;
	/* Add this TD to the tail of the endpoint ring's TD list */
	list_add_tail(&td->td_list, &ep_ring->td_list);
	td->start_seg = ep_ring->enq_seg;
	td->first_trb = ep_ring->enqueue;

	urb_priv->td[td_index] = td;

	return 0;
}

static unsigned int count_sg_trbs_needed(struct xhci_hcd *xhci, struct urb *urb)
{
	int num_sgs, num_trbs, running_total, temp, i;
	struct scatterlist *sg;

	sg = NULL;
	num_sgs = urb->num_mapped_sgs;
	temp = urb->transfer_buffer_length;

	num_trbs = 0;
	for_each_sg(urb->sg, sg, num_sgs, i) {
		unsigned int len = sg_dma_len(sg);

		/* Scatter gather list entries may cross 64KB boundaries */
		running_total = TRB_MAX_BUFF_SIZE -
			(sg_dma_address(sg) & (TRB_MAX_BUFF_SIZE - 1));
		running_total &= TRB_MAX_BUFF_SIZE - 1;
		if (running_total != 0)
			num_trbs++;

		/* How many more 64KB chunks to transfer, how many more TRBs? */
		while (running_total < sg_dma_len(sg) && running_total < temp) {
			num_trbs++;
			running_total += TRB_MAX_BUFF_SIZE;
		}
		len = min_t(int, len, temp);
		temp -= len;
		if (temp == 0)
			break;
	}
	return num_trbs;
}

static void check_trb_math(struct urb *urb, int num_trbs, int running_total)
{
	if (num_trbs != 0)
		dev_err(&urb->dev->dev, "%s - ep %#x - Miscalculated number of "
				"TRBs, %d left\n", __func__,
				urb->ep->desc.bEndpointAddress, num_trbs);
	if (running_total != urb->transfer_buffer_length)
		dev_err(&urb->dev->dev, "%s - ep %#x - Miscalculated tx length, "
				"queued %#x (%d), asked for %#x (%d)\n",
				__func__,
				urb->ep->desc.bEndpointAddress,
				running_total, running_total,
				urb->transfer_buffer_length,
				urb->transfer_buffer_length);
}

static void giveback_first_trb(struct xhci_hcd *xhci, int slot_id,
		unsigned int ep_index, unsigned int stream_id, int start_cycle,
		struct xhci_generic_trb *start_trb)
{
	/*
	 * Pass all the TRBs to the hardware at once and make sure this write
	 * isn't reordered.
	 */
	wmb();
	if (start_cycle)
		start_trb->field[3] |= cpu_to_le32(start_cycle);
	else
		start_trb->field[3] &= cpu_to_le32(~TRB_CYCLE);
	xhci_ring_ep_doorbell(xhci, slot_id, ep_index, stream_id);
}

/*
 * xHCI uses normal TRBs for both bulk and interrupt.  When the interrupt
 * endpoint is to be serviced, the xHC will consume (at most) one TD.  A TD
 * (comprised of sg list entries) can take several service intervals to
 * transmit.
 */
int xhci_queue_intr_tx(struct xhci_hcd *xhci, gfp_t mem_flags,
		struct urb *urb, int slot_id, unsigned int ep_index)
{
	struct xhci_ep_ctx *ep_ctx = xhci_get_ep_ctx(xhci,
			xhci->devs[slot_id]->out_ctx, ep_index);
	int xhci_interval;
	int ep_interval;

	xhci_interval = EP_INTERVAL_TO_UFRAMES(le32_to_cpu(ep_ctx->ep_info));
	ep_interval = urb->interval;
	/* Convert to microframes */
	if (urb->dev->speed == USB_SPEED_LOW ||
			urb->dev->speed == USB_SPEED_FULL)
		ep_interval *= 8;
	/* FIXME change this to a warning and a suggestion to use the new API
	 * to set the polling interval (once the API is added).
	 */
	if (xhci_interval != ep_interval) {
		dev_dbg_ratelimited(&urb->dev->dev,
				"Driver uses different interval (%d microframe%s) than xHCI (%d microframe%s)\n",
				ep_interval, ep_interval == 1 ? "" : "s",
				xhci_interval, xhci_interval == 1 ? "" : "s");
		urb->interval = xhci_interval;
		/* Convert back to frames for LS/FS devices */
		if (urb->dev->speed == USB_SPEED_LOW ||
				urb->dev->speed == USB_SPEED_FULL)
			urb->interval /= 8;
	}
	return xhci_queue_bulk_tx(xhci, mem_flags, urb, slot_id, ep_index);
}

/*
 * The TD size is the number of bytes remaining in the TD (including this TRB),
 * right shifted by 10.
 * It must fit in bits 21:17, so it can't be bigger than 31.
 */
static u32 xhci_td_remainder(unsigned int remainder)
{
	u32 max = (1 << (21 - 17 + 1)) - 1;

	if ((remainder >> 10) >= max)
		return max << 17;
	else
		return (remainder >> 10) << 17;
}

/*
 * For xHCI 1.0 host controllers, TD size is the number of max packet sized
 * packets remaining in the TD (*not* including this TRB).
 *
 * Total TD packet count = total_packet_count =
 *     DIV_ROUND_UP(TD size in bytes / wMaxPacketSize)
 *
 * Packets transferred up to and including this TRB = packets_transferred =
 *     rounddown(total bytes transferred including this TRB / wMaxPacketSize)
 *
 * TD size = total_packet_count - packets_transferred
 *
 * It must fit in bits 21:17, so it can't be bigger than 31.
 * The last TRB in a TD must have the TD size set to zero.
 */
static u32 xhci_v1_0_td_remainder(int running_total, int trb_buff_len,
		unsigned int total_packet_count, struct urb *urb,
		unsigned int num_trbs_left)
{
	int packets_transferred;

	/* One TRB with a zero-length data packet. */
	if (num_trbs_left == 0 || (running_total == 0 && trb_buff_len == 0))
		return 0;

	/* All the TRB queueing functions don't count the current TRB in
	 * running_total.
	 */
	packets_transferred = (running_total + trb_buff_len) /
		GET_MAX_PACKET(usb_endpoint_maxp(&urb->ep->desc));

	if ((total_packet_count - packets_transferred) > 31)
		return 31 << 17;
	return (total_packet_count - packets_transferred) << 17;
}

static int queue_bulk_sg_tx(struct xhci_hcd *xhci, gfp_t mem_flags,
		struct urb *urb, int slot_id, unsigned int ep_index)
{
	struct xhci_ring *ep_ring;
	unsigned int num_trbs;
	struct urb_priv *urb_priv;
	struct xhci_td *td;
	struct scatterlist *sg;
	int num_sgs;
	int trb_buff_len, this_sg_len, running_total;
	unsigned int total_packet_count;
	bool first_trb;
	u64 addr;
	bool more_trbs_coming;

	struct xhci_generic_trb *start_trb;
	int start_cycle;

	ep_ring = xhci_urb_to_transfer_ring(xhci, urb);
	if (!ep_ring)
		return -EINVAL;

	num_trbs = count_sg_trbs_needed(xhci, urb);
	num_sgs = urb->num_mapped_sgs;
	total_packet_count = DIV_ROUND_UP(urb->transfer_buffer_length,
			usb_endpoint_maxp(&urb->ep->desc));

	trb_buff_len = prepare_transfer(xhci, xhci->devs[slot_id],
			ep_index, urb->stream_id,
			num_trbs, urb, 0, mem_flags);
	if (trb_buff_len < 0)
		return trb_buff_len;

	urb_priv = urb->hcpriv;
	td = urb_priv->td[0];

	/*
	 * Don't give the first TRB to the hardware (by toggling the cycle bit)
	 * until we've finished creating all the other TRBs.  The ring's cycle
	 * state may change as we enqueue the other TRBs, so save it too.
	 */
	start_trb = &ep_ring->enqueue->generic;
	start_cycle = ep_ring->cycle_state;

	running_total = 0;
	/*
	 * How much data is in the first TRB?
	 *
	 * There are three forces at work for TRB buffer pointers and lengths:
	 * 1. We don't want to walk off the end of this sg-list entry buffer.
	 * 2. The transfer length that the driver requested may be smaller than
	 *    the amount of memory allocated for this scatter-gather list.
	 * 3. TRBs buffers can't cross 64KB boundaries.
	 */
	sg = urb->sg;
	addr = (u64) sg_dma_address(sg);
	this_sg_len = sg_dma_len(sg);
	trb_buff_len = TRB_MAX_BUFF_SIZE - (addr & (TRB_MAX_BUFF_SIZE - 1));
	trb_buff_len = min_t(int, trb_buff_len, this_sg_len);
	if (trb_buff_len > urb->transfer_buffer_length)
		trb_buff_len = urb->transfer_buffer_length;

	first_trb = true;
	/* Queue the first TRB, even if it's zero-length */
	do {
		u32 field = 0;
		u32 length_field = 0;
		u32 remainder = 0;

		/* Don't change the cycle bit of the first TRB until later */
		if (first_trb) {
			first_trb = false;
			if (start_cycle == 0)
				field |= 0x1;
		} else
			field |= ep_ring->cycle_state;

		/* Chain all the TRBs together; clear the chain bit in the last
		 * TRB to indicate it's the last TRB in the chain.
		 */
		if (num_trbs > 1) {
			field |= TRB_CHAIN;
		} else {
			/* FIXME - add check for ZERO_PACKET flag before this */
			td->last_trb = ep_ring->enqueue;
			field |= TRB_IOC;
		}

		/* Only set interrupt on short packet for IN endpoints */
		if (usb_urb_dir_in(urb))
			field |= TRB_ISP;

		if (TRB_MAX_BUFF_SIZE -
				(addr & (TRB_MAX_BUFF_SIZE - 1)) < trb_buff_len) {
			xhci_warn(xhci, "WARN: sg dma xfer crosses 64KB boundaries!\n");
			xhci_dbg(xhci, "Next boundary at %#x, end dma = %#x\n",
					(unsigned int) (addr + TRB_MAX_BUFF_SIZE) & ~(TRB_MAX_BUFF_SIZE - 1),
					(unsigned int) addr + trb_buff_len);
		}

		/* Set the TRB length, TD size, and interrupter fields. */
		if (xhci->hci_version < 0x100) {
			remainder = xhci_td_remainder(
					urb->transfer_buffer_length -
					running_total);
		} else {
			remainder = xhci_v1_0_td_remainder(running_total,
					trb_buff_len, total_packet_count, urb,
					num_trbs - 1);
		}
		length_field = TRB_LEN(trb_buff_len) |
			remainder |
			TRB_INTR_TARGET(0);

		if (num_trbs > 1)
			more_trbs_coming = true;
		else
			more_trbs_coming = false;
		queue_trb(xhci, ep_ring, more_trbs_coming,
				lower_32_bits(addr),
				upper_32_bits(addr),
				length_field,
				field | TRB_TYPE(TRB_NORMAL));
		--num_trbs;
		running_total += trb_buff_len;

		/* Calculate length for next transfer --
		 * Are we done queueing all the TRBs for this sg entry?
		 */
		this_sg_len -= trb_buff_len;
		if (this_sg_len == 0) {
			--num_sgs;
			if (num_sgs == 0)
				break;
			sg = sg_next(sg);
			addr = (u64) sg_dma_address(sg);
			this_sg_len = sg_dma_len(sg);
		} else {
			addr += trb_buff_len;
		}

		trb_buff_len = TRB_MAX_BUFF_SIZE -
			(addr & (TRB_MAX_BUFF_SIZE - 1));
		trb_buff_len = min_t(int, trb_buff_len, this_sg_len);
		if (running_total + trb_buff_len > urb->transfer_buffer_length)
			trb_buff_len =
				urb->transfer_buffer_length - running_total;
	} while (running_total < urb->transfer_buffer_length);

	check_trb_math(urb, num_trbs, running_total);
	giveback_first_trb(xhci, slot_id, ep_index, urb->stream_id,
			start_cycle, start_trb);
	return 0;
}

/* This is very similar to what ehci-q.c qtd_fill() does */
int xhci_queue_bulk_tx(struct xhci_hcd *xhci, gfp_t mem_flags,
		struct urb *urb, int slot_id, unsigned int ep_index)
{
	struct xhci_ring *ep_ring;
	struct urb_priv *urb_priv;
	struct xhci_td *td;
	int num_trbs;
	struct xhci_generic_trb *start_trb;
	bool first_trb;
	bool more_trbs_coming;
	int start_cycle;
	u32 field, length_field;

	int running_total, trb_buff_len, ret;
	unsigned int total_packet_count;
	u64 addr;

	if (urb->num_sgs)
		return queue_bulk_sg_tx(xhci, mem_flags, urb, slot_id, ep_index);

	ep_ring = xhci_urb_to_transfer_ring(xhci, urb);
	if (!ep_ring)
		return -EINVAL;

	num_trbs = 0;
	/* How much data is (potentially) left before the 64KB boundary? */
	running_total = TRB_MAX_BUFF_SIZE -
		(urb->transfer_dma & (TRB_MAX_BUFF_SIZE - 1));
	running_total &= TRB_MAX_BUFF_SIZE - 1;

	/* If there's some data on this 64KB chunk, or we have to send a
	 * zero-length transfer, we need at least one TRB
	 */
	if (running_total != 0 || urb->transfer_buffer_length == 0)
		num_trbs++;
	/* How many more 64KB chunks to transfer, how many more TRBs? */
	while (running_total < urb->transfer_buffer_length) {
		num_trbs++;
		running_total += TRB_MAX_BUFF_SIZE;
	}
	/* FIXME: this doesn't deal with URB_ZERO_PACKET - need one more */

	ret = prepare_transfer(xhci, xhci->devs[slot_id],
			ep_index, urb->stream_id,
			num_trbs, urb, 0, mem_flags);
	if (ret < 0)
		return ret;

	urb_priv = urb->hcpriv;
	td = urb_priv->td[0];

	/*
	 * Don't give the first TRB to the hardware (by toggling the cycle bit)
	 * until we've finished creating all the other TRBs.  The ring's cycle
	 * state may change as we enqueue the other TRBs, so save it too.
	 */
	start_trb = &ep_ring->enqueue->generic;
	start_cycle = ep_ring->cycle_state;

	running_total = 0;
	total_packet_count = DIV_ROUND_UP(urb->transfer_buffer_length,
			usb_endpoint_maxp(&urb->ep->desc));
	/* How much data is in the first TRB? */
	addr = (u64) urb->transfer_dma;
	trb_buff_len = TRB_MAX_BUFF_SIZE -
		(urb->transfer_dma & (TRB_MAX_BUFF_SIZE - 1));
	if (trb_buff_len > urb->transfer_buffer_length)
		trb_buff_len = urb->transfer_buffer_length;

	first_trb = true;

	/* Queue the first TRB, even if it's zero-length */
	do {
		u32 remainder = 0;
		field = 0;

		/* Don't change the cycle bit of the first TRB until later */
		if (first_trb) {
			first_trb = false;
			if (start_cycle == 0)
				field |= 0x1;
		} else
			field |= ep_ring->cycle_state;

		/* Chain all the TRBs together; clear the chain bit in the last
		 * TRB to indicate it's the last TRB in the chain.
		 */
		if (num_trbs > 1) {
			field |= TRB_CHAIN;
		} else {
			/* FIXME - add check for ZERO_PACKET flag before this */
			td->last_trb = ep_ring->enqueue;
			field |= TRB_IOC;
		}

		/* Only set interrupt on short packet for IN endpoints */
		if (usb_urb_dir_in(urb))
			field |= TRB_ISP;

		/* Set the TRB length, TD size, and interrupter fields. */
		if (xhci->hci_version < 0x100) {
			remainder = xhci_td_remainder(
					urb->transfer_buffer_length -
					running_total);
		} else {
			remainder = xhci_v1_0_td_remainder(running_total,
					trb_buff_len, total_packet_count, urb,
					num_trbs - 1);
		}
		length_field = TRB_LEN(trb_buff_len) |
			remainder |
			TRB_INTR_TARGET(0);

		if (num_trbs > 1)
			more_trbs_coming = true;
		else
			more_trbs_coming = false;
		queue_trb(xhci, ep_ring, more_trbs_coming,
				lower_32_bits(addr),
				upper_32_bits(addr),
				length_field,
				field | TRB_TYPE(TRB_NORMAL));
		--num_trbs;
		running_total += trb_buff_len;

		/* Calculate length for next transfer */
		addr += trb_buff_len;
		trb_buff_len = urb->transfer_buffer_length - running_total;
		if (trb_buff_len > TRB_MAX_BUFF_SIZE)
			trb_buff_len = TRB_MAX_BUFF_SIZE;
	} while (running_total < urb->transfer_buffer_length);

	check_trb_math(urb, num_trbs, running_total);
	giveback_first_trb(xhci, slot_id, ep_index, urb->stream_id,
			start_cycle, start_trb);
	return 0;
}

/* Caller must have locked xhci->lock */
int xhci_queue_ctrl_tx(struct xhci_hcd *xhci, gfp_t mem_flags,
		struct urb *urb, int slot_id, unsigned int ep_index)
{
	struct xhci_ring *ep_ring;
	int num_trbs;
	int ret;
	struct usb_ctrlrequest *setup;
	struct xhci_generic_trb *start_trb;
	int start_cycle;
	u32 field, length_field;
	struct urb_priv *urb_priv;
	struct xhci_td *td;

	ep_ring = xhci_urb_to_transfer_ring(xhci, urb);
	if (!ep_ring)
		return -EINVAL;

	/*
	 * Need to copy setup packet into setup TRB, so we can't use the setup
	 * DMA address.
	 */
	if (!urb->setup_packet)
		return -EINVAL;

	/* 1 TRB for setup, 1 for status */
	num_trbs = 2;
	/*
	 * Don't need to check if we need additional event data and normal TRBs,
	 * since data in control transfers will never get bigger than 16MB
	 * XXX: can we get a buffer that crosses 64KB boundaries?
	 */
	if (urb->transfer_buffer_length > 0)
		num_trbs++;
	ret = prepare_transfer(xhci, xhci->devs[slot_id],
			ep_index, urb->stream_id,
			num_trbs, urb, 0, mem_flags);
	if (ret < 0)
		return ret;

	urb_priv = urb->hcpriv;
	td = urb_priv->td[0];

	/*
	 * Don't give the first TRB to the hardware (by toggling the cycle bit)
	 * until we've finished creating all the other TRBs.  The ring's cycle
	 * state may change as we enqueue the other TRBs, so save it too.
	 */
	start_trb = &ep_ring->enqueue->generic;
	start_cycle = ep_ring->cycle_state;

	/* Queue setup TRB - see section 6.4.1.2.1 */
	/* FIXME better way to translate setup_packet into two u32 fields? */
	setup = (struct usb_ctrlrequest *) urb->setup_packet;
	field = 0;
	field |= TRB_IDT | TRB_TYPE(TRB_SETUP);
	if (start_cycle == 0)
		field |= 0x1;

	/* xHCI 1.0 6.4.1.2.1: Transfer Type field */
	if (xhci->hci_version == 0x100) {
		if (urb->transfer_buffer_length > 0) {
			if (setup->bRequestType & USB_DIR_IN)
				field |= TRB_TX_TYPE(TRB_DATA_IN);
			else
				field |= TRB_TX_TYPE(TRB_DATA_OUT);
		}
	}

	queue_trb(xhci, ep_ring, true,
		  setup->bRequestType | setup->bRequest << 8 | le16_to_cpu(setup->wValue) << 16,
		  le16_to_cpu(setup->wIndex) | le16_to_cpu(setup->wLength) << 16,
		  TRB_LEN(8) | TRB_INTR_TARGET(0),
		  /* Immediate data in pointer */
		  field);

	/* If there's data, queue data TRBs */
	/* Only set interrupt on short packet for IN endpoints */
	if (usb_urb_dir_in(urb))
		field = TRB_ISP | TRB_TYPE(TRB_DATA);
	else
		field = TRB_TYPE(TRB_DATA);

	length_field = TRB_LEN(urb->transfer_buffer_length) |
		xhci_td_remainder(urb->transfer_buffer_length) |
		TRB_INTR_TARGET(0);
	if (urb->transfer_buffer_length > 0) {
		if (setup->bRequestType & USB_DIR_IN)
			field |= TRB_DIR_IN;
		queue_trb(xhci, ep_ring, true,
				lower_32_bits(urb->transfer_dma),
				upper_32_bits(urb->transfer_dma),
				length_field,
				field | ep_ring->cycle_state);
	}

	/* Save the DMA address of the last TRB in the TD */
	td->last_trb = ep_ring->enqueue;

	/* Queue status TRB - see Table 7 and sections 4.11.2.2 and 6.4.1.2.3 */
	/* If the device sent data, the status stage is an OUT transfer */
	if (urb->transfer_buffer_length > 0 && setup->bRequestType & USB_DIR_IN)
		field = 0;
	else
		field = TRB_DIR_IN;
	queue_trb(xhci, ep_ring, false,
			0,
			0,
			TRB_INTR_TARGET(0),
			/* Event on completion */
			field | TRB_IOC | TRB_TYPE(TRB_STATUS) | ep_ring->cycle_state);

	giveback_first_trb(xhci, slot_id, ep_index, 0,
			start_cycle, start_trb);
	return 0;
}

static int count_isoc_trbs_needed(struct xhci_hcd *xhci,
		struct urb *urb, int i)
{
	int num_trbs = 0;
	u64 addr, td_len;

	addr = (u64) (urb->transfer_dma + urb->iso_frame_desc[i].offset);
	td_len = urb->iso_frame_desc[i].length;

	num_trbs = DIV_ROUND_UP(td_len + (addr & (TRB_MAX_BUFF_SIZE - 1)),
			TRB_MAX_BUFF_SIZE);
	if (num_trbs == 0)
		num_trbs++;

	return num_trbs;
}

/*
 * The transfer burst count field of the isochronous TRB defines the number of
 * bursts that are required to move all packets in this TD.  Only SuperSpeed
 * devices can burst up to bMaxBurst number of packets per service interval.
 * This field is zero based, meaning a value of zero in the field means one
 * burst.  Basically, for everything but SuperSpeed devices, this field will be
 * zero.  Only xHCI 1.0 host controllers support this field.
 */
static unsigned int xhci_get_burst_count(struct xhci_hcd *xhci,
		struct usb_device *udev,
		struct urb *urb, unsigned int total_packet_count)
{
	unsigned int max_burst;

	if (xhci->hci_version < 0x100 || udev->speed != USB_SPEED_SUPER)
		return 0;

	max_burst = urb->ep->ss_ep_comp.bMaxBurst;
	return roundup(total_packet_count, max_burst + 1) - 1;
}

/*
 * Returns the number of packets in the last "burst" of packets.  This field is
 * valid for all speeds of devices.  USB 2.0 devices can only do one "burst", so
 * the last burst packet count is equal to the total number of packets in the
 * TD.  SuperSpeed endpoints can have up to 3 bursts.  All but the last burst
 * must contain (bMaxBurst + 1) number of packets, but the last burst can
 * contain 1 to (bMaxBurst + 1) packets.
 */
static unsigned int xhci_get_last_burst_packet_count(struct xhci_hcd *xhci,
		struct usb_device *udev,
		struct urb *urb, unsigned int total_packet_count)
{
	unsigned int max_burst;
	unsigned int residue;

	if (xhci->hci_version < 0x100)
		return 0;

	switch (udev->speed) {
	case USB_SPEED_SUPER:
		/* bMaxBurst is zero based: 0 means 1 packet per burst */
		max_burst = urb->ep->ss_ep_comp.bMaxBurst;
		residue = total_packet_count % (max_burst + 1);
		/* If residue is zero, the last burst contains (max_burst + 1)
		 * number of packets, but the TLBPC field is zero-based.
		 */
		if (residue == 0)
			return max_burst;
		return residue - 1;
	default:
		if (total_packet_count == 0)
			return 0;
		return total_packet_count - 1;
	}
}

/* This is for isoc transfer */
static int xhci_queue_isoc_tx(struct xhci_hcd *xhci, gfp_t mem_flags,
		struct urb *urb, int slot_id, unsigned int ep_index)
{
	struct xhci_ring *ep_ring;
	struct urb_priv *urb_priv;
	struct xhci_td *td;
	int num_tds, trbs_per_td;
	struct xhci_generic_trb *start_trb;
	bool first_trb;
	int start_cycle;
	u32 field, length_field;
	int running_total, trb_buff_len, td_len, td_remain_len, ret;
	u64 start_addr, addr;
	int i, j;
	bool more_trbs_coming;

	ep_ring = xhci->devs[slot_id]->eps[ep_index].ring;

	num_tds = urb->number_of_packets;
	if (num_tds < 1) {
		xhci_dbg(xhci, "Isoc URB with zero packets?\n");
		return -EINVAL;
	}

	start_addr = (u64) urb->transfer_dma;
	start_trb = &ep_ring->enqueue->generic;
	start_cycle = ep_ring->cycle_state;

	urb_priv = urb->hcpriv;
	/* Queue the first TRB, even if it's zero-length */
	for (i = 0; i < num_tds; i++) {
		unsigned int total_packet_count;
		unsigned int burst_count;
		unsigned int residue;

		first_trb = true;
		running_total = 0;
		addr = start_addr + urb->iso_frame_desc[i].offset;
		td_len = urb->iso_frame_desc[i].length;
		td_remain_len = td_len;
		total_packet_count = DIV_ROUND_UP(td_len,
				GET_MAX_PACKET(
					usb_endpoint_maxp(&urb->ep->desc)));
		/* A zero-length transfer still involves at least one packet. */
		if (total_packet_count == 0)
			total_packet_count++;
		burst_count = xhci_get_burst_count(xhci, urb->dev, urb,
				total_packet_count);
		residue = xhci_get_last_burst_packet_count(xhci,
				urb->dev, urb, total_packet_count);

		trbs_per_td = count_isoc_trbs_needed(xhci, urb, i);

		ret = prepare_transfer(xhci, xhci->devs[slot_id], ep_index,
				urb->stream_id, trbs_per_td, urb, i, mem_flags);
		if (ret < 0) {
			if (i == 0)
				return ret;
			goto cleanup;
		}

		td = urb_priv->td[i];
		for (j = 0; j < trbs_per_td; j++) {
			u32 remainder = 0;
			field = 0;

			if (first_trb) {
				field = TRB_TBC(burst_count) |
					TRB_TLBPC(residue);
				/* Queue the isoc TRB */
				field |= TRB_TYPE(TRB_ISOC);
				/* Assume URB_ISO_ASAP is set */
				field |= TRB_SIA;
				if (i == 0) {
					if (start_cycle == 0)
						field |= 0x1;
				} else
					field |= ep_ring->cycle_state;
				first_trb = false;
			} else {
				/* Queue other normal TRBs */
				field |= TRB_TYPE(TRB_NORMAL);
				field |= ep_ring->cycle_state;
			}

			/* Only set interrupt on short packet for IN EPs */
			if (usb_urb_dir_in(urb))
				field |= TRB_ISP;

			/* Chain all the TRBs together; clear the chain bit in
			 * the last TRB to indicate it's the last TRB in the
			 * chain.
			 */
			if (j < trbs_per_td - 1) {
				field |= TRB_CHAIN;
				more_trbs_coming = true;
			} else {
				td->last_trb = ep_ring->enqueue;
				field |= TRB_IOC;
				if (xhci->hci_version == 0x100 &&
						!(xhci->quirks &
							XHCI_AVOID_BEI)) {
					/* Set BEI bit except for the last td */
					if (i < num_tds - 1)
						field |= TRB_BEI;
				}
				more_trbs_coming = false;
			}

			/* Calculate TRB length */
			trb_buff_len = TRB_MAX_BUFF_SIZE -
				(addr & ((1 << TRB_MAX_BUFF_SHIFT) - 1));
			if (trb_buff_len > td_remain_len)
				trb_buff_len = td_remain_len;

			/* Set the TRB length, TD size, & interrupter fields. */
			if (xhci->hci_version < 0x100) {
				remainder = xhci_td_remainder(
						td_len - running_total);
			} else {
				remainder = xhci_v1_0_td_remainder(
						running_total, trb_buff_len,
						total_packet_count, urb,
						(trbs_per_td - j - 1));
			}
			length_field = TRB_LEN(trb_buff_len) |
				remainder |
				TRB_INTR_TARGET(0);

			queue_trb(xhci, ep_ring, more_trbs_coming,
				lower_32_bits(addr),
				upper_32_bits(addr),
				length_field,
				field);
			running_total += trb_buff_len;

			addr += trb_buff_len;
			td_remain_len -= trb_buff_len;
		}

		/* Check TD length */
		if (running_total != td_len) {
			xhci_err(xhci, "ISOC TD length unmatch\n");
			ret = -EINVAL;
			goto cleanup;
		}
	}

	if (xhci_to_hcd(xhci)->self.bandwidth_isoc_reqs == 0) {
		if (xhci->quirks & XHCI_AMD_PLL_FIX)
			usb_amd_quirk_pll_disable();
	}
	xhci_to_hcd(xhci)->self.bandwidth_isoc_reqs++;

	giveback_first_trb(xhci, slot_id, ep_index, urb->stream_id,
			start_cycle, start_trb);
	return 0;
cleanup:
	/* Clean up a partially enqueued isoc transfer. */

	for (i--; i >= 0; i--)
		list_del_init(&urb_priv->td[i]->td_list);

	/* Use the first TD as a temporary variable to turn the TDs we've queued
	 * into No-ops with a software-owned cycle bit. That way the hardware
	 * won't accidentally start executing bogus TDs when we partially
	 * overwrite them.  td->first_trb and td->start_seg are already set.
	 */
	urb_priv->td[0]->last_trb = ep_ring->enqueue;
	/* Every TRB except the first & last will have its cycle bit flipped. */
	td_to_noop(xhci, ep_ring, urb_priv->td[0], true);

	/* Reset the ring enqueue back to the first TRB and its cycle bit. */
	ep_ring->enqueue = urb_priv->td[0]->first_trb;
	ep_ring->enq_seg = urb_priv->td[0]->start_seg;
	ep_ring->cycle_state = start_cycle;
	ep_ring->num_trbs_free = ep_ring->num_trbs_free_temp;
	usb_hcd_unlink_urb_from_ep(bus_to_hcd(urb->dev->bus), urb);
	return ret;
}

/*
 * Check transfer ring to guarantee there is enough room for the urb.
 * Update ISO URB start_frame and interval.
 * Update interval as xhci_queue_intr_tx does. Just use xhci frame_index to
 * update the urb->start_frame by now.
 * Always assume URB_ISO_ASAP set, and NEVER use urb->start_frame as input.
 */
int xhci_queue_isoc_tx_prepare(struct xhci_hcd *xhci, gfp_t mem_flags,
		struct urb *urb, int slot_id, unsigned int ep_index)
{
	struct xhci_virt_device *xdev;
	struct xhci_ring *ep_ring;
	struct xhci_ep_ctx *ep_ctx;
	int start_frame;
	int xhci_interval;
	int ep_interval;
	int num_tds, num_trbs, i;
	int ret;

	xdev = xhci->devs[slot_id];
	ep_ring = xdev->eps[ep_index].ring;
	ep_ctx = xhci_get_ep_ctx(xhci, xdev->out_ctx, ep_index);

	num_trbs = 0;
	num_tds = urb->number_of_packets;
	for (i = 0; i < num_tds; i++)
		num_trbs += count_isoc_trbs_needed(xhci, urb, i);

	/* Check the ring to guarantee there is enough room for the whole urb.
	 * Do not insert any td of the urb to the ring if the check failed.
	 */
	ret = prepare_ring(xhci, ep_ring, le32_to_cpu(ep_ctx->ep_info) & EP_STATE_MASK,
			   num_trbs, mem_flags);
	if (ret)
		return ret;

	start_frame = readl(&xhci->run_regs->microframe_index);
	start_frame &= 0x3fff;

	urb->start_frame = start_frame;
	if (urb->dev->speed == USB_SPEED_LOW ||
			urb->dev->speed == USB_SPEED_FULL)
		urb->start_frame >>= 3;

	xhci_interval = EP_INTERVAL_TO_UFRAMES(le32_to_cpu(ep_ctx->ep_info));
	ep_interval = urb->interval;
	/* Convert to microframes */
	if (urb->dev->speed == USB_SPEED_LOW ||
			urb->dev->speed == USB_SPEED_FULL)
		ep_interval *= 8;
	/* FIXME change this to a warning and a suggestion to use the new API
	 * to set the polling interval (once the API is added).
	 */
	if (xhci_interval != ep_interval) {
		dev_dbg_ratelimited(&urb->dev->dev,
				"Driver uses different interval (%d microframe%s) than xHCI (%d microframe%s)\n",
				ep_interval, ep_interval == 1 ? "" : "s",
				xhci_interval, xhci_interval == 1 ? "" : "s");
		urb->interval = xhci_interval;
		/* Convert back to frames for LS/FS devices */
		if (urb->dev->speed == USB_SPEED_LOW ||
				urb->dev->speed == USB_SPEED_FULL)
			urb->interval /= 8;
	}
	ep_ring->num_trbs_free_temp = ep_ring->num_trbs_free;

	return xhci_queue_isoc_tx(xhci, mem_flags, urb, slot_id, ep_index);
}

/****		Command Ring Operations		****/

/* Generic function for queueing a command TRB on the command ring.
 * Check to make sure there's room on the command ring for one command TRB.
 * Also check that there's room reserved for commands that must not fail.
 * If this is a command that must not fail, meaning command_must_succeed = TRUE,
 * then only check for the number of reserved spots.
 * Don't decrement xhci->cmd_ring_reserved_trbs after we've queued the TRB
 * because the command event handler may want to resubmit a failed command.
 */
static int queue_command(struct xhci_hcd *xhci, u32 field1, u32 field2,
		u32 field3, u32 field4, bool command_must_succeed)
{
	int reserved_trbs = xhci->cmd_ring_reserved_trbs;
	int ret;

	if (!command_must_succeed)
		reserved_trbs++;

	ret = prepare_ring(xhci, xhci->cmd_ring, EP_STATE_RUNNING,
			reserved_trbs, GFP_ATOMIC);
	if (ret < 0) {
		xhci_err(xhci, "ERR: No room for command on command ring\n");
		if (command_must_succeed)
			xhci_err(xhci, "ERR: Reserved TRB counting for "
					"unfailable commands failed.\n");
		return ret;
	}
	queue_trb(xhci, xhci->cmd_ring, false, field1, field2, field3,
			field4 | xhci->cmd_ring->cycle_state);
	return 0;
}

/* Queue a slot enable or disable request on the command ring */
int xhci_queue_slot_control(struct xhci_hcd *xhci, u32 trb_type, u32 slot_id)
{
	return queue_command(xhci, 0, 0, 0,
			TRB_TYPE(trb_type) | SLOT_ID_FOR_TRB(slot_id), false);
}

/* Queue an address device command TRB */
int xhci_queue_address_device(struct xhci_hcd *xhci, dma_addr_t in_ctx_ptr,
			      u32 slot_id, enum xhci_setup_dev setup)
{
	return queue_command(xhci, lower_32_bits(in_ctx_ptr),
			upper_32_bits(in_ctx_ptr), 0,
			TRB_TYPE(TRB_ADDR_DEV) | SLOT_ID_FOR_TRB(slot_id)
			| (setup == SETUP_CONTEXT_ONLY ? TRB_BSR : 0), false);
}

int xhci_queue_vendor_command(struct xhci_hcd *xhci,
		u32 field1, u32 field2, u32 field3, u32 field4)
{
	return queue_command(xhci, field1, field2, field3, field4, false);
}

/* Queue a reset device command TRB */
int xhci_queue_reset_device(struct xhci_hcd *xhci, u32 slot_id)
{
	return queue_command(xhci, 0, 0, 0,
			TRB_TYPE(TRB_RESET_DEV) | SLOT_ID_FOR_TRB(slot_id),
			false);
}

/* Queue a configure endpoint command TRB */
int xhci_queue_configure_endpoint(struct xhci_hcd *xhci, dma_addr_t in_ctx_ptr,
		u32 slot_id, bool command_must_succeed)
{
	return queue_command(xhci, lower_32_bits(in_ctx_ptr),
			upper_32_bits(in_ctx_ptr), 0,
			TRB_TYPE(TRB_CONFIG_EP) | SLOT_ID_FOR_TRB(slot_id),
			command_must_succeed);
}

/* Queue an evaluate context command TRB */
int xhci_queue_evaluate_context(struct xhci_hcd *xhci, dma_addr_t in_ctx_ptr,
		u32 slot_id, bool command_must_succeed)
{
	return queue_command(xhci, lower_32_bits(in_ctx_ptr),
			upper_32_bits(in_ctx_ptr), 0,
			TRB_TYPE(TRB_EVAL_CONTEXT) | SLOT_ID_FOR_TRB(slot_id),
			command_must_succeed);
}

/*
 * Suspend is set to indicate "Stop Endpoint Command" is being issued to stop
 * activity on an endpoint that is about to be suspended.
 */
int xhci_queue_stop_endpoint(struct xhci_hcd *xhci, int slot_id,
		unsigned int ep_index, int suspend)
{
	u32 trb_slot_id = SLOT_ID_FOR_TRB(slot_id);
	u32 trb_ep_index = EP_ID_FOR_TRB(ep_index);
	u32 type = TRB_TYPE(TRB_STOP_RING);
	u32 trb_suspend = SUSPEND_PORT_FOR_TRB(suspend);

	return queue_command(xhci, 0, 0, 0,
			trb_slot_id | trb_ep_index | type | trb_suspend, false);
}

/* Set Transfer Ring Dequeue Pointer command.
 * This should not be used for endpoints that have streams enabled.
 */
static int queue_set_tr_deq(struct xhci_hcd *xhci, int slot_id,
		unsigned int ep_index, unsigned int stream_id,
		struct xhci_segment *deq_seg,
		union xhci_trb *deq_ptr, u32 cycle_state)
{
	dma_addr_t addr;
	u32 trb_slot_id = SLOT_ID_FOR_TRB(slot_id);
	u32 trb_ep_index = EP_ID_FOR_TRB(ep_index);
	u32 trb_stream_id = STREAM_ID_FOR_TRB(stream_id);
	u32 type = TRB_TYPE(TRB_SET_DEQ);
	struct xhci_virt_ep *ep;

	addr = xhci_trb_virt_to_dma(deq_seg, deq_ptr);
	if (addr == 0) {
		xhci_warn(xhci, "WARN Cannot submit Set TR Deq Ptr\n");
		xhci_warn(xhci, "WARN deq seg = %p, deq pt = %p\n",
				deq_seg, deq_ptr);
		return 0;
	}
	ep = &xhci->devs[slot_id]->eps[ep_index];
	if ((ep->ep_state & SET_DEQ_PENDING)) {
		xhci_warn(xhci, "WARN Cannot submit Set TR Deq Ptr\n");
		xhci_warn(xhci, "A Set TR Deq Ptr command is pending.\n");
		return 0;
	}
	ep->queued_deq_seg = deq_seg;
	ep->queued_deq_ptr = deq_ptr;
	return queue_command(xhci, lower_32_bits(addr) | cycle_state,
			upper_32_bits(addr), trb_stream_id,
			trb_slot_id | trb_ep_index | type, false);
}

int xhci_queue_reset_ep(struct xhci_hcd *xhci, int slot_id,
		unsigned int ep_index)
{
	u32 trb_slot_id = SLOT_ID_FOR_TRB(slot_id);
	u32 trb_ep_index = EP_ID_FOR_TRB(ep_index);
	u32 type = TRB_TYPE(TRB_RESET_EP);

	return queue_command(xhci, 0, 0, 0, trb_slot_id | trb_ep_index | type,
			false);
}<|MERGE_RESOLUTION|>--- conflicted
+++ resolved
@@ -307,13 +307,14 @@
 		return 0;
 	}
 
-	temp_64 = readq(&xhci->op_regs->cmd_ring);
+	temp_64 = xhci_read_64(xhci, &xhci->op_regs->cmd_ring);
 	if (!(temp_64 & CMD_RING_RUNNING)) {
 		xhci_dbg(xhci, "Command ring had been stopped\n");
 		return 0;
 	}
 	xhci->cmd_ring_state = CMD_RING_STATE_ABORTED;
-	writeq(temp_64 | CMD_RING_ABORT, &xhci->op_regs->cmd_ring);
+	xhci_write_64(xhci, temp_64 | CMD_RING_ABORT,
+			&xhci->op_regs->cmd_ring);
 
 	/* Section 4.6.1.2 of xHCI 1.0 spec says software should
 	 * time the completion od all xHCI commands, including
@@ -2864,8 +2865,9 @@
 		/* Clear the event handler busy flag (RW1C);
 		 * the event ring should be empty.
 		 */
-		temp_64 = readq(&xhci->ir_set->erst_dequeue);
-		writeq(temp_64 | ERST_EHB, &xhci->ir_set->erst_dequeue);
+		temp_64 = xhci_read_64(xhci, &xhci->ir_set->erst_dequeue);
+		xhci_write_64(xhci, temp_64 | ERST_EHB,
+				&xhci->ir_set->erst_dequeue);
 		spin_unlock(&xhci->lock);
 
 		return IRQ_HANDLED;
@@ -2877,7 +2879,7 @@
 	 */
 	while (xhci_handle_event(xhci) > 0) {}
 
-	temp_64 = readq(&xhci->ir_set->erst_dequeue);
+	temp_64 = xhci_read_64(xhci, &xhci->ir_set->erst_dequeue);
 	/* If necessary, update the HW's version of the event ring deq ptr. */
 	if (event_ring_deq != xhci->event_ring->dequeue) {
 		deq = xhci_trb_virt_to_dma(xhci->event_ring->deq_seg,
@@ -2892,7 +2894,7 @@
 
 	/* Clear the event handler busy flag (RW1C); event ring is empty. */
 	temp_64 |= ERST_EHB;
-	writeq(temp_64, &xhci->ir_set->erst_dequeue);
+	xhci_write_64(xhci, temp_64, &xhci->ir_set->erst_dequeue);
 
 	spin_unlock(&xhci->lock);
 
@@ -2965,63 +2967,8 @@
 	}
 
 	while (1) {
-<<<<<<< HEAD
-		if (room_on_ring(xhci, ep_ring, num_trbs)) {
-			union xhci_trb *trb = ep_ring->enqueue;
-			unsigned int usable = ep_ring->enq_seg->trbs +
-					TRBS_PER_SEGMENT - 1 - trb;
-			u32 nop_cmd;
-
-			/*
-			 * Section 4.11.7.1 TD Fragments states that a link
-			 * TRB must only occur at the boundary between
-			 * data bursts (eg 512 bytes for 480M).
-			 * While it is possible to split a large fragment
-			 * we don't know the size yet.
-			 * Simplest solution is to fill the trb before the
-			 * LINK with nop commands.
-			 */
-			if (num_trbs == 1 || num_trbs <= usable || usable == 0)
-				break;
-
-			if (ep_ring->type != TYPE_BULK)
-				/*
-				 * While isoc transfers might have a buffer that
-				 * crosses a 64k boundary it is unlikely.
-				 * Since we can't add NOPs without generating
-				 * gaps in the traffic just hope it never
-				 * happens at the end of the ring.
-				 * This could be fixed by writing a LINK TRB
-				 * instead of the first NOP - however the
-				 * TRB_TYPE_LINK_LE32() calls would all need
-				 * changing to check the ring length.
-				 */
-				break;
-
-			if (num_trbs >= TRBS_PER_SEGMENT) {
-				xhci_err(xhci, "Too many fragments %d, max %d\n",
-						num_trbs, TRBS_PER_SEGMENT - 1);
-				return -EINVAL;
-			}
-
-			nop_cmd = cpu_to_le32(TRB_TYPE(TRB_TR_NOOP) |
-					ep_ring->cycle_state);
-			ep_ring->num_trbs_free -= usable;
-			do {
-				trb->generic.field[0] = 0;
-				trb->generic.field[1] = 0;
-				trb->generic.field[2] = 0;
-				trb->generic.field[3] = nop_cmd;
-				trb++;
-			} while (--usable);
-			ep_ring->enqueue = trb;
-			if (room_on_ring(xhci, ep_ring, num_trbs))
-				break;
-		}
-=======
 		if (room_on_ring(xhci, ep_ring, num_trbs))
 			break;
->>>>>>> e3703f8c
 
 		if (ep_ring == xhci->cmd_ring) {
 			xhci_err(xhci, "Do not support expand command ring\n");
