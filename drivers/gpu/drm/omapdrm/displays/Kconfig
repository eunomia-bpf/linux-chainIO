# SPDX-License-Identifier: GPL-2.0-only
menu "OMAPDRM External Display Device Drivers"

<<<<<<< HEAD
config DRM_OMAP_ENCODER_OPA362
	tristate "OPA362 external analog amplifier"
	help
	  Driver for OPA362 external analog TV amplifier controlled
	  through a GPIO.

config DRM_OMAP_ENCODER_TPD12S015
	tristate "TPD12S015 HDMI ESD protection and level shifter"
	help
	  Driver for TPD12S015, which offers HDMI ESD protection and level
	  shifting.

config DRM_OMAP_CONNECTOR_HDMI
	tristate "HDMI Connector"
	help
	  Driver for a generic HDMI connector.

config DRM_OMAP_CONNECTOR_ANALOG_TV
	tristate "Analog TV Connector"
	help
	  Driver for a generic analog TV connector.

=======
>>>>>>> 04d5ce62
config DRM_OMAP_PANEL_DSI_CM
	tristate "Generic DSI Command Mode Panel"
	depends on BACKLIGHT_CLASS_DEVICE
	help
	  Driver for generic DSI command mode panels.

endmenu<|MERGE_RESOLUTION|>--- conflicted
+++ resolved
@@ -1,31 +1,6 @@
 # SPDX-License-Identifier: GPL-2.0-only
 menu "OMAPDRM External Display Device Drivers"
 
-<<<<<<< HEAD
-config DRM_OMAP_ENCODER_OPA362
-	tristate "OPA362 external analog amplifier"
-	help
-	  Driver for OPA362 external analog TV amplifier controlled
-	  through a GPIO.
-
-config DRM_OMAP_ENCODER_TPD12S015
-	tristate "TPD12S015 HDMI ESD protection and level shifter"
-	help
-	  Driver for TPD12S015, which offers HDMI ESD protection and level
-	  shifting.
-
-config DRM_OMAP_CONNECTOR_HDMI
-	tristate "HDMI Connector"
-	help
-	  Driver for a generic HDMI connector.
-
-config DRM_OMAP_CONNECTOR_ANALOG_TV
-	tristate "Analog TV Connector"
-	help
-	  Driver for a generic analog TV connector.
-
-=======
->>>>>>> 04d5ce62
 config DRM_OMAP_PANEL_DSI_CM
 	tristate "Generic DSI Command Mode Panel"
 	depends on BACKLIGHT_CLASS_DEVICE
