/*
 * Copyright(c) 2011-2016 Intel Corporation. All rights reserved.
 *
 * Permission is hereby granted, free of charge, to any person obtaining a
 * copy of this software and associated documentation files (the "Software"),
 * to deal in the Software without restriction, including without limitation
 * the rights to use, copy, modify, merge, publish, distribute, sublicense,
 * and/or sell copies of the Software, and to permit persons to whom the
 * Software is furnished to do so, subject to the following conditions:
 *
 * The above copyright notice and this permission notice (including the next
 * paragraph) shall be included in all copies or substantial portions of the
 * Software.
 *
 * THE SOFTWARE IS PROVIDED "AS IS", WITHOUT WARRANTY OF ANY KIND, EXPRESS OR
 * IMPLIED, INCLUDING BUT NOT LIMITED TO THE WARRANTIES OF MERCHANTABILITY,
 * FITNESS FOR A PARTICULAR PURPOSE AND NONINFRINGEMENT.  IN NO EVENT SHALL
 * THE AUTHORS OR COPYRIGHT HOLDERS BE LIABLE FOR ANY CLAIM, DAMAGES OR OTHER
 * LIABILITY, WHETHER IN AN ACTION OF CONTRACT, TORT OR OTHERWISE, ARISING FROM,
 * OUT OF OR IN CONNECTION WITH THE SOFTWARE OR THE USE OR OTHER DEALINGS IN THE
 * SOFTWARE.
 */

#include "i915_drv.h"
#include "intel_gvt.h"

/**
 * DOC: Intel GVT-g host support
 *
 * Intel GVT-g is a graphics virtualization technology which shares the
 * GPU among multiple virtual machines on a time-sharing basis. Each
 * virtual machine is presented a virtual GPU (vGPU), which has equivalent
 * features as the underlying physical GPU (pGPU), so i915 driver can run
 * seamlessly in a virtual machine.
 *
 * To virtualize GPU resources GVT-g driver depends on hypervisor technology
 * e.g KVM/VFIO/mdev, Xen, etc. to provide resource access trapping capability
 * and be virtualized within GVT-g device module. More architectural design
 * doc is available on https://01.org/group/2230/documentation-list.
 */

static bool is_supported_device(struct drm_i915_private *dev_priv)
{
	if (IS_BROADWELL(dev_priv))
		return true;
	if (IS_SKYLAKE(dev_priv))
		return true;
	if (IS_KABYLAKE(dev_priv))
		return true;
	return false;
}

/**
 * intel_gvt_sanitize_options - sanitize GVT related options
 * @dev_priv: drm i915 private data
 *
 * This function is called at the i915 options sanitize stage.
 */
void intel_gvt_sanitize_options(struct drm_i915_private *dev_priv)
{
	if (!i915_modparams.enable_gvt)
		return;

	if (intel_vgpu_active(dev_priv)) {
		DRM_INFO("GVT-g is disabled for guest\n");
		goto bail;
	}

	if (!is_supported_device(dev_priv)) {
		DRM_INFO("Unsupported device. GVT-g is disabled\n");
		goto bail;
	}

	return;
bail:
	i915_modparams.enable_gvt = 0;
}

/**
 * intel_gvt_init - initialize GVT components
 * @dev_priv: drm i915 private data
 *
 * This function is called at the initialization stage to create a GVT device.
 *
 * Returns:
 * Zero on success, negative error code if failed.
 *
 */
int intel_gvt_init(struct drm_i915_private *dev_priv)
{
	int ret;

	if (!i915_modparams.enable_gvt) {
		DRM_DEBUG_DRIVER("GVT-g is disabled by kernel params\n");
		return 0;
	}

<<<<<<< HEAD
	if (!i915_modparams.enable_execlists) {
		DRM_ERROR("i915 GVT-g loading failed due to disabled execlists mode\n");
		return -EIO;
	}

	if (i915_modparams.enable_guc_submission) {
=======
	if (USES_GUC_SUBMISSION(dev_priv)) {
>>>>>>> 661e50bc
		DRM_ERROR("i915 GVT-g loading failed due to Graphics virtualization is not yet supported with GuC submission\n");
		return -EIO;
	}

	/*
	 * We're not in host or fail to find a MPT module, disable GVT-g
	 */
	ret = intel_gvt_init_host();
	if (ret) {
		DRM_DEBUG_DRIVER("Not in host or MPT modules not found\n");
		goto bail;
	}

	ret = intel_gvt_init_device(dev_priv);
	if (ret) {
		DRM_DEBUG_DRIVER("Fail to init GVT device\n");
		goto bail;
	}

	return 0;

bail:
	i915_modparams.enable_gvt = 0;
	return 0;
}

/**
 * intel_gvt_cleanup - cleanup GVT components when i915 driver is unloading
 * @dev_priv: drm i915 private *
 *
 * This function is called at the i915 driver unloading stage, to shutdown
 * GVT components and release the related resources.
 */
void intel_gvt_cleanup(struct drm_i915_private *dev_priv)
{
	if (!intel_gvt_active(dev_priv))
		return;

	intel_gvt_clean_device(dev_priv);
}<|MERGE_RESOLUTION|>--- conflicted
+++ resolved
@@ -95,16 +95,7 @@
 		return 0;
 	}
 
-<<<<<<< HEAD
-	if (!i915_modparams.enable_execlists) {
-		DRM_ERROR("i915 GVT-g loading failed due to disabled execlists mode\n");
-		return -EIO;
-	}
-
-	if (i915_modparams.enable_guc_submission) {
-=======
 	if (USES_GUC_SUBMISSION(dev_priv)) {
->>>>>>> 661e50bc
 		DRM_ERROR("i915 GVT-g loading failed due to Graphics virtualization is not yet supported with GuC submission\n");
 		return -EIO;
 	}
