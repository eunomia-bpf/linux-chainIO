// SPDX-License-Identifier: GPL-2.0
/*
 * NVMe over Fabrics TCP host.
 * Copyright (c) 2018 Lightbits Labs. All rights reserved.
 */
#define pr_fmt(fmt) KBUILD_MODNAME ": " fmt
#include <linux/module.h>
#include <linux/init.h>
#include <linux/slab.h>
#include <linux/err.h>
#include <linux/key.h>
#include <linux/nvme-tcp.h>
#include <linux/nvme-keyring.h>
#include <net/sock.h>
#include <net/tcp.h>
#include <net/tls.h>
#include <net/tls_prot.h>
#include <net/handshake.h>
#include <linux/blk-mq.h>
#include <crypto/hash.h>
#include <net/busy_poll.h>
#include <trace/events/sock.h>

#include "nvme.h"
#include "fabrics.h"

struct nvme_tcp_queue;

/* Define the socket priority to use for connections were it is desirable
 * that the NIC consider performing optimized packet processing or filtering.
 * A non-zero value being sufficient to indicate general consideration of any
 * possible optimization.  Making it a module param allows for alternative
 * values that may be unique for some NIC implementations.
 */
static int so_priority;
module_param(so_priority, int, 0644);
MODULE_PARM_DESC(so_priority, "nvme tcp socket optimize priority");

/*
 * Use the unbound workqueue for nvme_tcp_wq, then we can set the cpu affinity
 * from sysfs.
 */
static bool wq_unbound;
module_param(wq_unbound, bool, 0644);
MODULE_PARM_DESC(wq_unbound, "Use unbound workqueue for nvme-tcp IO context (default false)");

/*
 * TLS handshake timeout
 */
static int tls_handshake_timeout = 10;
#ifdef CONFIG_NVME_TCP_TLS
module_param(tls_handshake_timeout, int, 0644);
MODULE_PARM_DESC(tls_handshake_timeout,
		 "nvme TLS handshake timeout in seconds (default 10)");
#endif

#ifdef CONFIG_DEBUG_LOCK_ALLOC
/* lockdep can detect a circular dependency of the form
 *   sk_lock -> mmap_lock (page fault) -> fs locks -> sk_lock
 * because dependencies are tracked for both nvme-tcp and user contexts. Using
 * a separate class prevents lockdep from conflating nvme-tcp socket use with
 * user-space socket API use.
 */
static struct lock_class_key nvme_tcp_sk_key[2];
static struct lock_class_key nvme_tcp_slock_key[2];

static void nvme_tcp_reclassify_socket(struct socket *sock)
{
	struct sock *sk = sock->sk;

	if (WARN_ON_ONCE(!sock_allow_reclassification(sk)))
		return;

	switch (sk->sk_family) {
	case AF_INET:
		sock_lock_init_class_and_name(sk, "slock-AF_INET-NVME",
					      &nvme_tcp_slock_key[0],
					      "sk_lock-AF_INET-NVME",
					      &nvme_tcp_sk_key[0]);
		break;
	case AF_INET6:
		sock_lock_init_class_and_name(sk, "slock-AF_INET6-NVME",
					      &nvme_tcp_slock_key[1],
					      "sk_lock-AF_INET6-NVME",
					      &nvme_tcp_sk_key[1]);
		break;
	default:
		WARN_ON_ONCE(1);
	}
}
#else
static void nvme_tcp_reclassify_socket(struct socket *sock) { }
#endif

enum nvme_tcp_send_state {
	NVME_TCP_SEND_CMD_PDU = 0,
	NVME_TCP_SEND_H2C_PDU,
	NVME_TCP_SEND_DATA,
	NVME_TCP_SEND_DDGST,
};

struct nvme_tcp_request {
	struct nvme_request	req;
	void			*pdu;
	struct nvme_tcp_queue	*queue;
	u32			data_len;
	u32			pdu_len;
	u32			pdu_sent;
	u32			h2cdata_left;
	u32			h2cdata_offset;
	u16			ttag;
	__le16			status;
	struct list_head	entry;
	struct llist_node	lentry;
	__le32			ddgst;

	struct bio		*curr_bio;
	struct iov_iter		iter;

	/* send state */
	size_t			offset;
	size_t			data_sent;
	enum nvme_tcp_send_state state;
};

enum nvme_tcp_queue_flags {
	NVME_TCP_Q_ALLOCATED	= 0,
	NVME_TCP_Q_LIVE		= 1,
	NVME_TCP_Q_POLLING	= 2,
};

enum nvme_tcp_recv_state {
	NVME_TCP_RECV_PDU = 0,
	NVME_TCP_RECV_DATA,
	NVME_TCP_RECV_DDGST,
};

struct nvme_tcp_ctrl;
struct nvme_tcp_queue {
	struct socket		*sock;
	struct work_struct	io_work;
	int			io_cpu;

	struct mutex		queue_lock;
	struct mutex		send_mutex;
	struct llist_head	req_list;
	struct list_head	send_list;

	/* recv state */
	void			*pdu;
	int			pdu_remaining;
	int			pdu_offset;
	size_t			data_remaining;
	size_t			ddgst_remaining;
	unsigned int		nr_cqe;

	/* send state */
	struct nvme_tcp_request *request;

	u32			maxh2cdata;
	size_t			cmnd_capsule_len;
	struct nvme_tcp_ctrl	*ctrl;
	unsigned long		flags;
	bool			rd_enabled;

	bool			hdr_digest;
	bool			data_digest;
	struct ahash_request	*rcv_hash;
	struct ahash_request	*snd_hash;
	__le32			exp_ddgst;
	__le32			recv_ddgst;
	struct completion       tls_complete;
	int                     tls_err;
	struct page_frag_cache	pf_cache;

	void (*state_change)(struct sock *);
	void (*data_ready)(struct sock *);
	void (*write_space)(struct sock *);
};

struct nvme_tcp_ctrl {
	/* read only in the hot path */
	struct nvme_tcp_queue	*queues;
	struct blk_mq_tag_set	tag_set;

	/* other member variables */
	struct list_head	list;
	struct blk_mq_tag_set	admin_tag_set;
	struct sockaddr_storage addr;
	struct sockaddr_storage src_addr;
	struct nvme_ctrl	ctrl;

	struct work_struct	err_work;
	struct delayed_work	connect_work;
	struct nvme_tcp_request async_req;
	u32			io_queues[HCTX_MAX_TYPES];
};

static LIST_HEAD(nvme_tcp_ctrl_list);
static DEFINE_MUTEX(nvme_tcp_ctrl_mutex);
static struct workqueue_struct *nvme_tcp_wq;
static const struct blk_mq_ops nvme_tcp_mq_ops;
static const struct blk_mq_ops nvme_tcp_admin_mq_ops;
static int nvme_tcp_try_send(struct nvme_tcp_queue *queue);

static inline struct nvme_tcp_ctrl *to_tcp_ctrl(struct nvme_ctrl *ctrl)
{
	return container_of(ctrl, struct nvme_tcp_ctrl, ctrl);
}

static inline int nvme_tcp_queue_id(struct nvme_tcp_queue *queue)
{
	return queue - queue->ctrl->queues;
}

static inline bool nvme_tcp_tls(struct nvme_ctrl *ctrl)
{
	if (!IS_ENABLED(CONFIG_NVME_TCP_TLS))
		return 0;

	return ctrl->opts->tls;
}

static inline struct blk_mq_tags *nvme_tcp_tagset(struct nvme_tcp_queue *queue)
{
	u32 queue_idx = nvme_tcp_queue_id(queue);

	if (queue_idx == 0)
		return queue->ctrl->admin_tag_set.tags[queue_idx];
	return queue->ctrl->tag_set.tags[queue_idx - 1];
}

static inline u8 nvme_tcp_hdgst_len(struct nvme_tcp_queue *queue)
{
	return queue->hdr_digest ? NVME_TCP_DIGEST_LENGTH : 0;
}

static inline u8 nvme_tcp_ddgst_len(struct nvme_tcp_queue *queue)
{
	return queue->data_digest ? NVME_TCP_DIGEST_LENGTH : 0;
}

static inline void *nvme_tcp_req_cmd_pdu(struct nvme_tcp_request *req)
{
	return req->pdu;
}

static inline void *nvme_tcp_req_data_pdu(struct nvme_tcp_request *req)
{
	/* use the pdu space in the back for the data pdu */
	return req->pdu + sizeof(struct nvme_tcp_cmd_pdu) -
		sizeof(struct nvme_tcp_data_pdu);
}

static inline size_t nvme_tcp_inline_data_size(struct nvme_tcp_request *req)
{
	if (nvme_is_fabrics(req->req.cmd))
		return NVME_TCP_ADMIN_CCSZ;
	return req->queue->cmnd_capsule_len - sizeof(struct nvme_command);
}

static inline bool nvme_tcp_async_req(struct nvme_tcp_request *req)
{
	return req == &req->queue->ctrl->async_req;
}

static inline bool nvme_tcp_has_inline_data(struct nvme_tcp_request *req)
{
	struct request *rq;

	if (unlikely(nvme_tcp_async_req(req)))
		return false; /* async events don't have a request */

	rq = blk_mq_rq_from_pdu(req);

	return rq_data_dir(rq) == WRITE && req->data_len &&
		req->data_len <= nvme_tcp_inline_data_size(req);
}

static inline struct page *nvme_tcp_req_cur_page(struct nvme_tcp_request *req)
{
	return req->iter.bvec->bv_page;
}

static inline size_t nvme_tcp_req_cur_offset(struct nvme_tcp_request *req)
{
	return req->iter.bvec->bv_offset + req->iter.iov_offset;
}

static inline size_t nvme_tcp_req_cur_length(struct nvme_tcp_request *req)
{
	return min_t(size_t, iov_iter_single_seg_count(&req->iter),
			req->pdu_len - req->pdu_sent);
}

static inline size_t nvme_tcp_pdu_data_left(struct nvme_tcp_request *req)
{
	return rq_data_dir(blk_mq_rq_from_pdu(req)) == WRITE ?
			req->pdu_len - req->pdu_sent : 0;
}

static inline size_t nvme_tcp_pdu_last_send(struct nvme_tcp_request *req,
		int len)
{
	return nvme_tcp_pdu_data_left(req) <= len;
}

static void nvme_tcp_init_iter(struct nvme_tcp_request *req,
		unsigned int dir)
{
	struct request *rq = blk_mq_rq_from_pdu(req);
	struct bio_vec *vec;
	unsigned int size;
	int nr_bvec;
	size_t offset;

	if (rq->rq_flags & RQF_SPECIAL_PAYLOAD) {
		vec = &rq->special_vec;
		nr_bvec = 1;
		size = blk_rq_payload_bytes(rq);
		offset = 0;
	} else {
		struct bio *bio = req->curr_bio;
		struct bvec_iter bi;
		struct bio_vec bv;

		vec = __bvec_iter_bvec(bio->bi_io_vec, bio->bi_iter);
		nr_bvec = 0;
		bio_for_each_bvec(bv, bio, bi) {
			nr_bvec++;
		}
		size = bio->bi_iter.bi_size;
		offset = bio->bi_iter.bi_bvec_done;
	}

	iov_iter_bvec(&req->iter, dir, vec, nr_bvec, size);
	req->iter.iov_offset = offset;
}

static inline void nvme_tcp_advance_req(struct nvme_tcp_request *req,
		int len)
{
	req->data_sent += len;
	req->pdu_sent += len;
	iov_iter_advance(&req->iter, len);
	if (!iov_iter_count(&req->iter) &&
	    req->data_sent < req->data_len) {
		req->curr_bio = req->curr_bio->bi_next;
		nvme_tcp_init_iter(req, ITER_SOURCE);
	}
}

static inline void nvme_tcp_send_all(struct nvme_tcp_queue *queue)
{
	int ret;

	/* drain the send queue as much as we can... */
	do {
		ret = nvme_tcp_try_send(queue);
	} while (ret > 0);
}

static inline bool nvme_tcp_queue_has_pending(struct nvme_tcp_queue *queue)
{
	return !list_empty(&queue->send_list) ||
		!llist_empty(&queue->req_list);
}

static inline bool nvme_tcp_queue_more(struct nvme_tcp_queue *queue)
{
	return !nvme_tcp_tls(&queue->ctrl->ctrl) &&
		nvme_tcp_queue_has_pending(queue);
}

static inline void nvme_tcp_queue_request(struct nvme_tcp_request *req,
		bool sync, bool last)
{
	struct nvme_tcp_queue *queue = req->queue;
	bool empty;

	empty = llist_add(&req->lentry, &queue->req_list) &&
		list_empty(&queue->send_list) && !queue->request;

	/*
	 * if we're the first on the send_list and we can try to send
	 * directly, otherwise queue io_work. Also, only do that if we
	 * are on the same cpu, so we don't introduce contention.
	 */
	if (queue->io_cpu == raw_smp_processor_id() &&
	    sync && empty && mutex_trylock(&queue->send_mutex)) {
		nvme_tcp_send_all(queue);
		mutex_unlock(&queue->send_mutex);
	}

	if (last && nvme_tcp_queue_has_pending(queue))
		queue_work_on(queue->io_cpu, nvme_tcp_wq, &queue->io_work);
}

static void nvme_tcp_process_req_list(struct nvme_tcp_queue *queue)
{
	struct nvme_tcp_request *req;
	struct llist_node *node;

	for (node = llist_del_all(&queue->req_list); node; node = node->next) {
		req = llist_entry(node, struct nvme_tcp_request, lentry);
		list_add(&req->entry, &queue->send_list);
	}
}

static inline struct nvme_tcp_request *
nvme_tcp_fetch_request(struct nvme_tcp_queue *queue)
{
	struct nvme_tcp_request *req;

	req = list_first_entry_or_null(&queue->send_list,
			struct nvme_tcp_request, entry);
	if (!req) {
		nvme_tcp_process_req_list(queue);
		req = list_first_entry_or_null(&queue->send_list,
				struct nvme_tcp_request, entry);
		if (unlikely(!req))
			return NULL;
	}

	list_del(&req->entry);
	return req;
}

static inline void nvme_tcp_ddgst_final(struct ahash_request *hash,
		__le32 *dgst)
{
	ahash_request_set_crypt(hash, NULL, (u8 *)dgst, 0);
	crypto_ahash_final(hash);
}

static inline void nvme_tcp_ddgst_update(struct ahash_request *hash,
		struct page *page, off_t off, size_t len)
{
	struct scatterlist sg;

	sg_init_table(&sg, 1);
	sg_set_page(&sg, page, len, off);
	ahash_request_set_crypt(hash, &sg, NULL, len);
	crypto_ahash_update(hash);
}

static inline void nvme_tcp_hdgst(struct ahash_request *hash,
		void *pdu, size_t len)
{
	struct scatterlist sg;

	sg_init_one(&sg, pdu, len);
	ahash_request_set_crypt(hash, &sg, pdu + len, len);
	crypto_ahash_digest(hash);
}

static int nvme_tcp_verify_hdgst(struct nvme_tcp_queue *queue,
		void *pdu, size_t pdu_len)
{
	struct nvme_tcp_hdr *hdr = pdu;
	__le32 recv_digest;
	__le32 exp_digest;

	if (unlikely(!(hdr->flags & NVME_TCP_F_HDGST))) {
		dev_err(queue->ctrl->ctrl.device,
			"queue %d: header digest flag is cleared\n",
			nvme_tcp_queue_id(queue));
		return -EPROTO;
	}

	recv_digest = *(__le32 *)(pdu + hdr->hlen);
	nvme_tcp_hdgst(queue->rcv_hash, pdu, pdu_len);
	exp_digest = *(__le32 *)(pdu + hdr->hlen);
	if (recv_digest != exp_digest) {
		dev_err(queue->ctrl->ctrl.device,
			"header digest error: recv %#x expected %#x\n",
			le32_to_cpu(recv_digest), le32_to_cpu(exp_digest));
		return -EIO;
	}

	return 0;
}

static int nvme_tcp_check_ddgst(struct nvme_tcp_queue *queue, void *pdu)
{
	struct nvme_tcp_hdr *hdr = pdu;
	u8 digest_len = nvme_tcp_hdgst_len(queue);
	u32 len;

	len = le32_to_cpu(hdr->plen) - hdr->hlen -
		((hdr->flags & NVME_TCP_F_HDGST) ? digest_len : 0);

	if (unlikely(len && !(hdr->flags & NVME_TCP_F_DDGST))) {
		dev_err(queue->ctrl->ctrl.device,
			"queue %d: data digest flag is cleared\n",
		nvme_tcp_queue_id(queue));
		return -EPROTO;
	}
	crypto_ahash_init(queue->rcv_hash);

	return 0;
}

static void nvme_tcp_exit_request(struct blk_mq_tag_set *set,
		struct request *rq, unsigned int hctx_idx)
{
	struct nvme_tcp_request *req = blk_mq_rq_to_pdu(rq);

	page_frag_free(req->pdu);
}

static int nvme_tcp_init_request(struct blk_mq_tag_set *set,
		struct request *rq, unsigned int hctx_idx,
		unsigned int numa_node)
{
	struct nvme_tcp_ctrl *ctrl = to_tcp_ctrl(set->driver_data);
	struct nvme_tcp_request *req = blk_mq_rq_to_pdu(rq);
	struct nvme_tcp_cmd_pdu *pdu;
	int queue_idx = (set == &ctrl->tag_set) ? hctx_idx + 1 : 0;
	struct nvme_tcp_queue *queue = &ctrl->queues[queue_idx];
	u8 hdgst = nvme_tcp_hdgst_len(queue);

	req->pdu = page_frag_alloc(&queue->pf_cache,
		sizeof(struct nvme_tcp_cmd_pdu) + hdgst,
		GFP_KERNEL | __GFP_ZERO);
	if (!req->pdu)
		return -ENOMEM;

	pdu = req->pdu;
	req->queue = queue;
	nvme_req(rq)->ctrl = &ctrl->ctrl;
	nvme_req(rq)->cmd = &pdu->cmd;

	return 0;
}

static int nvme_tcp_init_hctx(struct blk_mq_hw_ctx *hctx, void *data,
		unsigned int hctx_idx)
{
	struct nvme_tcp_ctrl *ctrl = to_tcp_ctrl(data);
	struct nvme_tcp_queue *queue = &ctrl->queues[hctx_idx + 1];

	hctx->driver_data = queue;
	return 0;
}

static int nvme_tcp_init_admin_hctx(struct blk_mq_hw_ctx *hctx, void *data,
		unsigned int hctx_idx)
{
	struct nvme_tcp_ctrl *ctrl = to_tcp_ctrl(data);
	struct nvme_tcp_queue *queue = &ctrl->queues[0];

	hctx->driver_data = queue;
	return 0;
}

static enum nvme_tcp_recv_state
nvme_tcp_recv_state(struct nvme_tcp_queue *queue)
{
	return  (queue->pdu_remaining) ? NVME_TCP_RECV_PDU :
		(queue->ddgst_remaining) ? NVME_TCP_RECV_DDGST :
		NVME_TCP_RECV_DATA;
}

static void nvme_tcp_init_recv_ctx(struct nvme_tcp_queue *queue)
{
	queue->pdu_remaining = sizeof(struct nvme_tcp_rsp_pdu) +
				nvme_tcp_hdgst_len(queue);
	queue->pdu_offset = 0;
	queue->data_remaining = -1;
	queue->ddgst_remaining = 0;
}

static void nvme_tcp_error_recovery(struct nvme_ctrl *ctrl)
{
	if (!nvme_change_ctrl_state(ctrl, NVME_CTRL_RESETTING))
		return;

	dev_warn(ctrl->device, "starting error recovery\n");
	queue_work(nvme_reset_wq, &to_tcp_ctrl(ctrl)->err_work);
}

static int nvme_tcp_process_nvme_cqe(struct nvme_tcp_queue *queue,
		struct nvme_completion *cqe)
{
	struct nvme_tcp_request *req;
	struct request *rq;

	rq = nvme_find_rq(nvme_tcp_tagset(queue), cqe->command_id);
	if (!rq) {
		dev_err(queue->ctrl->ctrl.device,
			"got bad cqe.command_id %#x on queue %d\n",
			cqe->command_id, nvme_tcp_queue_id(queue));
		nvme_tcp_error_recovery(&queue->ctrl->ctrl);
		return -EINVAL;
	}

	req = blk_mq_rq_to_pdu(rq);
	if (req->status == cpu_to_le16(NVME_SC_SUCCESS))
		req->status = cqe->status;

	if (!nvme_try_complete_req(rq, req->status, cqe->result))
		nvme_complete_rq(rq);
	queue->nr_cqe++;

	return 0;
}

static int nvme_tcp_handle_c2h_data(struct nvme_tcp_queue *queue,
		struct nvme_tcp_data_pdu *pdu)
{
	struct request *rq;

	rq = nvme_find_rq(nvme_tcp_tagset(queue), pdu->command_id);
	if (!rq) {
		dev_err(queue->ctrl->ctrl.device,
			"got bad c2hdata.command_id %#x on queue %d\n",
			pdu->command_id, nvme_tcp_queue_id(queue));
		return -ENOENT;
	}

	if (!blk_rq_payload_bytes(rq)) {
		dev_err(queue->ctrl->ctrl.device,
			"queue %d tag %#x unexpected data\n",
			nvme_tcp_queue_id(queue), rq->tag);
		return -EIO;
	}

	queue->data_remaining = le32_to_cpu(pdu->data_length);

	if (pdu->hdr.flags & NVME_TCP_F_DATA_SUCCESS &&
	    unlikely(!(pdu->hdr.flags & NVME_TCP_F_DATA_LAST))) {
		dev_err(queue->ctrl->ctrl.device,
			"queue %d tag %#x SUCCESS set but not last PDU\n",
			nvme_tcp_queue_id(queue), rq->tag);
		nvme_tcp_error_recovery(&queue->ctrl->ctrl);
		return -EPROTO;
	}

	return 0;
}

static int nvme_tcp_handle_comp(struct nvme_tcp_queue *queue,
		struct nvme_tcp_rsp_pdu *pdu)
{
	struct nvme_completion *cqe = &pdu->cqe;
	int ret = 0;

	/*
	 * AEN requests are special as they don't time out and can
	 * survive any kind of queue freeze and often don't respond to
	 * aborts.  We don't even bother to allocate a struct request
	 * for them but rather special case them here.
	 */
	if (unlikely(nvme_is_aen_req(nvme_tcp_queue_id(queue),
				     cqe->command_id)))
		nvme_complete_async_event(&queue->ctrl->ctrl, cqe->status,
				&cqe->result);
	else
		ret = nvme_tcp_process_nvme_cqe(queue, cqe);

	return ret;
}

static void nvme_tcp_setup_h2c_data_pdu(struct nvme_tcp_request *req)
{
	struct nvme_tcp_data_pdu *data = nvme_tcp_req_data_pdu(req);
	struct nvme_tcp_queue *queue = req->queue;
	struct request *rq = blk_mq_rq_from_pdu(req);
	u32 h2cdata_sent = req->pdu_len;
	u8 hdgst = nvme_tcp_hdgst_len(queue);
	u8 ddgst = nvme_tcp_ddgst_len(queue);

	req->state = NVME_TCP_SEND_H2C_PDU;
	req->offset = 0;
	req->pdu_len = min(req->h2cdata_left, queue->maxh2cdata);
	req->pdu_sent = 0;
	req->h2cdata_left -= req->pdu_len;
	req->h2cdata_offset += h2cdata_sent;

	memset(data, 0, sizeof(*data));
	data->hdr.type = nvme_tcp_h2c_data;
	if (!req->h2cdata_left)
		data->hdr.flags = NVME_TCP_F_DATA_LAST;
	if (queue->hdr_digest)
		data->hdr.flags |= NVME_TCP_F_HDGST;
	if (queue->data_digest)
		data->hdr.flags |= NVME_TCP_F_DDGST;
	data->hdr.hlen = sizeof(*data);
	data->hdr.pdo = data->hdr.hlen + hdgst;
	data->hdr.plen =
		cpu_to_le32(data->hdr.hlen + hdgst + req->pdu_len + ddgst);
	data->ttag = req->ttag;
	data->command_id = nvme_cid(rq);
	data->data_offset = cpu_to_le32(req->h2cdata_offset);
	data->data_length = cpu_to_le32(req->pdu_len);
}

static int nvme_tcp_handle_r2t(struct nvme_tcp_queue *queue,
		struct nvme_tcp_r2t_pdu *pdu)
{
	struct nvme_tcp_request *req;
	struct request *rq;
	u32 r2t_length = le32_to_cpu(pdu->r2t_length);
	u32 r2t_offset = le32_to_cpu(pdu->r2t_offset);

	rq = nvme_find_rq(nvme_tcp_tagset(queue), pdu->command_id);
	if (!rq) {
		dev_err(queue->ctrl->ctrl.device,
			"got bad r2t.command_id %#x on queue %d\n",
			pdu->command_id, nvme_tcp_queue_id(queue));
		return -ENOENT;
	}
	req = blk_mq_rq_to_pdu(rq);

	if (unlikely(!r2t_length)) {
		dev_err(queue->ctrl->ctrl.device,
			"req %d r2t len is %u, probably a bug...\n",
			rq->tag, r2t_length);
		return -EPROTO;
	}

	if (unlikely(req->data_sent + r2t_length > req->data_len)) {
		dev_err(queue->ctrl->ctrl.device,
			"req %d r2t len %u exceeded data len %u (%zu sent)\n",
			rq->tag, r2t_length, req->data_len, req->data_sent);
		return -EPROTO;
	}

	if (unlikely(r2t_offset < req->data_sent)) {
		dev_err(queue->ctrl->ctrl.device,
			"req %d unexpected r2t offset %u (expected %zu)\n",
			rq->tag, r2t_offset, req->data_sent);
		return -EPROTO;
	}

	req->pdu_len = 0;
	req->h2cdata_left = r2t_length;
	req->h2cdata_offset = r2t_offset;
	req->ttag = pdu->ttag;

	nvme_tcp_setup_h2c_data_pdu(req);
	nvme_tcp_queue_request(req, false, true);

	return 0;
}

static int nvme_tcp_recv_pdu(struct nvme_tcp_queue *queue, struct sk_buff *skb,
		unsigned int *offset, size_t *len)
{
	struct nvme_tcp_hdr *hdr;
	char *pdu = queue->pdu;
	size_t rcv_len = min_t(size_t, *len, queue->pdu_remaining);
	int ret;

	ret = skb_copy_bits(skb, *offset,
		&pdu[queue->pdu_offset], rcv_len);
	if (unlikely(ret))
		return ret;

	queue->pdu_remaining -= rcv_len;
	queue->pdu_offset += rcv_len;
	*offset += rcv_len;
	*len -= rcv_len;
	if (queue->pdu_remaining)
		return 0;

	hdr = queue->pdu;
	if (queue->hdr_digest) {
		ret = nvme_tcp_verify_hdgst(queue, queue->pdu, hdr->hlen);
		if (unlikely(ret))
			return ret;
	}


	if (queue->data_digest) {
		ret = nvme_tcp_check_ddgst(queue, queue->pdu);
		if (unlikely(ret))
			return ret;
	}

	switch (hdr->type) {
	case nvme_tcp_c2h_data:
		return nvme_tcp_handle_c2h_data(queue, (void *)queue->pdu);
	case nvme_tcp_rsp:
		nvme_tcp_init_recv_ctx(queue);
		return nvme_tcp_handle_comp(queue, (void *)queue->pdu);
	case nvme_tcp_r2t:
		nvme_tcp_init_recv_ctx(queue);
		return nvme_tcp_handle_r2t(queue, (void *)queue->pdu);
	default:
		dev_err(queue->ctrl->ctrl.device,
			"unsupported pdu type (%d)\n", hdr->type);
		return -EINVAL;
	}
}

static inline void nvme_tcp_end_request(struct request *rq, u16 status)
{
	union nvme_result res = {};

	if (!nvme_try_complete_req(rq, cpu_to_le16(status << 1), res))
		nvme_complete_rq(rq);
}

static int nvme_tcp_recv_data(struct nvme_tcp_queue *queue, struct sk_buff *skb,
			      unsigned int *offset, size_t *len)
{
	struct nvme_tcp_data_pdu *pdu = (void *)queue->pdu;
	struct request *rq =
		nvme_cid_to_rq(nvme_tcp_tagset(queue), pdu->command_id);
	struct nvme_tcp_request *req = blk_mq_rq_to_pdu(rq);

	while (true) {
		int recv_len, ret;

		recv_len = min_t(size_t, *len, queue->data_remaining);
		if (!recv_len)
			break;

		if (!iov_iter_count(&req->iter)) {
			req->curr_bio = req->curr_bio->bi_next;

			/*
			 * If we don`t have any bios it means that controller
			 * sent more data than we requested, hence error
			 */
			if (!req->curr_bio) {
				dev_err(queue->ctrl->ctrl.device,
					"queue %d no space in request %#x",
					nvme_tcp_queue_id(queue), rq->tag);
				nvme_tcp_init_recv_ctx(queue);
				return -EIO;
			}
			nvme_tcp_init_iter(req, ITER_DEST);
		}

		/* we can read only from what is left in this bio */
		recv_len = min_t(size_t, recv_len,
				iov_iter_count(&req->iter));

		if (queue->data_digest)
			ret = skb_copy_and_hash_datagram_iter(skb, *offset,
				&req->iter, recv_len, queue->rcv_hash);
		else
			ret = skb_copy_datagram_iter(skb, *offset,
					&req->iter, recv_len);
		if (ret) {
			dev_err(queue->ctrl->ctrl.device,
				"queue %d failed to copy request %#x data",
				nvme_tcp_queue_id(queue), rq->tag);
			return ret;
		}

		*len -= recv_len;
		*offset += recv_len;
		queue->data_remaining -= recv_len;
	}

	if (!queue->data_remaining) {
		if (queue->data_digest) {
			nvme_tcp_ddgst_final(queue->rcv_hash, &queue->exp_ddgst);
			queue->ddgst_remaining = NVME_TCP_DIGEST_LENGTH;
		} else {
			if (pdu->hdr.flags & NVME_TCP_F_DATA_SUCCESS) {
				nvme_tcp_end_request(rq,
						le16_to_cpu(req->status));
				queue->nr_cqe++;
			}
			nvme_tcp_init_recv_ctx(queue);
		}
	}

	return 0;
}

static int nvme_tcp_recv_ddgst(struct nvme_tcp_queue *queue,
		struct sk_buff *skb, unsigned int *offset, size_t *len)
{
	struct nvme_tcp_data_pdu *pdu = (void *)queue->pdu;
	char *ddgst = (char *)&queue->recv_ddgst;
	size_t recv_len = min_t(size_t, *len, queue->ddgst_remaining);
	off_t off = NVME_TCP_DIGEST_LENGTH - queue->ddgst_remaining;
	int ret;

	ret = skb_copy_bits(skb, *offset, &ddgst[off], recv_len);
	if (unlikely(ret))
		return ret;

	queue->ddgst_remaining -= recv_len;
	*offset += recv_len;
	*len -= recv_len;
	if (queue->ddgst_remaining)
		return 0;

	if (queue->recv_ddgst != queue->exp_ddgst) {
		struct request *rq = nvme_cid_to_rq(nvme_tcp_tagset(queue),
					pdu->command_id);
		struct nvme_tcp_request *req = blk_mq_rq_to_pdu(rq);

		req->status = cpu_to_le16(NVME_SC_DATA_XFER_ERROR);

		dev_err(queue->ctrl->ctrl.device,
			"data digest error: recv %#x expected %#x\n",
			le32_to_cpu(queue->recv_ddgst),
			le32_to_cpu(queue->exp_ddgst));
	}

	if (pdu->hdr.flags & NVME_TCP_F_DATA_SUCCESS) {
		struct request *rq = nvme_cid_to_rq(nvme_tcp_tagset(queue),
					pdu->command_id);
		struct nvme_tcp_request *req = blk_mq_rq_to_pdu(rq);

		nvme_tcp_end_request(rq, le16_to_cpu(req->status));
		queue->nr_cqe++;
	}

	nvme_tcp_init_recv_ctx(queue);
	return 0;
}

static int nvme_tcp_recv_skb(read_descriptor_t *desc, struct sk_buff *skb,
			     unsigned int offset, size_t len)
{
	struct nvme_tcp_queue *queue = desc->arg.data;
	size_t consumed = len;
	int result;

	if (unlikely(!queue->rd_enabled))
		return -EFAULT;

	while (len) {
		switch (nvme_tcp_recv_state(queue)) {
		case NVME_TCP_RECV_PDU:
			result = nvme_tcp_recv_pdu(queue, skb, &offset, &len);
			break;
		case NVME_TCP_RECV_DATA:
			result = nvme_tcp_recv_data(queue, skb, &offset, &len);
			break;
		case NVME_TCP_RECV_DDGST:
			result = nvme_tcp_recv_ddgst(queue, skb, &offset, &len);
			break;
		default:
			result = -EFAULT;
		}
		if (result) {
			dev_err(queue->ctrl->ctrl.device,
				"receive failed:  %d\n", result);
			queue->rd_enabled = false;
			nvme_tcp_error_recovery(&queue->ctrl->ctrl);
			return result;
		}
	}

	return consumed;
}

static void nvme_tcp_data_ready(struct sock *sk)
{
	struct nvme_tcp_queue *queue;

	trace_sk_data_ready(sk);

	read_lock_bh(&sk->sk_callback_lock);
	queue = sk->sk_user_data;
	if (likely(queue && queue->rd_enabled) &&
	    !test_bit(NVME_TCP_Q_POLLING, &queue->flags))
		queue_work_on(queue->io_cpu, nvme_tcp_wq, &queue->io_work);
	read_unlock_bh(&sk->sk_callback_lock);
}

static void nvme_tcp_write_space(struct sock *sk)
{
	struct nvme_tcp_queue *queue;

	read_lock_bh(&sk->sk_callback_lock);
	queue = sk->sk_user_data;
	if (likely(queue && sk_stream_is_writeable(sk))) {
		clear_bit(SOCK_NOSPACE, &sk->sk_socket->flags);
		queue_work_on(queue->io_cpu, nvme_tcp_wq, &queue->io_work);
	}
	read_unlock_bh(&sk->sk_callback_lock);
}

static void nvme_tcp_state_change(struct sock *sk)
{
	struct nvme_tcp_queue *queue;

	read_lock_bh(&sk->sk_callback_lock);
	queue = sk->sk_user_data;
	if (!queue)
		goto done;

	switch (sk->sk_state) {
	case TCP_CLOSE:
	case TCP_CLOSE_WAIT:
	case TCP_LAST_ACK:
	case TCP_FIN_WAIT1:
	case TCP_FIN_WAIT2:
		nvme_tcp_error_recovery(&queue->ctrl->ctrl);
		break;
	default:
		dev_info(queue->ctrl->ctrl.device,
			"queue %d socket state %d\n",
			nvme_tcp_queue_id(queue), sk->sk_state);
	}

	queue->state_change(sk);
done:
	read_unlock_bh(&sk->sk_callback_lock);
}

static inline void nvme_tcp_done_send_req(struct nvme_tcp_queue *queue)
{
	queue->request = NULL;
}

static void nvme_tcp_fail_request(struct nvme_tcp_request *req)
{
	if (nvme_tcp_async_req(req)) {
		union nvme_result res = {};

		nvme_complete_async_event(&req->queue->ctrl->ctrl,
				cpu_to_le16(NVME_SC_HOST_PATH_ERROR), &res);
	} else {
		nvme_tcp_end_request(blk_mq_rq_from_pdu(req),
				NVME_SC_HOST_PATH_ERROR);
	}
}

static int nvme_tcp_try_send_data(struct nvme_tcp_request *req)
{
	struct nvme_tcp_queue *queue = req->queue;
	int req_data_len = req->data_len;
	u32 h2cdata_left = req->h2cdata_left;

	while (true) {
		struct bio_vec bvec;
		struct msghdr msg = {
			.msg_flags = MSG_DONTWAIT | MSG_SPLICE_PAGES,
		};
		struct page *page = nvme_tcp_req_cur_page(req);
		size_t offset = nvme_tcp_req_cur_offset(req);
		size_t len = nvme_tcp_req_cur_length(req);
		bool last = nvme_tcp_pdu_last_send(req, len);
		int req_data_sent = req->data_sent;
		int ret;

		if (last && !queue->data_digest && !nvme_tcp_queue_more(queue))
			msg.msg_flags |= MSG_EOR;
		else
			msg.msg_flags |= MSG_MORE;

		if (!sendpage_ok(page))
			msg.msg_flags &= ~MSG_SPLICE_PAGES;

		bvec_set_page(&bvec, page, len, offset);
		iov_iter_bvec(&msg.msg_iter, ITER_SOURCE, &bvec, 1, len);
		ret = sock_sendmsg(queue->sock, &msg);
		if (ret <= 0)
			return ret;

		if (queue->data_digest)
			nvme_tcp_ddgst_update(queue->snd_hash, page,
					offset, ret);

		/*
		 * update the request iterator except for the last payload send
		 * in the request where we don't want to modify it as we may
		 * compete with the RX path completing the request.
		 */
		if (req_data_sent + ret < req_data_len)
			nvme_tcp_advance_req(req, ret);

		/* fully successful last send in current PDU */
		if (last && ret == len) {
			if (queue->data_digest) {
				nvme_tcp_ddgst_final(queue->snd_hash,
					&req->ddgst);
				req->state = NVME_TCP_SEND_DDGST;
				req->offset = 0;
			} else {
				if (h2cdata_left)
					nvme_tcp_setup_h2c_data_pdu(req);
				else
					nvme_tcp_done_send_req(queue);
			}
			return 1;
		}
	}
	return -EAGAIN;
}

static int nvme_tcp_try_send_cmd_pdu(struct nvme_tcp_request *req)
{
	struct nvme_tcp_queue *queue = req->queue;
	struct nvme_tcp_cmd_pdu *pdu = nvme_tcp_req_cmd_pdu(req);
	struct bio_vec bvec;
	struct msghdr msg = { .msg_flags = MSG_DONTWAIT | MSG_SPLICE_PAGES, };
	bool inline_data = nvme_tcp_has_inline_data(req);
	u8 hdgst = nvme_tcp_hdgst_len(queue);
	int len = sizeof(*pdu) + hdgst - req->offset;
	int ret;

	if (inline_data || nvme_tcp_queue_more(queue))
		msg.msg_flags |= MSG_MORE;
	else
		msg.msg_flags |= MSG_EOR;

	if (queue->hdr_digest && !req->offset)
		nvme_tcp_hdgst(queue->snd_hash, pdu, sizeof(*pdu));

	bvec_set_virt(&bvec, (void *)pdu + req->offset, len);
	iov_iter_bvec(&msg.msg_iter, ITER_SOURCE, &bvec, 1, len);
	ret = sock_sendmsg(queue->sock, &msg);
	if (unlikely(ret <= 0))
		return ret;

	len -= ret;
	if (!len) {
		if (inline_data) {
			req->state = NVME_TCP_SEND_DATA;
			if (queue->data_digest)
				crypto_ahash_init(queue->snd_hash);
		} else {
			nvme_tcp_done_send_req(queue);
		}
		return 1;
	}
	req->offset += ret;

	return -EAGAIN;
}

static int nvme_tcp_try_send_data_pdu(struct nvme_tcp_request *req)
{
	struct nvme_tcp_queue *queue = req->queue;
	struct nvme_tcp_data_pdu *pdu = nvme_tcp_req_data_pdu(req);
	struct bio_vec bvec;
	struct msghdr msg = { .msg_flags = MSG_DONTWAIT | MSG_MORE, };
	u8 hdgst = nvme_tcp_hdgst_len(queue);
	int len = sizeof(*pdu) - req->offset + hdgst;
	int ret;

	if (queue->hdr_digest && !req->offset)
		nvme_tcp_hdgst(queue->snd_hash, pdu, sizeof(*pdu));

	if (!req->h2cdata_left)
		msg.msg_flags |= MSG_SPLICE_PAGES;

	bvec_set_virt(&bvec, (void *)pdu + req->offset, len);
	iov_iter_bvec(&msg.msg_iter, ITER_SOURCE, &bvec, 1, len);
	ret = sock_sendmsg(queue->sock, &msg);
	if (unlikely(ret <= 0))
		return ret;

	len -= ret;
	if (!len) {
		req->state = NVME_TCP_SEND_DATA;
		if (queue->data_digest)
			crypto_ahash_init(queue->snd_hash);
		return 1;
	}
	req->offset += ret;

	return -EAGAIN;
}

static int nvme_tcp_try_send_ddgst(struct nvme_tcp_request *req)
{
	struct nvme_tcp_queue *queue = req->queue;
	size_t offset = req->offset;
	u32 h2cdata_left = req->h2cdata_left;
	int ret;
	struct msghdr msg = { .msg_flags = MSG_DONTWAIT };
	struct kvec iov = {
		.iov_base = (u8 *)&req->ddgst + req->offset,
		.iov_len = NVME_TCP_DIGEST_LENGTH - req->offset
	};

	if (nvme_tcp_queue_more(queue))
		msg.msg_flags |= MSG_MORE;
	else
		msg.msg_flags |= MSG_EOR;

	ret = kernel_sendmsg(queue->sock, &msg, &iov, 1, iov.iov_len);
	if (unlikely(ret <= 0))
		return ret;

	if (offset + ret == NVME_TCP_DIGEST_LENGTH) {
		if (h2cdata_left)
			nvme_tcp_setup_h2c_data_pdu(req);
		else
			nvme_tcp_done_send_req(queue);
		return 1;
	}

	req->offset += ret;
	return -EAGAIN;
}

static int nvme_tcp_try_send(struct nvme_tcp_queue *queue)
{
	struct nvme_tcp_request *req;
	unsigned int noreclaim_flag;
	int ret = 1;

	if (!queue->request) {
		queue->request = nvme_tcp_fetch_request(queue);
		if (!queue->request)
			return 0;
	}
	req = queue->request;

	noreclaim_flag = memalloc_noreclaim_save();
	if (req->state == NVME_TCP_SEND_CMD_PDU) {
		ret = nvme_tcp_try_send_cmd_pdu(req);
		if (ret <= 0)
			goto done;
		if (!nvme_tcp_has_inline_data(req))
			goto out;
	}

	if (req->state == NVME_TCP_SEND_H2C_PDU) {
		ret = nvme_tcp_try_send_data_pdu(req);
		if (ret <= 0)
			goto done;
	}

	if (req->state == NVME_TCP_SEND_DATA) {
		ret = nvme_tcp_try_send_data(req);
		if (ret <= 0)
			goto done;
	}

	if (req->state == NVME_TCP_SEND_DDGST)
		ret = nvme_tcp_try_send_ddgst(req);
done:
	if (ret == -EAGAIN) {
		ret = 0;
	} else if (ret < 0) {
		dev_err(queue->ctrl->ctrl.device,
			"failed to send request %d\n", ret);
		nvme_tcp_fail_request(queue->request);
		nvme_tcp_done_send_req(queue);
	}
out:
	memalloc_noreclaim_restore(noreclaim_flag);
	return ret;
}

static int nvme_tcp_try_recv(struct nvme_tcp_queue *queue)
{
	struct socket *sock = queue->sock;
	struct sock *sk = sock->sk;
	read_descriptor_t rd_desc;
	int consumed;

	rd_desc.arg.data = queue;
	rd_desc.count = 1;
	lock_sock(sk);
	queue->nr_cqe = 0;
	consumed = sock->ops->read_sock(sk, &rd_desc, nvme_tcp_recv_skb);
	release_sock(sk);
	return consumed;
}

static void nvme_tcp_io_work(struct work_struct *w)
{
	struct nvme_tcp_queue *queue =
		container_of(w, struct nvme_tcp_queue, io_work);
	unsigned long deadline = jiffies + msecs_to_jiffies(1);

	do {
		bool pending = false;
		int result;

		if (mutex_trylock(&queue->send_mutex)) {
			result = nvme_tcp_try_send(queue);
			mutex_unlock(&queue->send_mutex);
			if (result > 0)
				pending = true;
			else if (unlikely(result < 0))
				break;
		}

		result = nvme_tcp_try_recv(queue);
		if (result > 0)
			pending = true;
		else if (unlikely(result < 0))
			return;

		if (!pending || !queue->rd_enabled)
			return;

	} while (!time_after(jiffies, deadline)); /* quota is exhausted */

	queue_work_on(queue->io_cpu, nvme_tcp_wq, &queue->io_work);
}

static void nvme_tcp_free_crypto(struct nvme_tcp_queue *queue)
{
	struct crypto_ahash *tfm = crypto_ahash_reqtfm(queue->rcv_hash);

	ahash_request_free(queue->rcv_hash);
	ahash_request_free(queue->snd_hash);
	crypto_free_ahash(tfm);
}

static int nvme_tcp_alloc_crypto(struct nvme_tcp_queue *queue)
{
	struct crypto_ahash *tfm;

	tfm = crypto_alloc_ahash("crc32c", 0, CRYPTO_ALG_ASYNC);
	if (IS_ERR(tfm))
		return PTR_ERR(tfm);

	queue->snd_hash = ahash_request_alloc(tfm, GFP_KERNEL);
	if (!queue->snd_hash)
		goto free_tfm;
	ahash_request_set_callback(queue->snd_hash, 0, NULL, NULL);

	queue->rcv_hash = ahash_request_alloc(tfm, GFP_KERNEL);
	if (!queue->rcv_hash)
		goto free_snd_hash;
	ahash_request_set_callback(queue->rcv_hash, 0, NULL, NULL);

	return 0;
free_snd_hash:
	ahash_request_free(queue->snd_hash);
free_tfm:
	crypto_free_ahash(tfm);
	return -ENOMEM;
}

static void nvme_tcp_free_async_req(struct nvme_tcp_ctrl *ctrl)
{
	struct nvme_tcp_request *async = &ctrl->async_req;

	page_frag_free(async->pdu);
}

static int nvme_tcp_alloc_async_req(struct nvme_tcp_ctrl *ctrl)
{
	struct nvme_tcp_queue *queue = &ctrl->queues[0];
	struct nvme_tcp_request *async = &ctrl->async_req;
	u8 hdgst = nvme_tcp_hdgst_len(queue);

	async->pdu = page_frag_alloc(&queue->pf_cache,
		sizeof(struct nvme_tcp_cmd_pdu) + hdgst,
		GFP_KERNEL | __GFP_ZERO);
	if (!async->pdu)
		return -ENOMEM;

	async->queue = &ctrl->queues[0];
	return 0;
}

static void nvme_tcp_free_queue(struct nvme_ctrl *nctrl, int qid)
{
	struct nvme_tcp_ctrl *ctrl = to_tcp_ctrl(nctrl);
	struct nvme_tcp_queue *queue = &ctrl->queues[qid];
	unsigned int noreclaim_flag;

	if (!test_and_clear_bit(NVME_TCP_Q_ALLOCATED, &queue->flags))
		return;

	if (queue->hdr_digest || queue->data_digest)
		nvme_tcp_free_crypto(queue);

	page_frag_cache_drain(&queue->pf_cache);

	noreclaim_flag = memalloc_noreclaim_save();
	/* ->sock will be released by fput() */
	fput(queue->sock->file);
	queue->sock = NULL;
	memalloc_noreclaim_restore(noreclaim_flag);

	kfree(queue->pdu);
	mutex_destroy(&queue->send_mutex);
	mutex_destroy(&queue->queue_lock);
}

static int nvme_tcp_init_connection(struct nvme_tcp_queue *queue)
{
	struct nvme_tcp_icreq_pdu *icreq;
	struct nvme_tcp_icresp_pdu *icresp;
	char cbuf[CMSG_LEN(sizeof(char))] = {};
	u8 ctype;
	struct msghdr msg = {};
	struct kvec iov;
	bool ctrl_hdgst, ctrl_ddgst;
	u32 maxh2cdata;
	int ret;

	icreq = kzalloc(sizeof(*icreq), GFP_KERNEL);
	if (!icreq)
		return -ENOMEM;

	icresp = kzalloc(sizeof(*icresp), GFP_KERNEL);
	if (!icresp) {
		ret = -ENOMEM;
		goto free_icreq;
	}

	icreq->hdr.type = nvme_tcp_icreq;
	icreq->hdr.hlen = sizeof(*icreq);
	icreq->hdr.pdo = 0;
	icreq->hdr.plen = cpu_to_le32(icreq->hdr.hlen);
	icreq->pfv = cpu_to_le16(NVME_TCP_PFV_1_0);
	icreq->maxr2t = 0; /* single inflight r2t supported */
	icreq->hpda = 0; /* no alignment constraint */
	if (queue->hdr_digest)
		icreq->digest |= NVME_TCP_HDR_DIGEST_ENABLE;
	if (queue->data_digest)
		icreq->digest |= NVME_TCP_DATA_DIGEST_ENABLE;

	iov.iov_base = icreq;
	iov.iov_len = sizeof(*icreq);
	ret = kernel_sendmsg(queue->sock, &msg, &iov, 1, iov.iov_len);
	if (ret < 0) {
		pr_warn("queue %d: failed to send icreq, error %d\n",
			nvme_tcp_queue_id(queue), ret);
		goto free_icresp;
	}

	memset(&msg, 0, sizeof(msg));
	iov.iov_base = icresp;
	iov.iov_len = sizeof(*icresp);
	if (nvme_tcp_tls(&queue->ctrl->ctrl)) {
		msg.msg_control = cbuf;
		msg.msg_controllen = sizeof(cbuf);
	}
	ret = kernel_recvmsg(queue->sock, &msg, &iov, 1,
			iov.iov_len, msg.msg_flags);
	if (ret < 0) {
		pr_warn("queue %d: failed to receive icresp, error %d\n",
			nvme_tcp_queue_id(queue), ret);
		goto free_icresp;
	}
	ret = -ENOTCONN;
	if (nvme_tcp_tls(&queue->ctrl->ctrl)) {
		ctype = tls_get_record_type(queue->sock->sk,
					    (struct cmsghdr *)cbuf);
		if (ctype != TLS_RECORD_TYPE_DATA) {
			pr_err("queue %d: unhandled TLS record %d\n",
			       nvme_tcp_queue_id(queue), ctype);
			goto free_icresp;
		}
	}
	ret = -EINVAL;
	if (icresp->hdr.type != nvme_tcp_icresp) {
		pr_err("queue %d: bad type returned %d\n",
			nvme_tcp_queue_id(queue), icresp->hdr.type);
		goto free_icresp;
	}

	if (le32_to_cpu(icresp->hdr.plen) != sizeof(*icresp)) {
		pr_err("queue %d: bad pdu length returned %d\n",
			nvme_tcp_queue_id(queue), icresp->hdr.plen);
		goto free_icresp;
	}

	if (icresp->pfv != NVME_TCP_PFV_1_0) {
		pr_err("queue %d: bad pfv returned %d\n",
			nvme_tcp_queue_id(queue), icresp->pfv);
		goto free_icresp;
	}

	ctrl_ddgst = !!(icresp->digest & NVME_TCP_DATA_DIGEST_ENABLE);
	if ((queue->data_digest && !ctrl_ddgst) ||
	    (!queue->data_digest && ctrl_ddgst)) {
		pr_err("queue %d: data digest mismatch host: %s ctrl: %s\n",
			nvme_tcp_queue_id(queue),
			queue->data_digest ? "enabled" : "disabled",
			ctrl_ddgst ? "enabled" : "disabled");
		goto free_icresp;
	}

	ctrl_hdgst = !!(icresp->digest & NVME_TCP_HDR_DIGEST_ENABLE);
	if ((queue->hdr_digest && !ctrl_hdgst) ||
	    (!queue->hdr_digest && ctrl_hdgst)) {
		pr_err("queue %d: header digest mismatch host: %s ctrl: %s\n",
			nvme_tcp_queue_id(queue),
			queue->hdr_digest ? "enabled" : "disabled",
			ctrl_hdgst ? "enabled" : "disabled");
		goto free_icresp;
	}

	if (icresp->cpda != 0) {
		pr_err("queue %d: unsupported cpda returned %d\n",
			nvme_tcp_queue_id(queue), icresp->cpda);
		goto free_icresp;
	}

	maxh2cdata = le32_to_cpu(icresp->maxdata);
	if ((maxh2cdata % 4) || (maxh2cdata < NVME_TCP_MIN_MAXH2CDATA)) {
		pr_err("queue %d: invalid maxh2cdata returned %u\n",
		       nvme_tcp_queue_id(queue), maxh2cdata);
		goto free_icresp;
	}
	queue->maxh2cdata = maxh2cdata;

	ret = 0;
free_icresp:
	kfree(icresp);
free_icreq:
	kfree(icreq);
	return ret;
}

static bool nvme_tcp_admin_queue(struct nvme_tcp_queue *queue)
{
	return nvme_tcp_queue_id(queue) == 0;
}

static bool nvme_tcp_default_queue(struct nvme_tcp_queue *queue)
{
	struct nvme_tcp_ctrl *ctrl = queue->ctrl;
	int qid = nvme_tcp_queue_id(queue);

	return !nvme_tcp_admin_queue(queue) &&
		qid < 1 + ctrl->io_queues[HCTX_TYPE_DEFAULT];
}

static bool nvme_tcp_read_queue(struct nvme_tcp_queue *queue)
{
	struct nvme_tcp_ctrl *ctrl = queue->ctrl;
	int qid = nvme_tcp_queue_id(queue);

	return !nvme_tcp_admin_queue(queue) &&
		!nvme_tcp_default_queue(queue) &&
		qid < 1 + ctrl->io_queues[HCTX_TYPE_DEFAULT] +
			  ctrl->io_queues[HCTX_TYPE_READ];
}

static bool nvme_tcp_poll_queue(struct nvme_tcp_queue *queue)
{
	struct nvme_tcp_ctrl *ctrl = queue->ctrl;
	int qid = nvme_tcp_queue_id(queue);

	return !nvme_tcp_admin_queue(queue) &&
		!nvme_tcp_default_queue(queue) &&
		!nvme_tcp_read_queue(queue) &&
		qid < 1 + ctrl->io_queues[HCTX_TYPE_DEFAULT] +
			  ctrl->io_queues[HCTX_TYPE_READ] +
			  ctrl->io_queues[HCTX_TYPE_POLL];
}

static void nvme_tcp_set_queue_io_cpu(struct nvme_tcp_queue *queue)
{
	struct nvme_tcp_ctrl *ctrl = queue->ctrl;
	int qid = nvme_tcp_queue_id(queue);
	int n = 0;

	if (nvme_tcp_default_queue(queue))
		n = qid - 1;
	else if (nvme_tcp_read_queue(queue))
		n = qid - ctrl->io_queues[HCTX_TYPE_DEFAULT] - 1;
	else if (nvme_tcp_poll_queue(queue))
		n = qid - ctrl->io_queues[HCTX_TYPE_DEFAULT] -
				ctrl->io_queues[HCTX_TYPE_READ] - 1;
	if (wq_unbound)
		queue->io_cpu = WORK_CPU_UNBOUND;
	else
		queue->io_cpu = cpumask_next_wrap(n - 1, cpu_online_mask, -1, false);
<<<<<<< HEAD
}

static void nvme_tcp_tls_done(void *data, int status, key_serial_t pskid)
{
	struct nvme_tcp_queue *queue = data;
	struct nvme_tcp_ctrl *ctrl = queue->ctrl;
	int qid = nvme_tcp_queue_id(queue);
	struct key *tls_key;

	dev_dbg(ctrl->ctrl.device, "queue %d: TLS handshake done, key %x, status %d\n",
		qid, pskid, status);

	if (status) {
		queue->tls_err = -status;
		goto out_complete;
	}

	tls_key = key_lookup(pskid);
	if (IS_ERR(tls_key)) {
		dev_warn(ctrl->ctrl.device, "queue %d: Invalid key %x\n",
			 qid, pskid);
		queue->tls_err = -ENOKEY;
	} else {
		ctrl->ctrl.tls_key = tls_key;
		queue->tls_err = 0;
	}

out_complete:
	complete(&queue->tls_complete);
}

=======
}

static void nvme_tcp_tls_done(void *data, int status, key_serial_t pskid)
{
	struct nvme_tcp_queue *queue = data;
	struct nvme_tcp_ctrl *ctrl = queue->ctrl;
	int qid = nvme_tcp_queue_id(queue);
	struct key *tls_key;

	dev_dbg(ctrl->ctrl.device, "queue %d: TLS handshake done, key %x, status %d\n",
		qid, pskid, status);

	if (status) {
		queue->tls_err = -status;
		goto out_complete;
	}

	tls_key = key_lookup(pskid);
	if (IS_ERR(tls_key)) {
		dev_warn(ctrl->ctrl.device, "queue %d: Invalid key %x\n",
			 qid, pskid);
		queue->tls_err = -ENOKEY;
	} else {
		ctrl->ctrl.tls_key = tls_key;
		queue->tls_err = 0;
	}

out_complete:
	complete(&queue->tls_complete);
}

>>>>>>> 0c383648
static int nvme_tcp_start_tls(struct nvme_ctrl *nctrl,
			      struct nvme_tcp_queue *queue,
			      key_serial_t pskid)
{
	int qid = nvme_tcp_queue_id(queue);
	int ret;
	struct tls_handshake_args args;
	unsigned long tmo = tls_handshake_timeout * HZ;
	key_serial_t keyring = nvme_keyring_id();

	dev_dbg(nctrl->device, "queue %d: start TLS with key %x\n",
		qid, pskid);
	memset(&args, 0, sizeof(args));
	args.ta_sock = queue->sock;
	args.ta_done = nvme_tcp_tls_done;
	args.ta_data = queue;
	args.ta_my_peerids[0] = pskid;
	args.ta_num_peerids = 1;
	if (nctrl->opts->keyring)
		keyring = key_serial(nctrl->opts->keyring);
	args.ta_keyring = keyring;
	args.ta_timeout_ms = tls_handshake_timeout * 1000;
	queue->tls_err = -EOPNOTSUPP;
	init_completion(&queue->tls_complete);
	ret = tls_client_hello_psk(&args, GFP_KERNEL);
	if (ret) {
		dev_err(nctrl->device, "queue %d: failed to start TLS: %d\n",
			qid, ret);
		return ret;
	}
	ret = wait_for_completion_interruptible_timeout(&queue->tls_complete, tmo);
	if (ret <= 0) {
		if (ret == 0)
			ret = -ETIMEDOUT;

		dev_err(nctrl->device,
			"queue %d: TLS handshake failed, error %d\n",
			qid, ret);
		tls_handshake_cancel(queue->sock->sk);
	} else {
		dev_dbg(nctrl->device,
			"queue %d: TLS handshake complete, error %d\n",
			qid, queue->tls_err);
		ret = queue->tls_err;
	}
	return ret;
}

static int nvme_tcp_alloc_queue(struct nvme_ctrl *nctrl, int qid,
				key_serial_t pskid)
{
	struct nvme_tcp_ctrl *ctrl = to_tcp_ctrl(nctrl);
	struct nvme_tcp_queue *queue = &ctrl->queues[qid];
	int ret, rcv_pdu_size;
	struct file *sock_file;

	mutex_init(&queue->queue_lock);
	queue->ctrl = ctrl;
	init_llist_head(&queue->req_list);
	INIT_LIST_HEAD(&queue->send_list);
	mutex_init(&queue->send_mutex);
	INIT_WORK(&queue->io_work, nvme_tcp_io_work);

	if (qid > 0)
		queue->cmnd_capsule_len = nctrl->ioccsz * 16;
	else
		queue->cmnd_capsule_len = sizeof(struct nvme_command) +
						NVME_TCP_ADMIN_CCSZ;

	ret = sock_create(ctrl->addr.ss_family, SOCK_STREAM,
			IPPROTO_TCP, &queue->sock);
	if (ret) {
		dev_err(nctrl->device,
			"failed to create socket: %d\n", ret);
		goto err_destroy_mutex;
	}

	sock_file = sock_alloc_file(queue->sock, O_CLOEXEC, NULL);
	if (IS_ERR(sock_file)) {
		ret = PTR_ERR(sock_file);
		goto err_destroy_mutex;
	}
	nvme_tcp_reclassify_socket(queue->sock);

	/* Single syn retry */
	tcp_sock_set_syncnt(queue->sock->sk, 1);

	/* Set TCP no delay */
	tcp_sock_set_nodelay(queue->sock->sk);

	/*
	 * Cleanup whatever is sitting in the TCP transmit queue on socket
	 * close. This is done to prevent stale data from being sent should
	 * the network connection be restored before TCP times out.
	 */
	sock_no_linger(queue->sock->sk);

	if (so_priority > 0)
		sock_set_priority(queue->sock->sk, so_priority);

	/* Set socket type of service */
	if (nctrl->opts->tos >= 0)
		ip_sock_set_tos(queue->sock->sk, nctrl->opts->tos);

	/* Set 10 seconds timeout for icresp recvmsg */
	queue->sock->sk->sk_rcvtimeo = 10 * HZ;

	queue->sock->sk->sk_allocation = GFP_ATOMIC;
	queue->sock->sk->sk_use_task_frag = false;
	nvme_tcp_set_queue_io_cpu(queue);
	queue->request = NULL;
	queue->data_remaining = 0;
	queue->ddgst_remaining = 0;
	queue->pdu_remaining = 0;
	queue->pdu_offset = 0;
	sk_set_memalloc(queue->sock->sk);

	if (nctrl->opts->mask & NVMF_OPT_HOST_TRADDR) {
		ret = kernel_bind(queue->sock, (struct sockaddr *)&ctrl->src_addr,
			sizeof(ctrl->src_addr));
		if (ret) {
			dev_err(nctrl->device,
				"failed to bind queue %d socket %d\n",
				qid, ret);
			goto err_sock;
		}
	}

	if (nctrl->opts->mask & NVMF_OPT_HOST_IFACE) {
		char *iface = nctrl->opts->host_iface;
		sockptr_t optval = KERNEL_SOCKPTR(iface);

		ret = sock_setsockopt(queue->sock, SOL_SOCKET, SO_BINDTODEVICE,
				      optval, strlen(iface));
		if (ret) {
			dev_err(nctrl->device,
			  "failed to bind to interface %s queue %d err %d\n",
			  iface, qid, ret);
			goto err_sock;
		}
	}

	queue->hdr_digest = nctrl->opts->hdr_digest;
	queue->data_digest = nctrl->opts->data_digest;
	if (queue->hdr_digest || queue->data_digest) {
		ret = nvme_tcp_alloc_crypto(queue);
		if (ret) {
			dev_err(nctrl->device,
				"failed to allocate queue %d crypto\n", qid);
			goto err_sock;
		}
	}

	rcv_pdu_size = sizeof(struct nvme_tcp_rsp_pdu) +
			nvme_tcp_hdgst_len(queue);
	queue->pdu = kmalloc(rcv_pdu_size, GFP_KERNEL);
	if (!queue->pdu) {
		ret = -ENOMEM;
		goto err_crypto;
	}

	dev_dbg(nctrl->device, "connecting queue %d\n",
			nvme_tcp_queue_id(queue));

	ret = kernel_connect(queue->sock, (struct sockaddr *)&ctrl->addr,
		sizeof(ctrl->addr), 0);
	if (ret) {
		dev_err(nctrl->device,
			"failed to connect socket: %d\n", ret);
		goto err_rcv_pdu;
	}

	/* If PSKs are configured try to start TLS */
	if (IS_ENABLED(CONFIG_NVME_TCP_TLS) && pskid) {
		ret = nvme_tcp_start_tls(nctrl, queue, pskid);
		if (ret)
			goto err_init_connect;
	}

	ret = nvme_tcp_init_connection(queue);
	if (ret)
		goto err_init_connect;

	set_bit(NVME_TCP_Q_ALLOCATED, &queue->flags);

	return 0;

err_init_connect:
	kernel_sock_shutdown(queue->sock, SHUT_RDWR);
err_rcv_pdu:
	kfree(queue->pdu);
err_crypto:
	if (queue->hdr_digest || queue->data_digest)
		nvme_tcp_free_crypto(queue);
err_sock:
	/* ->sock will be released by fput() */
	fput(queue->sock->file);
	queue->sock = NULL;
err_destroy_mutex:
	mutex_destroy(&queue->send_mutex);
	mutex_destroy(&queue->queue_lock);
	return ret;
}

static void nvme_tcp_restore_sock_ops(struct nvme_tcp_queue *queue)
{
	struct socket *sock = queue->sock;

	write_lock_bh(&sock->sk->sk_callback_lock);
	sock->sk->sk_user_data  = NULL;
	sock->sk->sk_data_ready = queue->data_ready;
	sock->sk->sk_state_change = queue->state_change;
	sock->sk->sk_write_space  = queue->write_space;
	write_unlock_bh(&sock->sk->sk_callback_lock);
}

static void __nvme_tcp_stop_queue(struct nvme_tcp_queue *queue)
{
	kernel_sock_shutdown(queue->sock, SHUT_RDWR);
	nvme_tcp_restore_sock_ops(queue);
	cancel_work_sync(&queue->io_work);
}

static void nvme_tcp_stop_queue(struct nvme_ctrl *nctrl, int qid)
{
	struct nvme_tcp_ctrl *ctrl = to_tcp_ctrl(nctrl);
	struct nvme_tcp_queue *queue = &ctrl->queues[qid];

	if (!test_bit(NVME_TCP_Q_ALLOCATED, &queue->flags))
		return;

	mutex_lock(&queue->queue_lock);
	if (test_and_clear_bit(NVME_TCP_Q_LIVE, &queue->flags))
		__nvme_tcp_stop_queue(queue);
	mutex_unlock(&queue->queue_lock);
}

static void nvme_tcp_setup_sock_ops(struct nvme_tcp_queue *queue)
{
	write_lock_bh(&queue->sock->sk->sk_callback_lock);
	queue->sock->sk->sk_user_data = queue;
	queue->state_change = queue->sock->sk->sk_state_change;
	queue->data_ready = queue->sock->sk->sk_data_ready;
	queue->write_space = queue->sock->sk->sk_write_space;
	queue->sock->sk->sk_data_ready = nvme_tcp_data_ready;
	queue->sock->sk->sk_state_change = nvme_tcp_state_change;
	queue->sock->sk->sk_write_space = nvme_tcp_write_space;
#ifdef CONFIG_NET_RX_BUSY_POLL
	queue->sock->sk->sk_ll_usec = 1;
#endif
	write_unlock_bh(&queue->sock->sk->sk_callback_lock);
}

static int nvme_tcp_start_queue(struct nvme_ctrl *nctrl, int idx)
{
	struct nvme_tcp_ctrl *ctrl = to_tcp_ctrl(nctrl);
	struct nvme_tcp_queue *queue = &ctrl->queues[idx];
	int ret;

	queue->rd_enabled = true;
	nvme_tcp_init_recv_ctx(queue);
	nvme_tcp_setup_sock_ops(queue);

	if (idx)
		ret = nvmf_connect_io_queue(nctrl, idx);
	else
		ret = nvmf_connect_admin_queue(nctrl);

	if (!ret) {
		set_bit(NVME_TCP_Q_LIVE, &queue->flags);
	} else {
		if (test_bit(NVME_TCP_Q_ALLOCATED, &queue->flags))
			__nvme_tcp_stop_queue(queue);
		dev_err(nctrl->device,
			"failed to connect queue: %d ret=%d\n", idx, ret);
	}
	return ret;
}

static void nvme_tcp_free_admin_queue(struct nvme_ctrl *ctrl)
{
	if (to_tcp_ctrl(ctrl)->async_req.pdu) {
		cancel_work_sync(&ctrl->async_event_work);
		nvme_tcp_free_async_req(to_tcp_ctrl(ctrl));
		to_tcp_ctrl(ctrl)->async_req.pdu = NULL;
	}

	nvme_tcp_free_queue(ctrl, 0);
}

static void nvme_tcp_free_io_queues(struct nvme_ctrl *ctrl)
{
	int i;

	for (i = 1; i < ctrl->queue_count; i++)
		nvme_tcp_free_queue(ctrl, i);
}

static void nvme_tcp_stop_io_queues(struct nvme_ctrl *ctrl)
{
	int i;

	for (i = 1; i < ctrl->queue_count; i++)
		nvme_tcp_stop_queue(ctrl, i);
}

static int nvme_tcp_start_io_queues(struct nvme_ctrl *ctrl,
				    int first, int last)
{
	int i, ret;

	for (i = first; i < last; i++) {
		ret = nvme_tcp_start_queue(ctrl, i);
		if (ret)
			goto out_stop_queues;
	}

	return 0;

out_stop_queues:
	for (i--; i >= first; i--)
		nvme_tcp_stop_queue(ctrl, i);
	return ret;
}

static int nvme_tcp_alloc_admin_queue(struct nvme_ctrl *ctrl)
{
	int ret;
	key_serial_t pskid = 0;

	if (nvme_tcp_tls(ctrl)) {
		if (ctrl->opts->tls_key)
			pskid = key_serial(ctrl->opts->tls_key);
		else
			pskid = nvme_tls_psk_default(ctrl->opts->keyring,
						      ctrl->opts->host->nqn,
						      ctrl->opts->subsysnqn);
		if (!pskid) {
			dev_err(ctrl->device, "no valid PSK found\n");
			return -ENOKEY;
		}
	}

	ret = nvme_tcp_alloc_queue(ctrl, 0, pskid);
	if (ret)
		return ret;

	ret = nvme_tcp_alloc_async_req(to_tcp_ctrl(ctrl));
	if (ret)
		goto out_free_queue;

	return 0;

out_free_queue:
	nvme_tcp_free_queue(ctrl, 0);
	return ret;
}

static int __nvme_tcp_alloc_io_queues(struct nvme_ctrl *ctrl)
{
	int i, ret;

	if (nvme_tcp_tls(ctrl) && !ctrl->tls_key) {
		dev_err(ctrl->device, "no PSK negotiated\n");
		return -ENOKEY;
	}
	for (i = 1; i < ctrl->queue_count; i++) {
		ret = nvme_tcp_alloc_queue(ctrl, i,
				key_serial(ctrl->tls_key));
		if (ret)
			goto out_free_queues;
	}

	return 0;

out_free_queues:
	for (i--; i >= 1; i--)
		nvme_tcp_free_queue(ctrl, i);

	return ret;
}

static int nvme_tcp_alloc_io_queues(struct nvme_ctrl *ctrl)
{
	unsigned int nr_io_queues;
	int ret;

	nr_io_queues = nvmf_nr_io_queues(ctrl->opts);
	ret = nvme_set_queue_count(ctrl, &nr_io_queues);
	if (ret)
		return ret;

	if (nr_io_queues == 0) {
		dev_err(ctrl->device,
			"unable to set any I/O queues\n");
		return -ENOMEM;
	}

	ctrl->queue_count = nr_io_queues + 1;
	dev_info(ctrl->device,
		"creating %d I/O queues.\n", nr_io_queues);

	nvmf_set_io_queues(ctrl->opts, nr_io_queues,
			   to_tcp_ctrl(ctrl)->io_queues);
	return __nvme_tcp_alloc_io_queues(ctrl);
}

static void nvme_tcp_destroy_io_queues(struct nvme_ctrl *ctrl, bool remove)
{
	nvme_tcp_stop_io_queues(ctrl);
	if (remove)
		nvme_remove_io_tag_set(ctrl);
	nvme_tcp_free_io_queues(ctrl);
}

static int nvme_tcp_configure_io_queues(struct nvme_ctrl *ctrl, bool new)
{
	int ret, nr_queues;

	ret = nvme_tcp_alloc_io_queues(ctrl);
	if (ret)
		return ret;

	if (new) {
		ret = nvme_alloc_io_tag_set(ctrl, &to_tcp_ctrl(ctrl)->tag_set,
				&nvme_tcp_mq_ops,
				ctrl->opts->nr_poll_queues ? HCTX_MAX_TYPES : 2,
				sizeof(struct nvme_tcp_request));
		if (ret)
			goto out_free_io_queues;
	}

	/*
	 * Only start IO queues for which we have allocated the tagset
	 * and limitted it to the available queues. On reconnects, the
	 * queue number might have changed.
	 */
	nr_queues = min(ctrl->tagset->nr_hw_queues + 1, ctrl->queue_count);
	ret = nvme_tcp_start_io_queues(ctrl, 1, nr_queues);
	if (ret)
		goto out_cleanup_connect_q;

	if (!new) {
		nvme_start_freeze(ctrl);
		nvme_unquiesce_io_queues(ctrl);
		if (!nvme_wait_freeze_timeout(ctrl, NVME_IO_TIMEOUT)) {
			/*
			 * If we timed out waiting for freeze we are likely to
			 * be stuck.  Fail the controller initialization just
			 * to be safe.
			 */
			ret = -ENODEV;
			nvme_unfreeze(ctrl);
			goto out_wait_freeze_timed_out;
		}
		blk_mq_update_nr_hw_queues(ctrl->tagset,
			ctrl->queue_count - 1);
		nvme_unfreeze(ctrl);
	}

	/*
	 * If the number of queues has increased (reconnect case)
	 * start all new queues now.
	 */
	ret = nvme_tcp_start_io_queues(ctrl, nr_queues,
				       ctrl->tagset->nr_hw_queues + 1);
	if (ret)
		goto out_wait_freeze_timed_out;

	return 0;

out_wait_freeze_timed_out:
	nvme_quiesce_io_queues(ctrl);
	nvme_sync_io_queues(ctrl);
	nvme_tcp_stop_io_queues(ctrl);
out_cleanup_connect_q:
	nvme_cancel_tagset(ctrl);
	if (new)
		nvme_remove_io_tag_set(ctrl);
out_free_io_queues:
	nvme_tcp_free_io_queues(ctrl);
	return ret;
}

static void nvme_tcp_destroy_admin_queue(struct nvme_ctrl *ctrl, bool remove)
{
	nvme_tcp_stop_queue(ctrl, 0);
	if (remove)
		nvme_remove_admin_tag_set(ctrl);
	nvme_tcp_free_admin_queue(ctrl);
}

static int nvme_tcp_configure_admin_queue(struct nvme_ctrl *ctrl, bool new)
{
	int error;

	error = nvme_tcp_alloc_admin_queue(ctrl);
	if (error)
		return error;

	if (new) {
		error = nvme_alloc_admin_tag_set(ctrl,
				&to_tcp_ctrl(ctrl)->admin_tag_set,
				&nvme_tcp_admin_mq_ops,
				sizeof(struct nvme_tcp_request));
		if (error)
			goto out_free_queue;
	}

	error = nvme_tcp_start_queue(ctrl, 0);
	if (error)
		goto out_cleanup_tagset;

	error = nvme_enable_ctrl(ctrl);
	if (error)
		goto out_stop_queue;

	nvme_unquiesce_admin_queue(ctrl);

	error = nvme_init_ctrl_finish(ctrl, false);
	if (error)
		goto out_quiesce_queue;

	return 0;

out_quiesce_queue:
	nvme_quiesce_admin_queue(ctrl);
	blk_sync_queue(ctrl->admin_q);
out_stop_queue:
	nvme_tcp_stop_queue(ctrl, 0);
	nvme_cancel_admin_tagset(ctrl);
out_cleanup_tagset:
	if (new)
		nvme_remove_admin_tag_set(ctrl);
out_free_queue:
	nvme_tcp_free_admin_queue(ctrl);
	return error;
}

static void nvme_tcp_teardown_admin_queue(struct nvme_ctrl *ctrl,
		bool remove)
{
	nvme_quiesce_admin_queue(ctrl);
	blk_sync_queue(ctrl->admin_q);
	nvme_tcp_stop_queue(ctrl, 0);
	nvme_cancel_admin_tagset(ctrl);
	if (remove)
		nvme_unquiesce_admin_queue(ctrl);
	nvme_tcp_destroy_admin_queue(ctrl, remove);
}

static void nvme_tcp_teardown_io_queues(struct nvme_ctrl *ctrl,
		bool remove)
{
	if (ctrl->queue_count <= 1)
		return;
	nvme_quiesce_admin_queue(ctrl);
	nvme_quiesce_io_queues(ctrl);
	nvme_sync_io_queues(ctrl);
	nvme_tcp_stop_io_queues(ctrl);
	nvme_cancel_tagset(ctrl);
	if (remove)
		nvme_unquiesce_io_queues(ctrl);
	nvme_tcp_destroy_io_queues(ctrl, remove);
}

static void nvme_tcp_reconnect_or_remove(struct nvme_ctrl *ctrl,
		int status)
{
	enum nvme_ctrl_state state = nvme_ctrl_state(ctrl);

	/* If we are resetting/deleting then do nothing */
	if (state != NVME_CTRL_CONNECTING) {
		WARN_ON_ONCE(state == NVME_CTRL_NEW || state == NVME_CTRL_LIVE);
		return;
	}

	if (nvmf_should_reconnect(ctrl, status)) {
		dev_info(ctrl->device, "Reconnecting in %d seconds...\n",
			ctrl->opts->reconnect_delay);
		queue_delayed_work(nvme_wq, &to_tcp_ctrl(ctrl)->connect_work,
				ctrl->opts->reconnect_delay * HZ);
	} else {
		dev_info(ctrl->device, "Removing controller (%d)...\n",
			 status);
		nvme_delete_ctrl(ctrl);
	}
}

static int nvme_tcp_setup_ctrl(struct nvme_ctrl *ctrl, bool new)
{
	struct nvmf_ctrl_options *opts = ctrl->opts;
	int ret;

	ret = nvme_tcp_configure_admin_queue(ctrl, new);
	if (ret)
		return ret;

	if (ctrl->icdoff) {
		ret = -EOPNOTSUPP;
		dev_err(ctrl->device, "icdoff is not supported!\n");
		goto destroy_admin;
	}

	if (!nvme_ctrl_sgl_supported(ctrl)) {
		ret = -EOPNOTSUPP;
		dev_err(ctrl->device, "Mandatory sgls are not supported!\n");
		goto destroy_admin;
	}

	if (opts->queue_size > ctrl->sqsize + 1)
		dev_warn(ctrl->device,
			"queue_size %zu > ctrl sqsize %u, clamping down\n",
			opts->queue_size, ctrl->sqsize + 1);

	if (ctrl->sqsize + 1 > ctrl->maxcmd) {
		dev_warn(ctrl->device,
			"sqsize %u > ctrl maxcmd %u, clamping down\n",
			ctrl->sqsize + 1, ctrl->maxcmd);
		ctrl->sqsize = ctrl->maxcmd - 1;
	}

	if (ctrl->queue_count > 1) {
		ret = nvme_tcp_configure_io_queues(ctrl, new);
		if (ret)
			goto destroy_admin;
	}

	if (!nvme_change_ctrl_state(ctrl, NVME_CTRL_LIVE)) {
		/*
		 * state change failure is ok if we started ctrl delete,
		 * unless we're during creation of a new controller to
		 * avoid races with teardown flow.
		 */
		enum nvme_ctrl_state state = nvme_ctrl_state(ctrl);

		WARN_ON_ONCE(state != NVME_CTRL_DELETING &&
			     state != NVME_CTRL_DELETING_NOIO);
		WARN_ON_ONCE(new);
		ret = -EINVAL;
		goto destroy_io;
	}

	nvme_start_ctrl(ctrl);
	return 0;

destroy_io:
	if (ctrl->queue_count > 1) {
		nvme_quiesce_io_queues(ctrl);
		nvme_sync_io_queues(ctrl);
		nvme_tcp_stop_io_queues(ctrl);
		nvme_cancel_tagset(ctrl);
		nvme_tcp_destroy_io_queues(ctrl, new);
	}
destroy_admin:
	nvme_stop_keep_alive(ctrl);
	nvme_tcp_teardown_admin_queue(ctrl, false);
	return ret;
}

static void nvme_tcp_reconnect_ctrl_work(struct work_struct *work)
{
	struct nvme_tcp_ctrl *tcp_ctrl = container_of(to_delayed_work(work),
			struct nvme_tcp_ctrl, connect_work);
	struct nvme_ctrl *ctrl = &tcp_ctrl->ctrl;
	int ret;

	++ctrl->nr_reconnects;

	ret = nvme_tcp_setup_ctrl(ctrl, false);
	if (ret)
		goto requeue;

	dev_info(ctrl->device, "Successfully reconnected (attempt %d/%d)\n",
		 ctrl->nr_reconnects, ctrl->opts->max_reconnects);

	ctrl->nr_reconnects = 0;

	return;

requeue:
	dev_info(ctrl->device, "Failed reconnect attempt %d/%d\n",
		 ctrl->nr_reconnects, ctrl->opts->max_reconnects);
	nvme_tcp_reconnect_or_remove(ctrl, ret);
}

static void nvme_tcp_error_recovery_work(struct work_struct *work)
{
	struct nvme_tcp_ctrl *tcp_ctrl = container_of(work,
				struct nvme_tcp_ctrl, err_work);
	struct nvme_ctrl *ctrl = &tcp_ctrl->ctrl;

	nvme_stop_keep_alive(ctrl);
	flush_work(&ctrl->async_event_work);
	nvme_tcp_teardown_io_queues(ctrl, false);
	/* unquiesce to fail fast pending requests */
	nvme_unquiesce_io_queues(ctrl);
	nvme_tcp_teardown_admin_queue(ctrl, false);
	nvme_unquiesce_admin_queue(ctrl);
	nvme_auth_stop(ctrl);

	if (!nvme_change_ctrl_state(ctrl, NVME_CTRL_CONNECTING)) {
		/* state change failure is ok if we started ctrl delete */
		enum nvme_ctrl_state state = nvme_ctrl_state(ctrl);

		WARN_ON_ONCE(state != NVME_CTRL_DELETING &&
			     state != NVME_CTRL_DELETING_NOIO);
		return;
	}

	nvme_tcp_reconnect_or_remove(ctrl, 0);
}

static void nvme_tcp_teardown_ctrl(struct nvme_ctrl *ctrl, bool shutdown)
{
	nvme_tcp_teardown_io_queues(ctrl, shutdown);
	nvme_quiesce_admin_queue(ctrl);
	nvme_disable_ctrl(ctrl, shutdown);
	nvme_tcp_teardown_admin_queue(ctrl, shutdown);
}

static void nvme_tcp_delete_ctrl(struct nvme_ctrl *ctrl)
{
	nvme_tcp_teardown_ctrl(ctrl, true);
}

static void nvme_reset_ctrl_work(struct work_struct *work)
{
	struct nvme_ctrl *ctrl =
		container_of(work, struct nvme_ctrl, reset_work);
	int ret;

	nvme_stop_ctrl(ctrl);
	nvme_tcp_teardown_ctrl(ctrl, false);

	if (!nvme_change_ctrl_state(ctrl, NVME_CTRL_CONNECTING)) {
		/* state change failure is ok if we started ctrl delete */
		enum nvme_ctrl_state state = nvme_ctrl_state(ctrl);

		WARN_ON_ONCE(state != NVME_CTRL_DELETING &&
			     state != NVME_CTRL_DELETING_NOIO);
		return;
	}

	ret = nvme_tcp_setup_ctrl(ctrl, false);
	if (ret)
		goto out_fail;

	return;

out_fail:
	++ctrl->nr_reconnects;
	nvme_tcp_reconnect_or_remove(ctrl, ret);
}

static void nvme_tcp_stop_ctrl(struct nvme_ctrl *ctrl)
{
	flush_work(&to_tcp_ctrl(ctrl)->err_work);
	cancel_delayed_work_sync(&to_tcp_ctrl(ctrl)->connect_work);
}

static void nvme_tcp_free_ctrl(struct nvme_ctrl *nctrl)
{
	struct nvme_tcp_ctrl *ctrl = to_tcp_ctrl(nctrl);

	if (list_empty(&ctrl->list))
		goto free_ctrl;

	mutex_lock(&nvme_tcp_ctrl_mutex);
	list_del(&ctrl->list);
	mutex_unlock(&nvme_tcp_ctrl_mutex);

	nvmf_free_options(nctrl->opts);
free_ctrl:
	kfree(ctrl->queues);
	kfree(ctrl);
}

static void nvme_tcp_set_sg_null(struct nvme_command *c)
{
	struct nvme_sgl_desc *sg = &c->common.dptr.sgl;

	sg->addr = 0;
	sg->length = 0;
	sg->type = (NVME_TRANSPORT_SGL_DATA_DESC << 4) |
			NVME_SGL_FMT_TRANSPORT_A;
}

static void nvme_tcp_set_sg_inline(struct nvme_tcp_queue *queue,
		struct nvme_command *c, u32 data_len)
{
	struct nvme_sgl_desc *sg = &c->common.dptr.sgl;

	sg->addr = cpu_to_le64(queue->ctrl->ctrl.icdoff);
	sg->length = cpu_to_le32(data_len);
	sg->type = (NVME_SGL_FMT_DATA_DESC << 4) | NVME_SGL_FMT_OFFSET;
}

static void nvme_tcp_set_sg_host_data(struct nvme_command *c,
		u32 data_len)
{
	struct nvme_sgl_desc *sg = &c->common.dptr.sgl;

	sg->addr = 0;
	sg->length = cpu_to_le32(data_len);
	sg->type = (NVME_TRANSPORT_SGL_DATA_DESC << 4) |
			NVME_SGL_FMT_TRANSPORT_A;
}

static void nvme_tcp_submit_async_event(struct nvme_ctrl *arg)
{
	struct nvme_tcp_ctrl *ctrl = to_tcp_ctrl(arg);
	struct nvme_tcp_queue *queue = &ctrl->queues[0];
	struct nvme_tcp_cmd_pdu *pdu = ctrl->async_req.pdu;
	struct nvme_command *cmd = &pdu->cmd;
	u8 hdgst = nvme_tcp_hdgst_len(queue);

	memset(pdu, 0, sizeof(*pdu));
	pdu->hdr.type = nvme_tcp_cmd;
	if (queue->hdr_digest)
		pdu->hdr.flags |= NVME_TCP_F_HDGST;
	pdu->hdr.hlen = sizeof(*pdu);
	pdu->hdr.plen = cpu_to_le32(pdu->hdr.hlen + hdgst);

	cmd->common.opcode = nvme_admin_async_event;
	cmd->common.command_id = NVME_AQ_BLK_MQ_DEPTH;
	cmd->common.flags |= NVME_CMD_SGL_METABUF;
	nvme_tcp_set_sg_null(cmd);

	ctrl->async_req.state = NVME_TCP_SEND_CMD_PDU;
	ctrl->async_req.offset = 0;
	ctrl->async_req.curr_bio = NULL;
	ctrl->async_req.data_len = 0;

	nvme_tcp_queue_request(&ctrl->async_req, true, true);
}

static void nvme_tcp_complete_timed_out(struct request *rq)
{
	struct nvme_tcp_request *req = blk_mq_rq_to_pdu(rq);
	struct nvme_ctrl *ctrl = &req->queue->ctrl->ctrl;

	nvme_tcp_stop_queue(ctrl, nvme_tcp_queue_id(req->queue));
	nvmf_complete_timed_out_request(rq);
}

static enum blk_eh_timer_return nvme_tcp_timeout(struct request *rq)
{
	struct nvme_tcp_request *req = blk_mq_rq_to_pdu(rq);
	struct nvme_ctrl *ctrl = &req->queue->ctrl->ctrl;
	struct nvme_tcp_cmd_pdu *pdu = nvme_tcp_req_cmd_pdu(req);
	struct nvme_command *cmd = &pdu->cmd;
	int qid = nvme_tcp_queue_id(req->queue);

	dev_warn(ctrl->device,
		 "I/O tag %d (%04x) type %d opcode %#x (%s) QID %d timeout\n",
		 rq->tag, nvme_cid(rq), pdu->hdr.type, cmd->common.opcode,
		 nvme_fabrics_opcode_str(qid, cmd), qid);

	if (nvme_ctrl_state(ctrl) != NVME_CTRL_LIVE) {
		/*
		 * If we are resetting, connecting or deleting we should
		 * complete immediately because we may block controller
		 * teardown or setup sequence
		 * - ctrl disable/shutdown fabrics requests
		 * - connect requests
		 * - initialization admin requests
		 * - I/O requests that entered after unquiescing and
		 *   the controller stopped responding
		 *
		 * All other requests should be cancelled by the error
		 * recovery work, so it's fine that we fail it here.
		 */
		nvme_tcp_complete_timed_out(rq);
		return BLK_EH_DONE;
	}

	/*
	 * LIVE state should trigger the normal error recovery which will
	 * handle completing this request.
	 */
	nvme_tcp_error_recovery(ctrl);
	return BLK_EH_RESET_TIMER;
}

static blk_status_t nvme_tcp_map_data(struct nvme_tcp_queue *queue,
			struct request *rq)
{
	struct nvme_tcp_request *req = blk_mq_rq_to_pdu(rq);
	struct nvme_tcp_cmd_pdu *pdu = nvme_tcp_req_cmd_pdu(req);
	struct nvme_command *c = &pdu->cmd;

	c->common.flags |= NVME_CMD_SGL_METABUF;

	if (!blk_rq_nr_phys_segments(rq))
		nvme_tcp_set_sg_null(c);
	else if (rq_data_dir(rq) == WRITE &&
	    req->data_len <= nvme_tcp_inline_data_size(req))
		nvme_tcp_set_sg_inline(queue, c, req->data_len);
	else
		nvme_tcp_set_sg_host_data(c, req->data_len);

	return 0;
}

static blk_status_t nvme_tcp_setup_cmd_pdu(struct nvme_ns *ns,
		struct request *rq)
{
	struct nvme_tcp_request *req = blk_mq_rq_to_pdu(rq);
	struct nvme_tcp_cmd_pdu *pdu = nvme_tcp_req_cmd_pdu(req);
	struct nvme_tcp_queue *queue = req->queue;
	u8 hdgst = nvme_tcp_hdgst_len(queue), ddgst = 0;
	blk_status_t ret;

	ret = nvme_setup_cmd(ns, rq);
	if (ret)
		return ret;

	req->state = NVME_TCP_SEND_CMD_PDU;
	req->status = cpu_to_le16(NVME_SC_SUCCESS);
	req->offset = 0;
	req->data_sent = 0;
	req->pdu_len = 0;
	req->pdu_sent = 0;
	req->h2cdata_left = 0;
	req->data_len = blk_rq_nr_phys_segments(rq) ?
				blk_rq_payload_bytes(rq) : 0;
	req->curr_bio = rq->bio;
	if (req->curr_bio && req->data_len)
		nvme_tcp_init_iter(req, rq_data_dir(rq));

	if (rq_data_dir(rq) == WRITE &&
	    req->data_len <= nvme_tcp_inline_data_size(req))
		req->pdu_len = req->data_len;

	pdu->hdr.type = nvme_tcp_cmd;
	pdu->hdr.flags = 0;
	if (queue->hdr_digest)
		pdu->hdr.flags |= NVME_TCP_F_HDGST;
	if (queue->data_digest && req->pdu_len) {
		pdu->hdr.flags |= NVME_TCP_F_DDGST;
		ddgst = nvme_tcp_ddgst_len(queue);
	}
	pdu->hdr.hlen = sizeof(*pdu);
	pdu->hdr.pdo = req->pdu_len ? pdu->hdr.hlen + hdgst : 0;
	pdu->hdr.plen =
		cpu_to_le32(pdu->hdr.hlen + hdgst + req->pdu_len + ddgst);

	ret = nvme_tcp_map_data(queue, rq);
	if (unlikely(ret)) {
		nvme_cleanup_cmd(rq);
		dev_err(queue->ctrl->ctrl.device,
			"Failed to map data (%d)\n", ret);
		return ret;
	}

	return 0;
}

static void nvme_tcp_commit_rqs(struct blk_mq_hw_ctx *hctx)
{
	struct nvme_tcp_queue *queue = hctx->driver_data;

	if (!llist_empty(&queue->req_list))
		queue_work_on(queue->io_cpu, nvme_tcp_wq, &queue->io_work);
}

static blk_status_t nvme_tcp_queue_rq(struct blk_mq_hw_ctx *hctx,
		const struct blk_mq_queue_data *bd)
{
	struct nvme_ns *ns = hctx->queue->queuedata;
	struct nvme_tcp_queue *queue = hctx->driver_data;
	struct request *rq = bd->rq;
	struct nvme_tcp_request *req = blk_mq_rq_to_pdu(rq);
	bool queue_ready = test_bit(NVME_TCP_Q_LIVE, &queue->flags);
	blk_status_t ret;

	if (!nvme_check_ready(&queue->ctrl->ctrl, rq, queue_ready))
		return nvme_fail_nonready_command(&queue->ctrl->ctrl, rq);

	ret = nvme_tcp_setup_cmd_pdu(ns, rq);
	if (unlikely(ret))
		return ret;

	nvme_start_request(rq);

	nvme_tcp_queue_request(req, true, bd->last);

	return BLK_STS_OK;
}

static void nvme_tcp_map_queues(struct blk_mq_tag_set *set)
{
	struct nvme_tcp_ctrl *ctrl = to_tcp_ctrl(set->driver_data);

	nvmf_map_queues(set, &ctrl->ctrl, ctrl->io_queues);
}

static int nvme_tcp_poll(struct blk_mq_hw_ctx *hctx, struct io_comp_batch *iob)
{
	struct nvme_tcp_queue *queue = hctx->driver_data;
	struct sock *sk = queue->sock->sk;

	if (!test_bit(NVME_TCP_Q_LIVE, &queue->flags))
		return 0;

	set_bit(NVME_TCP_Q_POLLING, &queue->flags);
	if (sk_can_busy_loop(sk) && skb_queue_empty_lockless(&sk->sk_receive_queue))
		sk_busy_loop(sk, true);
	nvme_tcp_try_recv(queue);
	clear_bit(NVME_TCP_Q_POLLING, &queue->flags);
	return queue->nr_cqe;
}

static int nvme_tcp_get_address(struct nvme_ctrl *ctrl, char *buf, int size)
{
	struct nvme_tcp_queue *queue = &to_tcp_ctrl(ctrl)->queues[0];
	struct sockaddr_storage src_addr;
	int ret, len;

	len = nvmf_get_address(ctrl, buf, size);

	mutex_lock(&queue->queue_lock);

	if (!test_bit(NVME_TCP_Q_LIVE, &queue->flags))
		goto done;
	ret = kernel_getsockname(queue->sock, (struct sockaddr *)&src_addr);
	if (ret > 0) {
		if (len > 0)
			len--; /* strip trailing newline */
		len += scnprintf(buf + len, size - len, "%ssrc_addr=%pISc\n",
				(len) ? "," : "", &src_addr);
	}
done:
	mutex_unlock(&queue->queue_lock);

	return len;
}

static const struct blk_mq_ops nvme_tcp_mq_ops = {
	.queue_rq	= nvme_tcp_queue_rq,
	.commit_rqs	= nvme_tcp_commit_rqs,
	.complete	= nvme_complete_rq,
	.init_request	= nvme_tcp_init_request,
	.exit_request	= nvme_tcp_exit_request,
	.init_hctx	= nvme_tcp_init_hctx,
	.timeout	= nvme_tcp_timeout,
	.map_queues	= nvme_tcp_map_queues,
	.poll		= nvme_tcp_poll,
};

static const struct blk_mq_ops nvme_tcp_admin_mq_ops = {
	.queue_rq	= nvme_tcp_queue_rq,
	.complete	= nvme_complete_rq,
	.init_request	= nvme_tcp_init_request,
	.exit_request	= nvme_tcp_exit_request,
	.init_hctx	= nvme_tcp_init_admin_hctx,
	.timeout	= nvme_tcp_timeout,
};

static const struct nvme_ctrl_ops nvme_tcp_ctrl_ops = {
	.name			= "tcp",
	.module			= THIS_MODULE,
	.flags			= NVME_F_FABRICS | NVME_F_BLOCKING,
	.reg_read32		= nvmf_reg_read32,
	.reg_read64		= nvmf_reg_read64,
	.reg_write32		= nvmf_reg_write32,
	.free_ctrl		= nvme_tcp_free_ctrl,
	.submit_async_event	= nvme_tcp_submit_async_event,
	.delete_ctrl		= nvme_tcp_delete_ctrl,
	.get_address		= nvme_tcp_get_address,
	.stop_ctrl		= nvme_tcp_stop_ctrl,
};

static bool
nvme_tcp_existing_controller(struct nvmf_ctrl_options *opts)
{
	struct nvme_tcp_ctrl *ctrl;
	bool found = false;

	mutex_lock(&nvme_tcp_ctrl_mutex);
	list_for_each_entry(ctrl, &nvme_tcp_ctrl_list, list) {
		found = nvmf_ip_options_match(&ctrl->ctrl, opts);
		if (found)
			break;
	}
	mutex_unlock(&nvme_tcp_ctrl_mutex);

	return found;
}

static struct nvme_ctrl *nvme_tcp_create_ctrl(struct device *dev,
		struct nvmf_ctrl_options *opts)
{
	struct nvme_tcp_ctrl *ctrl;
	int ret;

	ctrl = kzalloc(sizeof(*ctrl), GFP_KERNEL);
	if (!ctrl)
		return ERR_PTR(-ENOMEM);

	INIT_LIST_HEAD(&ctrl->list);
	ctrl->ctrl.opts = opts;
	ctrl->ctrl.queue_count = opts->nr_io_queues + opts->nr_write_queues +
				opts->nr_poll_queues + 1;
	ctrl->ctrl.sqsize = opts->queue_size - 1;
	ctrl->ctrl.kato = opts->kato;

	INIT_DELAYED_WORK(&ctrl->connect_work,
			nvme_tcp_reconnect_ctrl_work);
	INIT_WORK(&ctrl->err_work, nvme_tcp_error_recovery_work);
	INIT_WORK(&ctrl->ctrl.reset_work, nvme_reset_ctrl_work);

	if (!(opts->mask & NVMF_OPT_TRSVCID)) {
		opts->trsvcid =
			kstrdup(__stringify(NVME_TCP_DISC_PORT), GFP_KERNEL);
		if (!opts->trsvcid) {
			ret = -ENOMEM;
			goto out_free_ctrl;
		}
		opts->mask |= NVMF_OPT_TRSVCID;
	}

	ret = inet_pton_with_scope(&init_net, AF_UNSPEC,
			opts->traddr, opts->trsvcid, &ctrl->addr);
	if (ret) {
		pr_err("malformed address passed: %s:%s\n",
			opts->traddr, opts->trsvcid);
		goto out_free_ctrl;
	}

	if (opts->mask & NVMF_OPT_HOST_TRADDR) {
		ret = inet_pton_with_scope(&init_net, AF_UNSPEC,
			opts->host_traddr, NULL, &ctrl->src_addr);
		if (ret) {
			pr_err("malformed src address passed: %s\n",
			       opts->host_traddr);
			goto out_free_ctrl;
		}
	}

	if (opts->mask & NVMF_OPT_HOST_IFACE) {
		if (!__dev_get_by_name(&init_net, opts->host_iface)) {
			pr_err("invalid interface passed: %s\n",
			       opts->host_iface);
			ret = -ENODEV;
			goto out_free_ctrl;
		}
	}

	if (!opts->duplicate_connect && nvme_tcp_existing_controller(opts)) {
		ret = -EALREADY;
		goto out_free_ctrl;
	}

	ctrl->queues = kcalloc(ctrl->ctrl.queue_count, sizeof(*ctrl->queues),
				GFP_KERNEL);
	if (!ctrl->queues) {
		ret = -ENOMEM;
		goto out_free_ctrl;
	}

	ret = nvme_init_ctrl(&ctrl->ctrl, dev, &nvme_tcp_ctrl_ops, 0);
	if (ret)
		goto out_kfree_queues;

	if (!nvme_change_ctrl_state(&ctrl->ctrl, NVME_CTRL_CONNECTING)) {
		WARN_ON_ONCE(1);
		ret = -EINTR;
		goto out_uninit_ctrl;
	}

	ret = nvme_tcp_setup_ctrl(&ctrl->ctrl, true);
	if (ret)
		goto out_uninit_ctrl;

	dev_info(ctrl->ctrl.device, "new ctrl: NQN \"%s\", addr %pISp, hostnqn: %s\n",
		nvmf_ctrl_subsysnqn(&ctrl->ctrl), &ctrl->addr, opts->host->nqn);

	mutex_lock(&nvme_tcp_ctrl_mutex);
	list_add_tail(&ctrl->list, &nvme_tcp_ctrl_list);
	mutex_unlock(&nvme_tcp_ctrl_mutex);

	return &ctrl->ctrl;

out_uninit_ctrl:
	nvme_uninit_ctrl(&ctrl->ctrl);
	nvme_put_ctrl(&ctrl->ctrl);
	if (ret > 0)
		ret = -EIO;
	return ERR_PTR(ret);
out_kfree_queues:
	kfree(ctrl->queues);
out_free_ctrl:
	kfree(ctrl);
	return ERR_PTR(ret);
}

static struct nvmf_transport_ops nvme_tcp_transport = {
	.name		= "tcp",
	.module		= THIS_MODULE,
	.required_opts	= NVMF_OPT_TRADDR,
	.allowed_opts	= NVMF_OPT_TRSVCID | NVMF_OPT_RECONNECT_DELAY |
			  NVMF_OPT_HOST_TRADDR | NVMF_OPT_CTRL_LOSS_TMO |
			  NVMF_OPT_HDR_DIGEST | NVMF_OPT_DATA_DIGEST |
			  NVMF_OPT_NR_WRITE_QUEUES | NVMF_OPT_NR_POLL_QUEUES |
			  NVMF_OPT_TOS | NVMF_OPT_HOST_IFACE | NVMF_OPT_TLS |
			  NVMF_OPT_KEYRING | NVMF_OPT_TLS_KEY,
	.create_ctrl	= nvme_tcp_create_ctrl,
};

static int __init nvme_tcp_init_module(void)
{
	unsigned int wq_flags = WQ_MEM_RECLAIM | WQ_HIGHPRI | WQ_SYSFS;

	BUILD_BUG_ON(sizeof(struct nvme_tcp_hdr) != 8);
	BUILD_BUG_ON(sizeof(struct nvme_tcp_cmd_pdu) != 72);
	BUILD_BUG_ON(sizeof(struct nvme_tcp_data_pdu) != 24);
	BUILD_BUG_ON(sizeof(struct nvme_tcp_rsp_pdu) != 24);
	BUILD_BUG_ON(sizeof(struct nvme_tcp_r2t_pdu) != 24);
	BUILD_BUG_ON(sizeof(struct nvme_tcp_icreq_pdu) != 128);
	BUILD_BUG_ON(sizeof(struct nvme_tcp_icresp_pdu) != 128);
	BUILD_BUG_ON(sizeof(struct nvme_tcp_term_pdu) != 24);

	if (wq_unbound)
		wq_flags |= WQ_UNBOUND;

	nvme_tcp_wq = alloc_workqueue("nvme_tcp_wq", wq_flags, 0);
	if (!nvme_tcp_wq)
		return -ENOMEM;

	nvmf_register_transport(&nvme_tcp_transport);
	return 0;
}

static void __exit nvme_tcp_cleanup_module(void)
{
	struct nvme_tcp_ctrl *ctrl;

	nvmf_unregister_transport(&nvme_tcp_transport);

	mutex_lock(&nvme_tcp_ctrl_mutex);
	list_for_each_entry(ctrl, &nvme_tcp_ctrl_list, list)
		nvme_delete_ctrl(&ctrl->ctrl);
	mutex_unlock(&nvme_tcp_ctrl_mutex);
	flush_workqueue(nvme_delete_wq);

	destroy_workqueue(nvme_tcp_wq);
}

module_init(nvme_tcp_init_module);
module_exit(nvme_tcp_cleanup_module);

MODULE_DESCRIPTION("NVMe host TCP transport driver");
MODULE_LICENSE("GPL v2");<|MERGE_RESOLUTION|>--- conflicted
+++ resolved
@@ -1564,7 +1564,6 @@
 		queue->io_cpu = WORK_CPU_UNBOUND;
 	else
 		queue->io_cpu = cpumask_next_wrap(n - 1, cpu_online_mask, -1, false);
-<<<<<<< HEAD
 }
 
 static void nvme_tcp_tls_done(void *data, int status, key_serial_t pskid)
@@ -1596,39 +1595,6 @@
 	complete(&queue->tls_complete);
 }
 
-=======
-}
-
-static void nvme_tcp_tls_done(void *data, int status, key_serial_t pskid)
-{
-	struct nvme_tcp_queue *queue = data;
-	struct nvme_tcp_ctrl *ctrl = queue->ctrl;
-	int qid = nvme_tcp_queue_id(queue);
-	struct key *tls_key;
-
-	dev_dbg(ctrl->ctrl.device, "queue %d: TLS handshake done, key %x, status %d\n",
-		qid, pskid, status);
-
-	if (status) {
-		queue->tls_err = -status;
-		goto out_complete;
-	}
-
-	tls_key = key_lookup(pskid);
-	if (IS_ERR(tls_key)) {
-		dev_warn(ctrl->ctrl.device, "queue %d: Invalid key %x\n",
-			 qid, pskid);
-		queue->tls_err = -ENOKEY;
-	} else {
-		ctrl->ctrl.tls_key = tls_key;
-		queue->tls_err = 0;
-	}
-
-out_complete:
-	complete(&queue->tls_complete);
-}
-
->>>>>>> 0c383648
 static int nvme_tcp_start_tls(struct nvme_ctrl *nctrl,
 			      struct nvme_tcp_queue *queue,
 			      key_serial_t pskid)
