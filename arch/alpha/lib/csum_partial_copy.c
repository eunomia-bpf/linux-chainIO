/*
 * csum_partial_copy - do IP checksumming and copy
 *
 * (C) Copyright 1996 Linus Torvalds
 * accelerated versions (and 21264 assembly versions ) contributed by
 *	Rick Gorton	<rick.gorton@alpha-processor.com>
 *
 * Don't look at this too closely - you'll go mad. The things
 * we do for performance..
 */

#include <linux/types.h>
#include <linux/string.h>
#include <asm/uaccess.h>


#define ldq_u(x,y) \
__asm__ __volatile__("ldq_u %0,%1":"=r" (x):"m" (*(const unsigned long *)(y)))

#define stq_u(x,y) \
__asm__ __volatile__("stq_u %1,%0":"=m" (*(unsigned long *)(y)):"r" (x))

#define extql(x,y,z) \
__asm__ __volatile__("extql %1,%2,%0":"=r" (z):"r" (x),"r" (y))

#define extqh(x,y,z) \
__asm__ __volatile__("extqh %1,%2,%0":"=r" (z):"r" (x),"r" (y))

#define mskql(x,y,z) \
__asm__ __volatile__("mskql %1,%2,%0":"=r" (z):"r" (x),"r" (y))

#define mskqh(x,y,z) \
__asm__ __volatile__("mskqh %1,%2,%0":"=r" (z):"r" (x),"r" (y))

#define insql(x,y,z) \
__asm__ __volatile__("insql %1,%2,%0":"=r" (z):"r" (x),"r" (y))

#define insqh(x,y,z) \
__asm__ __volatile__("insqh %1,%2,%0":"=r" (z):"r" (x),"r" (y))


#define __get_user_u(x,ptr)				\
({							\
	long __guu_err;					\
	__asm__ __volatile__(				\
	"1:	ldq_u %0,%2\n"				\
	"2:\n"						\
	".section __ex_table,\"a\"\n"			\
	"	.long 1b - .\n"				\
	"	lda %0,2b-1b(%1)\n"			\
	".previous"					\
		: "=r"(x), "=r"(__guu_err)		\
		: "m"(__m(ptr)), "1"(0));		\
	__guu_err;					\
})

#define __put_user_u(x,ptr)				\
({							\
	long __puu_err;					\
	__asm__ __volatile__(				\
	"1:	stq_u %2,%1\n"				\
	"2:\n"						\
	".section __ex_table,\"a\"\n"			\
	"	.long 1b - ."				\
	"	lda $31,2b-1b(%0)\n"			\
	".previous"					\
		: "=r"(__puu_err)			\
		: "m"(__m(addr)), "rJ"(x), "0"(0));	\
	__puu_err;					\
})


static inline unsigned short from64to16(unsigned long x)
{
	/* Using extract instructions is a bit more efficient
	   than the original shift/bitmask version.  */

	union {
		unsigned long	ul;
		unsigned int	ui[2];
		unsigned short	us[4];
	} in_v, tmp_v, out_v;

	in_v.ul = x;
	tmp_v.ul = (unsigned long) in_v.ui[0] + (unsigned long) in_v.ui[1];

	/* Since the bits of tmp_v.sh[3] are going to always be zero,
	   we don't have to bother to add that in.  */
	out_v.ul = (unsigned long) tmp_v.us[0] + (unsigned long) tmp_v.us[1]
			+ (unsigned long) tmp_v.us[2];

	/* Similarly, out_v.us[2] is always zero for the final add.  */
	return out_v.us[0] + out_v.us[1];
}



/*
 * Ok. This isn't fun, but this is the EASY case.
 */
static inline unsigned long
csum_partial_cfu_aligned(const unsigned long __user *src, unsigned long *dst,
			 long len, unsigned long checksum,
			 int *errp)
{
	unsigned long carry = 0;
	int err = 0;

	while (len >= 0) {
		unsigned long word;
		err |= __get_user(word, src);
		checksum += carry;
		src++;
		checksum += word;
		len -= 8;
		carry = checksum < word;
		*dst = word;
		dst++;
	}
	len += 8;
	checksum += carry;
	if (len) {
		unsigned long word, tmp;
		err |= __get_user(word, src);
		tmp = *dst;
		mskql(word, len, word);
		checksum += word;
		mskqh(tmp, len, tmp);
		carry = checksum < word;
		*dst = word | tmp;
		checksum += carry;
	}
	if (err && errp) *errp = err;
	return checksum;
}

/*
 * This is even less fun, but this is still reasonably
 * easy.
 */
static inline unsigned long
csum_partial_cfu_dest_aligned(const unsigned long __user *src,
			      unsigned long *dst,
			      unsigned long soff,
			      long len, unsigned long checksum,
			      int *errp)
{
	unsigned long first;
	unsigned long word, carry;
	unsigned long lastsrc = 7+len+(unsigned long)src;
	int err = 0;

	err |= __get_user_u(first,src);
	carry = 0;
	while (len >= 0) {
		unsigned long second;

		err |= __get_user_u(second, src+1);
		extql(first, soff, word);
		len -= 8;
		src++;
		extqh(second, soff, first);
		checksum += carry;
		word |= first;
		first = second;
		checksum += word;
		*dst = word;
		dst++;
		carry = checksum < word;
	}
	len += 8;
	checksum += carry;
	if (len) {
		unsigned long tmp;
		unsigned long second;
		err |= __get_user_u(second, lastsrc);
		tmp = *dst;
		extql(first, soff, word);
		extqh(second, soff, first);
		word |= first;
		mskql(word, len, word);
		checksum += word;
		mskqh(tmp, len, tmp);
		carry = checksum < word;
		*dst = word | tmp;
		checksum += carry;
	}
	if (err && errp) *errp = err;
	return checksum;
}

/*
 * This is slightly less fun than the above..
 */
static inline unsigned long
csum_partial_cfu_src_aligned(const unsigned long __user *src,
			     unsigned long *dst,
			     unsigned long doff,
			     long len, unsigned long checksum,
			     unsigned long partial_dest,
			     int *errp)
{
	unsigned long carry = 0;
	unsigned long word;
	unsigned long second_dest;
	int err = 0;

	mskql(partial_dest, doff, partial_dest);
	while (len >= 0) {
		err |= __get_user(word, src);
		len -= 8;
		insql(word, doff, second_dest);
		checksum += carry;
		stq_u(partial_dest | second_dest, dst);
		src++;
		checksum += word;
		insqh(word, doff, partial_dest);
		carry = checksum < word;
		dst++;
	}
	len += 8;
	if (len) {
		checksum += carry;
		err |= __get_user(word, src);
		mskql(word, len, word);
		len -= 8;
		checksum += word;
		insql(word, doff, second_dest);
		len += doff;
		carry = checksum < word;
		partial_dest |= second_dest;
		if (len >= 0) {
			stq_u(partial_dest, dst);
			if (!len) goto out;
			dst++;
			insqh(word, doff, partial_dest);
		}
		doff = len;
	}
	ldq_u(second_dest, dst);
	mskqh(second_dest, doff, second_dest);
	stq_u(partial_dest | second_dest, dst);
out:
	checksum += carry;
	if (err && errp) *errp = err;
	return checksum;
}

/*
 * This is so totally un-fun that it's frightening. Don't
 * look at this too closely, you'll go blind.
 */
static inline unsigned long
csum_partial_cfu_unaligned(const unsigned long __user * src,
			   unsigned long * dst,
			   unsigned long soff, unsigned long doff,
			   long len, unsigned long checksum,
			   unsigned long partial_dest,
			   int *errp)
{
	unsigned long carry = 0;
	unsigned long first;
	unsigned long lastsrc;
	int err = 0;

	err |= __get_user_u(first, src);
	lastsrc = 7+len+(unsigned long)src;
	mskql(partial_dest, doff, partial_dest);
	while (len >= 0) {
		unsigned long second, word;
		unsigned long second_dest;

		err |= __get_user_u(second, src+1);
		extql(first, soff, word);
		checksum += carry;
		len -= 8;
		extqh(second, soff, first);
		src++;
		word |= first;
		first = second;
		insql(word, doff, second_dest);
		checksum += word;
		stq_u(partial_dest | second_dest, dst);
		carry = checksum < word;
		insqh(word, doff, partial_dest);
		dst++;
	}
	len += doff;
	checksum += carry;
	if (len >= 0) {
		unsigned long second, word;
		unsigned long second_dest;

		err |= __get_user_u(second, lastsrc);
		extql(first, soff, word);
		extqh(second, soff, first);
		word |= first;
		first = second;
		mskql(word, len-doff, word);
		checksum += word;
		insql(word, doff, second_dest);
		carry = checksum < word;
		stq_u(partial_dest | second_dest, dst);
		if (len) {
			ldq_u(second_dest, dst+1);
			insqh(word, doff, partial_dest);
			mskqh(second_dest, len, second_dest);
			stq_u(partial_dest | second_dest, dst+1);
		}
		checksum += carry;
	} else {
		unsigned long second, word;
		unsigned long second_dest;

		err |= __get_user_u(second, lastsrc);
		extql(first, soff, word);
		extqh(second, soff, first);
		word |= first;
		ldq_u(second_dest, dst);
		mskql(word, len-doff, word);
		checksum += word;
		mskqh(second_dest, len, second_dest);
		carry = checksum < word;
		insql(word, doff, word);
		stq_u(partial_dest | word | second_dest, dst);
		checksum += carry;
	}
	if (err && errp) *errp = err;
	return checksum;
}

__wsum
csum_partial_copy_from_user(const void __user *src, void *dst, int len,
			       __wsum sum, int *errp)
{
	unsigned long checksum = (__force u32) sum;
	unsigned long soff = 7 & (unsigned long) src;
	unsigned long doff = 7 & (unsigned long) dst;

	if (len) {
		if (!access_ok(VERIFY_READ, src, len)) {
<<<<<<< HEAD
			*errp = -EFAULT;
=======
			if (errp) *errp = -EFAULT;
>>>>>>> d8ec26d7
			memset(dst, 0, len);
			return sum;
		}
		if (!doff) {
			if (!soff)
				checksum = csum_partial_cfu_aligned(
					(const unsigned long __user *) src,
					(unsigned long *) dst,
					len-8, checksum, errp);
			else
				checksum = csum_partial_cfu_dest_aligned(
					(const unsigned long __user *) src,
					(unsigned long *) dst,
					soff, len-8, checksum, errp);
		} else {
			unsigned long partial_dest;
			ldq_u(partial_dest, dst);
			if (!soff)
				checksum = csum_partial_cfu_src_aligned(
					(const unsigned long __user *) src,
					(unsigned long *) dst,
					doff, len-8, checksum,
					partial_dest, errp);
			else
				checksum = csum_partial_cfu_unaligned(
					(const unsigned long __user *) src,
					(unsigned long *) dst,
					soff, doff, len-8, checksum,
					partial_dest, errp);
		}
		checksum = from64to16 (checksum);
	}
	return (__force __wsum)checksum;
}

__wsum
csum_partial_copy_nocheck(const void *src, void *dst, int len, __wsum sum)
{
	return csum_partial_copy_from_user((__force const void __user *)src,
			dst, len, sum, NULL);
}<|MERGE_RESOLUTION|>--- conflicted
+++ resolved
@@ -339,11 +339,7 @@
 
 	if (len) {
 		if (!access_ok(VERIFY_READ, src, len)) {
-<<<<<<< HEAD
-			*errp = -EFAULT;
-=======
 			if (errp) *errp = -EFAULT;
->>>>>>> d8ec26d7
 			memset(dst, 0, len);
 			return sum;
 		}
