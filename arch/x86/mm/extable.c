// SPDX-License-Identifier: GPL-2.0-only
#include <linux/extable.h>
#include <linux/uaccess.h>
#include <linux/sched/debug.h>
#include <linux/bitfield.h>
#include <xen/xen.h>

#include <asm/fpu/api.h>
#include <asm/sev.h>
#include <asm/traps.h>
#include <asm/kdebug.h>
#include <asm/insn-eval.h>
#include <asm/sgx.h>

<<<<<<< HEAD
=======
static inline unsigned long *pt_regs_nr(struct pt_regs *regs, int nr)
{
	int reg_offset = pt_regs_offset(regs, nr);
	static unsigned long __dummy;

	if (WARN_ON_ONCE(reg_offset < 0))
		return &__dummy;

	return (unsigned long *)((unsigned long)regs + reg_offset);
}

>>>>>>> 754e0b0e
static inline unsigned long
ex_fixup_addr(const struct exception_table_entry *x)
{
	return (unsigned long)&x->fixup + x->fixup;
}

<<<<<<< HEAD
static bool ex_handler_default(const struct exception_table_entry *fixup,
=======
static bool ex_handler_default(const struct exception_table_entry *e,
>>>>>>> 754e0b0e
			       struct pt_regs *regs)
{
	if (e->data & EX_FLAG_CLEAR_AX)
		regs->ax = 0;
	if (e->data & EX_FLAG_CLEAR_DX)
		regs->dx = 0;

	regs->ip = ex_fixup_addr(e);
	return true;
}

static bool ex_handler_fault(const struct exception_table_entry *fixup,
			     struct pt_regs *regs, int trapnr)
{
	regs->ax = trapnr;
	return ex_handler_default(fixup, regs);
<<<<<<< HEAD
=======
}

static bool ex_handler_sgx(const struct exception_table_entry *fixup,
			   struct pt_regs *regs, int trapnr)
{
	regs->ax = trapnr | SGX_ENCLS_FAULT_FLAG;
	return ex_handler_default(fixup, regs);
>>>>>>> 754e0b0e
}

/*
 * Handler for when we fail to restore a task's FPU state.  We should never get
 * here because the FPU state of a task using the FPU (task->thread.fpu.state)
 * should always be valid.  However, past bugs have allowed userspace to set
 * reserved bits in the XSAVE area using PTRACE_SETREGSET or sys_rt_sigreturn().
 * These caused XRSTOR to fail when switching to the task, leaking the FPU
 * registers of the task previously executing on the CPU.  Mitigate this class
 * of vulnerability by restoring from the initial state (essentially, zeroing
 * out all the FPU registers) if we can't restore from the task's FPU state.
 */
static bool ex_handler_fprestore(const struct exception_table_entry *fixup,
				 struct pt_regs *regs)
{
	regs->ip = ex_fixup_addr(fixup);

	WARN_ONCE(1, "Bad FPU state detected at %pB, reinitializing FPU registers.",
		  (void *)instruction_pointer(regs));

	fpu_reset_from_exception_fixup();
	return true;
}

static bool ex_handler_uaccess(const struct exception_table_entry *fixup,
			       struct pt_regs *regs, int trapnr)
{
	WARN_ONCE(trapnr == X86_TRAP_GP, "General protection fault in user access. Non-canonical address?");
	return ex_handler_default(fixup, regs);
}

static bool ex_handler_copy(const struct exception_table_entry *fixup,
			    struct pt_regs *regs, int trapnr)
{
	WARN_ONCE(trapnr == X86_TRAP_GP, "General protection fault in user access. Non-canonical address?");
	return ex_handler_fault(fixup, regs, trapnr);
}

<<<<<<< HEAD
static bool ex_handler_rdmsr_unsafe(const struct exception_table_entry *fixup,
				    struct pt_regs *regs)
=======
static bool ex_handler_msr(const struct exception_table_entry *fixup,
			   struct pt_regs *regs, bool wrmsr, bool safe, int reg)
>>>>>>> 754e0b0e
{
	if (!safe && wrmsr &&
	    pr_warn_once("unchecked MSR access error: WRMSR to 0x%x (tried to write 0x%08x%08x) at rIP: 0x%lx (%pS)\n",
			 (unsigned int)regs->cx, (unsigned int)regs->dx,
			 (unsigned int)regs->ax,  regs->ip, (void *)regs->ip))
		show_stack_regs(regs);

	if (!safe && !wrmsr &&
	    pr_warn_once("unchecked MSR access error: RDMSR from 0x%x at rIP: 0x%lx (%pS)\n",
			 (unsigned int)regs->cx, regs->ip, (void *)regs->ip))
		show_stack_regs(regs);

<<<<<<< HEAD
	/* Pretend that the read succeeded and returned 0. */
	regs->ax = 0;
	regs->dx = 0;
	return ex_handler_default(fixup, regs);
}

static bool ex_handler_wrmsr_unsafe(const struct exception_table_entry *fixup,
				    struct pt_regs *regs)
{
	if (pr_warn_once("unchecked MSR access error: WRMSR to 0x%x (tried to write 0x%08x%08x) at rIP: 0x%lx (%pS)\n",
			 (unsigned int)regs->cx, (unsigned int)regs->dx,
			 (unsigned int)regs->ax,  regs->ip, (void *)regs->ip))
		show_stack_regs(regs);

	/* Pretend that the write succeeded. */
=======
	if (!wrmsr) {
		/* Pretend that the read succeeded and returned 0. */
		regs->ax = 0;
		regs->dx = 0;
	}

	if (safe)
		*pt_regs_nr(regs, reg) = -EIO;

>>>>>>> 754e0b0e
	return ex_handler_default(fixup, regs);
}

static bool ex_handler_clear_fs(const struct exception_table_entry *fixup,
				struct pt_regs *regs)
{
	if (static_cpu_has(X86_BUG_NULL_SEG))
		asm volatile ("mov %0, %%fs" : : "rm" (__USER_DS));
	asm volatile ("mov %0, %%fs" : : "rm" (0));
	return ex_handler_default(fixup, regs);
}

<<<<<<< HEAD
int ex_get_fixup_type(unsigned long ip)
{
	const struct exception_table_entry *e = search_exception_tables(ip);

	return e ? e->type : EX_TYPE_NONE;
=======
static bool ex_handler_imm_reg(const struct exception_table_entry *fixup,
			       struct pt_regs *regs, int reg, int imm)
{
	*pt_regs_nr(regs, reg) = (long)imm;
	return ex_handler_default(fixup, regs);
}

static bool ex_handler_ucopy_len(const struct exception_table_entry *fixup,
				  struct pt_regs *regs, int trapnr, int reg, int imm)
{
	regs->cx = imm * regs->cx + *pt_regs_nr(regs, reg);
	return ex_handler_uaccess(fixup, regs, trapnr);
}

int ex_get_fixup_type(unsigned long ip)
{
	const struct exception_table_entry *e = search_exception_tables(ip);

	return e ? FIELD_GET(EX_DATA_TYPE_MASK, e->data) : EX_TYPE_NONE;
>>>>>>> 754e0b0e
}

int fixup_exception(struct pt_regs *regs, int trapnr, unsigned long error_code,
		    unsigned long fault_addr)
{
	const struct exception_table_entry *e;
<<<<<<< HEAD
=======
	int type, reg, imm;
>>>>>>> 754e0b0e

#ifdef CONFIG_PNPBIOS
	if (unlikely(SEGMENT_IS_PNP_CODE(regs->cs))) {
		extern u32 pnp_bios_fault_eip, pnp_bios_fault_esp;
		extern u32 pnp_bios_is_utter_crap;
		pnp_bios_is_utter_crap = 1;
		printk(KERN_CRIT "PNPBIOS fault.. attempting recovery.\n");
		__asm__ volatile(
			"movl %0, %%esp\n\t"
			"jmp *%1\n\t"
			: : "g" (pnp_bios_fault_esp), "g" (pnp_bios_fault_eip));
		panic("do_trap: can't hit this");
	}
#endif

	e = search_exception_tables(regs->ip);
	if (!e)
		return 0;

<<<<<<< HEAD
	switch (e->type) {
=======
	type = FIELD_GET(EX_DATA_TYPE_MASK, e->data);
	reg  = FIELD_GET(EX_DATA_REG_MASK,  e->data);
	imm  = FIELD_GET(EX_DATA_IMM_MASK,  e->data);

	switch (type) {
>>>>>>> 754e0b0e
	case EX_TYPE_DEFAULT:
	case EX_TYPE_DEFAULT_MCE_SAFE:
		return ex_handler_default(e, regs);
	case EX_TYPE_FAULT:
	case EX_TYPE_FAULT_MCE_SAFE:
		return ex_handler_fault(e, regs, trapnr);
	case EX_TYPE_UACCESS:
		return ex_handler_uaccess(e, regs, trapnr);
	case EX_TYPE_COPY:
		return ex_handler_copy(e, regs, trapnr);
	case EX_TYPE_CLEAR_FS:
		return ex_handler_clear_fs(e, regs);
	case EX_TYPE_FPU_RESTORE:
		return ex_handler_fprestore(e, regs);
<<<<<<< HEAD
	case EX_TYPE_RDMSR:
		return ex_handler_rdmsr_unsafe(e, regs);
	case EX_TYPE_WRMSR:
		return ex_handler_wrmsr_unsafe(e, regs);
	case EX_TYPE_BPF:
		return ex_handler_bpf(e, regs);
	case EX_TYPE_RDMSR_IN_MCE:
		ex_handler_msr_mce(regs, false);
		break;
	case EX_TYPE_WRMSR_IN_MCE:
		ex_handler_msr_mce(regs, true);
		break;
=======
	case EX_TYPE_BPF:
		return ex_handler_bpf(e, regs);
	case EX_TYPE_WRMSR:
		return ex_handler_msr(e, regs, true, false, reg);
	case EX_TYPE_RDMSR:
		return ex_handler_msr(e, regs, false, false, reg);
	case EX_TYPE_WRMSR_SAFE:
		return ex_handler_msr(e, regs, true, true, reg);
	case EX_TYPE_RDMSR_SAFE:
		return ex_handler_msr(e, regs, false, true, reg);
	case EX_TYPE_WRMSR_IN_MCE:
		ex_handler_msr_mce(regs, true);
		break;
	case EX_TYPE_RDMSR_IN_MCE:
		ex_handler_msr_mce(regs, false);
		break;
	case EX_TYPE_POP_REG:
		regs->sp += sizeof(long);
		fallthrough;
	case EX_TYPE_IMM_REG:
		return ex_handler_imm_reg(e, regs, reg, imm);
	case EX_TYPE_FAULT_SGX:
		return ex_handler_sgx(e, regs, trapnr);
	case EX_TYPE_UCOPY_LEN:
		return ex_handler_ucopy_len(e, regs, trapnr, reg, imm);
>>>>>>> 754e0b0e
	}
	BUG();
}

extern unsigned int early_recursion_flag;

/* Restricted version used during very early boot */
void __init early_fixup_exception(struct pt_regs *regs, int trapnr)
{
	/* Ignore early NMIs. */
	if (trapnr == X86_TRAP_NMI)
		return;

	if (early_recursion_flag > 2)
		goto halt_loop;

	/*
	 * Old CPUs leave the high bits of CS on the stack
	 * undefined.  I'm not sure which CPUs do this, but at least
	 * the 486 DX works this way.
	 * Xen pv domains are not using the default __KERNEL_CS.
	 */
	if (!xen_pv_domain() && regs->cs != __KERNEL_CS)
		goto fail;

	/*
	 * The full exception fixup machinery is available as soon as
	 * the early IDT is loaded.  This means that it is the
	 * responsibility of extable users to either function correctly
	 * when handlers are invoked early or to simply avoid causing
	 * exceptions before they're ready to handle them.
	 *
	 * This is better than filtering which handlers can be used,
	 * because refusing to call a handler here is guaranteed to
	 * result in a hard-to-debug panic.
	 *
	 * Keep in mind that not all vectors actually get here.  Early
	 * page faults, for example, are special.
	 */
	if (fixup_exception(regs, trapnr, regs->orig_ax, 0))
		return;

	if (trapnr == X86_TRAP_UD) {
		if (report_bug(regs->ip, regs) == BUG_TRAP_TYPE_WARN) {
			/* Skip the ud2. */
			regs->ip += LEN_UD2;
			return;
		}

		/*
		 * If this was a BUG and report_bug returns or if this
		 * was just a normal #UD, we want to continue onward and
		 * crash.
		 */
	}

fail:
	early_printk("PANIC: early exception 0x%02x IP %lx:%lx error %lx cr2 0x%lx\n",
		     (unsigned)trapnr, (unsigned long)regs->cs, regs->ip,
		     regs->orig_ax, read_cr2());

	show_regs(regs);

halt_loop:
	while (true)
		halt();
}<|MERGE_RESOLUTION|>--- conflicted
+++ resolved
@@ -12,8 +12,6 @@
 #include <asm/insn-eval.h>
 #include <asm/sgx.h>
 
-<<<<<<< HEAD
-=======
 static inline unsigned long *pt_regs_nr(struct pt_regs *regs, int nr)
 {
 	int reg_offset = pt_regs_offset(regs, nr);
@@ -25,18 +23,13 @@
 	return (unsigned long *)((unsigned long)regs + reg_offset);
 }
 
->>>>>>> 754e0b0e
 static inline unsigned long
 ex_fixup_addr(const struct exception_table_entry *x)
 {
 	return (unsigned long)&x->fixup + x->fixup;
 }
 
-<<<<<<< HEAD
-static bool ex_handler_default(const struct exception_table_entry *fixup,
-=======
 static bool ex_handler_default(const struct exception_table_entry *e,
->>>>>>> 754e0b0e
 			       struct pt_regs *regs)
 {
 	if (e->data & EX_FLAG_CLEAR_AX)
@@ -53,8 +46,6 @@
 {
 	regs->ax = trapnr;
 	return ex_handler_default(fixup, regs);
-<<<<<<< HEAD
-=======
 }
 
 static bool ex_handler_sgx(const struct exception_table_entry *fixup,
@@ -62,7 +53,6 @@
 {
 	regs->ax = trapnr | SGX_ENCLS_FAULT_FLAG;
 	return ex_handler_default(fixup, regs);
->>>>>>> 754e0b0e
 }
 
 /*
@@ -101,13 +91,8 @@
 	return ex_handler_fault(fixup, regs, trapnr);
 }
 
-<<<<<<< HEAD
-static bool ex_handler_rdmsr_unsafe(const struct exception_table_entry *fixup,
-				    struct pt_regs *regs)
-=======
 static bool ex_handler_msr(const struct exception_table_entry *fixup,
 			   struct pt_regs *regs, bool wrmsr, bool safe, int reg)
->>>>>>> 754e0b0e
 {
 	if (!safe && wrmsr &&
 	    pr_warn_once("unchecked MSR access error: WRMSR to 0x%x (tried to write 0x%08x%08x) at rIP: 0x%lx (%pS)\n",
@@ -120,23 +105,6 @@
 			 (unsigned int)regs->cx, regs->ip, (void *)regs->ip))
 		show_stack_regs(regs);
 
-<<<<<<< HEAD
-	/* Pretend that the read succeeded and returned 0. */
-	regs->ax = 0;
-	regs->dx = 0;
-	return ex_handler_default(fixup, regs);
-}
-
-static bool ex_handler_wrmsr_unsafe(const struct exception_table_entry *fixup,
-				    struct pt_regs *regs)
-{
-	if (pr_warn_once("unchecked MSR access error: WRMSR to 0x%x (tried to write 0x%08x%08x) at rIP: 0x%lx (%pS)\n",
-			 (unsigned int)regs->cx, (unsigned int)regs->dx,
-			 (unsigned int)regs->ax,  regs->ip, (void *)regs->ip))
-		show_stack_regs(regs);
-
-	/* Pretend that the write succeeded. */
-=======
 	if (!wrmsr) {
 		/* Pretend that the read succeeded and returned 0. */
 		regs->ax = 0;
@@ -146,7 +114,6 @@
 	if (safe)
 		*pt_regs_nr(regs, reg) = -EIO;
 
->>>>>>> 754e0b0e
 	return ex_handler_default(fixup, regs);
 }
 
@@ -159,13 +126,6 @@
 	return ex_handler_default(fixup, regs);
 }
 
-<<<<<<< HEAD
-int ex_get_fixup_type(unsigned long ip)
-{
-	const struct exception_table_entry *e = search_exception_tables(ip);
-
-	return e ? e->type : EX_TYPE_NONE;
-=======
 static bool ex_handler_imm_reg(const struct exception_table_entry *fixup,
 			       struct pt_regs *regs, int reg, int imm)
 {
@@ -185,17 +145,13 @@
 	const struct exception_table_entry *e = search_exception_tables(ip);
 
 	return e ? FIELD_GET(EX_DATA_TYPE_MASK, e->data) : EX_TYPE_NONE;
->>>>>>> 754e0b0e
 }
 
 int fixup_exception(struct pt_regs *regs, int trapnr, unsigned long error_code,
 		    unsigned long fault_addr)
 {
 	const struct exception_table_entry *e;
-<<<<<<< HEAD
-=======
 	int type, reg, imm;
->>>>>>> 754e0b0e
 
 #ifdef CONFIG_PNPBIOS
 	if (unlikely(SEGMENT_IS_PNP_CODE(regs->cs))) {
@@ -215,15 +171,11 @@
 	if (!e)
 		return 0;
 
-<<<<<<< HEAD
-	switch (e->type) {
-=======
 	type = FIELD_GET(EX_DATA_TYPE_MASK, e->data);
 	reg  = FIELD_GET(EX_DATA_REG_MASK,  e->data);
 	imm  = FIELD_GET(EX_DATA_IMM_MASK,  e->data);
 
 	switch (type) {
->>>>>>> 754e0b0e
 	case EX_TYPE_DEFAULT:
 	case EX_TYPE_DEFAULT_MCE_SAFE:
 		return ex_handler_default(e, regs);
@@ -238,20 +190,6 @@
 		return ex_handler_clear_fs(e, regs);
 	case EX_TYPE_FPU_RESTORE:
 		return ex_handler_fprestore(e, regs);
-<<<<<<< HEAD
-	case EX_TYPE_RDMSR:
-		return ex_handler_rdmsr_unsafe(e, regs);
-	case EX_TYPE_WRMSR:
-		return ex_handler_wrmsr_unsafe(e, regs);
-	case EX_TYPE_BPF:
-		return ex_handler_bpf(e, regs);
-	case EX_TYPE_RDMSR_IN_MCE:
-		ex_handler_msr_mce(regs, false);
-		break;
-	case EX_TYPE_WRMSR_IN_MCE:
-		ex_handler_msr_mce(regs, true);
-		break;
-=======
 	case EX_TYPE_BPF:
 		return ex_handler_bpf(e, regs);
 	case EX_TYPE_WRMSR:
@@ -277,7 +215,6 @@
 		return ex_handler_sgx(e, regs, trapnr);
 	case EX_TYPE_UCOPY_LEN:
 		return ex_handler_ucopy_len(e, regs, trapnr, reg, imm);
->>>>>>> 754e0b0e
 	}
 	BUG();
 }
