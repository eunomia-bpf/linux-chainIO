/*
 * Kernel-based Virtual Machine driver for Linux
 *
 * This module enables machines with Intel VT-x extensions to run virtual
 * machines without emulation or binary translation.
 *
 * Copyright (C) 2006 Qumranet, Inc.
 * Copyright 2010 Red Hat, Inc. and/or its affiliates.
 *
 * Authors:
 *   Avi Kivity   <avi@qumranet.com>
 *   Yaniv Kamay  <yaniv@qumranet.com>
 *
 * This work is licensed under the terms of the GNU GPL, version 2.  See
 * the COPYING file in the top-level directory.
 *
 */

#include "irq.h"
#include "mmu.h"
#include "cpuid.h"
#include "lapic.h"

#include <linux/kvm_host.h>
#include <linux/module.h>
#include <linux/kernel.h>
#include <linux/mm.h>
#include <linux/highmem.h>
#include <linux/sched.h>
#include <linux/moduleparam.h>
#include <linux/mod_devicetable.h>
#include <linux/trace_events.h>
#include <linux/slab.h>
#include <linux/tboot.h>
#include <linux/hrtimer.h>
#include <linux/frame.h>
#include "kvm_cache_regs.h"
#include "x86.h"

#include <asm/cpu.h>
#include <asm/io.h>
#include <asm/desc.h>
#include <asm/vmx.h>
#include <asm/virtext.h>
#include <asm/mce.h>
#include <asm/fpu/internal.h>
#include <asm/perf_event.h>
#include <asm/debugreg.h>
#include <asm/kexec.h>
#include <asm/apic.h>
#include <asm/irq_remapping.h>
#include <asm/mmu_context.h>
#include <asm/nospec-branch.h>

#include "trace.h"
#include "pmu.h"

#define __ex(x) __kvm_handle_fault_on_reboot(x)
#define __ex_clear(x, reg) \
	____kvm_handle_fault_on_reboot(x, "xor " reg " , " reg)

MODULE_AUTHOR("Qumranet");
MODULE_LICENSE("GPL");

static const struct x86_cpu_id vmx_cpu_id[] = {
	X86_FEATURE_MATCH(X86_FEATURE_VMX),
	{}
};
MODULE_DEVICE_TABLE(x86cpu, vmx_cpu_id);

static bool __read_mostly enable_vpid = 1;
module_param_named(vpid, enable_vpid, bool, 0444);

static bool __read_mostly enable_vnmi = 1;
module_param_named(vnmi, enable_vnmi, bool, S_IRUGO);

static bool __read_mostly flexpriority_enabled = 1;
module_param_named(flexpriority, flexpriority_enabled, bool, S_IRUGO);

static bool __read_mostly enable_ept = 1;
module_param_named(ept, enable_ept, bool, S_IRUGO);

static bool __read_mostly enable_unrestricted_guest = 1;
module_param_named(unrestricted_guest,
			enable_unrestricted_guest, bool, S_IRUGO);

static bool __read_mostly enable_ept_ad_bits = 1;
module_param_named(eptad, enable_ept_ad_bits, bool, S_IRUGO);

static bool __read_mostly emulate_invalid_guest_state = true;
module_param(emulate_invalid_guest_state, bool, S_IRUGO);

static bool __read_mostly fasteoi = 1;
module_param(fasteoi, bool, S_IRUGO);

static bool __read_mostly enable_apicv = 1;
module_param(enable_apicv, bool, S_IRUGO);

static bool __read_mostly enable_shadow_vmcs = 1;
module_param_named(enable_shadow_vmcs, enable_shadow_vmcs, bool, S_IRUGO);
/*
 * If nested=1, nested virtualization is supported, i.e., guests may use
 * VMX and be a hypervisor for its own guests. If nested=0, guests may not
 * use VMX instructions.
 */
static bool __read_mostly nested = 0;
module_param(nested, bool, S_IRUGO);

static u64 __read_mostly host_xss;

static bool __read_mostly enable_pml = 1;
module_param_named(pml, enable_pml, bool, S_IRUGO);

#define KVM_VMX_TSC_MULTIPLIER_MAX     0xffffffffffffffffULL

/* Guest_tsc -> host_tsc conversion requires 64-bit division.  */
static int __read_mostly cpu_preemption_timer_multi;
static bool __read_mostly enable_preemption_timer = 1;
#ifdef CONFIG_X86_64
module_param_named(preemption_timer, enable_preemption_timer, bool, S_IRUGO);
#endif

#define KVM_GUEST_CR0_MASK (X86_CR0_NW | X86_CR0_CD)
#define KVM_VM_CR0_ALWAYS_ON_UNRESTRICTED_GUEST (X86_CR0_WP | X86_CR0_NE)
#define KVM_VM_CR0_ALWAYS_ON						\
	(KVM_VM_CR0_ALWAYS_ON_UNRESTRICTED_GUEST | X86_CR0_PG | X86_CR0_PE)
#define KVM_CR4_GUEST_OWNED_BITS				      \
	(X86_CR4_PVI | X86_CR4_DE | X86_CR4_PCE | X86_CR4_OSFXSR      \
	 | X86_CR4_OSXMMEXCPT | X86_CR4_LA57 | X86_CR4_TSD)

#define KVM_PMODE_VM_CR4_ALWAYS_ON (X86_CR4_PAE | X86_CR4_VMXE)
#define KVM_RMODE_VM_CR4_ALWAYS_ON (X86_CR4_VME | X86_CR4_PAE | X86_CR4_VMXE)

#define RMODE_GUEST_OWNED_EFLAGS_BITS (~(X86_EFLAGS_IOPL | X86_EFLAGS_VM))

#define VMX_MISC_EMULATED_PREEMPTION_TIMER_RATE 5

/*
 * Hyper-V requires all of these, so mark them as supported even though
 * they are just treated the same as all-context.
 */
#define VMX_VPID_EXTENT_SUPPORTED_MASK		\
	(VMX_VPID_EXTENT_INDIVIDUAL_ADDR_BIT |	\
	VMX_VPID_EXTENT_SINGLE_CONTEXT_BIT |	\
	VMX_VPID_EXTENT_GLOBAL_CONTEXT_BIT |	\
	VMX_VPID_EXTENT_SINGLE_NON_GLOBAL_BIT)

/*
 * These 2 parameters are used to config the controls for Pause-Loop Exiting:
 * ple_gap:    upper bound on the amount of time between two successive
 *             executions of PAUSE in a loop. Also indicate if ple enabled.
 *             According to test, this time is usually smaller than 128 cycles.
 * ple_window: upper bound on the amount of time a guest is allowed to execute
 *             in a PAUSE loop. Tests indicate that most spinlocks are held for
 *             less than 2^12 cycles
 * Time is measured based on a counter that runs at the same rate as the TSC,
 * refer SDM volume 3b section 21.6.13 & 22.1.3.
 */
#define KVM_VMX_DEFAULT_PLE_GAP           128
#define KVM_VMX_DEFAULT_PLE_WINDOW        4096
#define KVM_VMX_DEFAULT_PLE_WINDOW_GROW   2
#define KVM_VMX_DEFAULT_PLE_WINDOW_SHRINK 0
#define KVM_VMX_DEFAULT_PLE_WINDOW_MAX    \
		INT_MAX / KVM_VMX_DEFAULT_PLE_WINDOW_GROW

static int ple_gap = KVM_VMX_DEFAULT_PLE_GAP;
module_param(ple_gap, int, S_IRUGO);

static int ple_window = KVM_VMX_DEFAULT_PLE_WINDOW;
module_param(ple_window, int, S_IRUGO);

/* Default doubles per-vcpu window every exit. */
static int ple_window_grow = KVM_VMX_DEFAULT_PLE_WINDOW_GROW;
module_param(ple_window_grow, int, S_IRUGO);

/* Default resets per-vcpu window every exit to ple_window. */
static int ple_window_shrink = KVM_VMX_DEFAULT_PLE_WINDOW_SHRINK;
module_param(ple_window_shrink, int, S_IRUGO);

/* Default is to compute the maximum so we can never overflow. */
static int ple_window_actual_max = KVM_VMX_DEFAULT_PLE_WINDOW_MAX;
static int ple_window_max        = KVM_VMX_DEFAULT_PLE_WINDOW_MAX;
module_param(ple_window_max, int, S_IRUGO);

extern const ulong vmx_return;

#define NR_AUTOLOAD_MSRS 8
#define VMCS02_POOL_SIZE 1

struct vmcs {
	u32 revision_id;
	u32 abort;
	char data[0];
};

/*
 * Track a VMCS that may be loaded on a certain CPU. If it is (cpu!=-1), also
 * remember whether it was VMLAUNCHed, and maintain a linked list of all VMCSs
 * loaded on this CPU (so we can clear them if the CPU goes down).
 */
struct loaded_vmcs {
	struct vmcs *vmcs;
	struct vmcs *shadow_vmcs;
	int cpu;
	bool launched;
	bool nmi_known_unmasked;
	unsigned long vmcs_host_cr3;	/* May not match real cr3 */
	unsigned long vmcs_host_cr4;	/* May not match real cr4 */
	/* Support for vnmi-less CPUs */
	int soft_vnmi_blocked;
	ktime_t entry_time;
	s64 vnmi_blocked_time;
	struct list_head loaded_vmcss_on_cpu_link;
};

struct shared_msr_entry {
	unsigned index;
	u64 data;
	u64 mask;
};

/*
 * struct vmcs12 describes the state that our guest hypervisor (L1) keeps for a
 * single nested guest (L2), hence the name vmcs12. Any VMX implementation has
 * a VMCS structure, and vmcs12 is our emulated VMX's VMCS. This structure is
 * stored in guest memory specified by VMPTRLD, but is opaque to the guest,
 * which must access it using VMREAD/VMWRITE/VMCLEAR instructions.
 * More than one of these structures may exist, if L1 runs multiple L2 guests.
 * nested_vmx_run() will use the data here to build a vmcs02: a VMCS for the
 * underlying hardware which will be used to run L2.
 * This structure is packed to ensure that its layout is identical across
 * machines (necessary for live migration).
 * If there are changes in this struct, VMCS12_REVISION must be changed.
 */
typedef u64 natural_width;
struct __packed vmcs12 {
	/* According to the Intel spec, a VMCS region must start with the
	 * following two fields. Then follow implementation-specific data.
	 */
	u32 revision_id;
	u32 abort;

	u32 launch_state; /* set to 0 by VMCLEAR, to 1 by VMLAUNCH */
	u32 padding[7]; /* room for future expansion */

	u64 io_bitmap_a;
	u64 io_bitmap_b;
	u64 msr_bitmap;
	u64 vm_exit_msr_store_addr;
	u64 vm_exit_msr_load_addr;
	u64 vm_entry_msr_load_addr;
	u64 tsc_offset;
	u64 virtual_apic_page_addr;
	u64 apic_access_addr;
	u64 posted_intr_desc_addr;
	u64 vm_function_control;
	u64 ept_pointer;
	u64 eoi_exit_bitmap0;
	u64 eoi_exit_bitmap1;
	u64 eoi_exit_bitmap2;
	u64 eoi_exit_bitmap3;
	u64 eptp_list_address;
	u64 xss_exit_bitmap;
	u64 guest_physical_address;
	u64 vmcs_link_pointer;
	u64 pml_address;
	u64 guest_ia32_debugctl;
	u64 guest_ia32_pat;
	u64 guest_ia32_efer;
	u64 guest_ia32_perf_global_ctrl;
	u64 guest_pdptr0;
	u64 guest_pdptr1;
	u64 guest_pdptr2;
	u64 guest_pdptr3;
	u64 guest_bndcfgs;
	u64 host_ia32_pat;
	u64 host_ia32_efer;
	u64 host_ia32_perf_global_ctrl;
	u64 padding64[8]; /* room for future expansion */
	/*
	 * To allow migration of L1 (complete with its L2 guests) between
	 * machines of different natural widths (32 or 64 bit), we cannot have
	 * unsigned long fields with no explict size. We use u64 (aliased
	 * natural_width) instead. Luckily, x86 is little-endian.
	 */
	natural_width cr0_guest_host_mask;
	natural_width cr4_guest_host_mask;
	natural_width cr0_read_shadow;
	natural_width cr4_read_shadow;
	natural_width cr3_target_value0;
	natural_width cr3_target_value1;
	natural_width cr3_target_value2;
	natural_width cr3_target_value3;
	natural_width exit_qualification;
	natural_width guest_linear_address;
	natural_width guest_cr0;
	natural_width guest_cr3;
	natural_width guest_cr4;
	natural_width guest_es_base;
	natural_width guest_cs_base;
	natural_width guest_ss_base;
	natural_width guest_ds_base;
	natural_width guest_fs_base;
	natural_width guest_gs_base;
	natural_width guest_ldtr_base;
	natural_width guest_tr_base;
	natural_width guest_gdtr_base;
	natural_width guest_idtr_base;
	natural_width guest_dr7;
	natural_width guest_rsp;
	natural_width guest_rip;
	natural_width guest_rflags;
	natural_width guest_pending_dbg_exceptions;
	natural_width guest_sysenter_esp;
	natural_width guest_sysenter_eip;
	natural_width host_cr0;
	natural_width host_cr3;
	natural_width host_cr4;
	natural_width host_fs_base;
	natural_width host_gs_base;
	natural_width host_tr_base;
	natural_width host_gdtr_base;
	natural_width host_idtr_base;
	natural_width host_ia32_sysenter_esp;
	natural_width host_ia32_sysenter_eip;
	natural_width host_rsp;
	natural_width host_rip;
	natural_width paddingl[8]; /* room for future expansion */
	u32 pin_based_vm_exec_control;
	u32 cpu_based_vm_exec_control;
	u32 exception_bitmap;
	u32 page_fault_error_code_mask;
	u32 page_fault_error_code_match;
	u32 cr3_target_count;
	u32 vm_exit_controls;
	u32 vm_exit_msr_store_count;
	u32 vm_exit_msr_load_count;
	u32 vm_entry_controls;
	u32 vm_entry_msr_load_count;
	u32 vm_entry_intr_info_field;
	u32 vm_entry_exception_error_code;
	u32 vm_entry_instruction_len;
	u32 tpr_threshold;
	u32 secondary_vm_exec_control;
	u32 vm_instruction_error;
	u32 vm_exit_reason;
	u32 vm_exit_intr_info;
	u32 vm_exit_intr_error_code;
	u32 idt_vectoring_info_field;
	u32 idt_vectoring_error_code;
	u32 vm_exit_instruction_len;
	u32 vmx_instruction_info;
	u32 guest_es_limit;
	u32 guest_cs_limit;
	u32 guest_ss_limit;
	u32 guest_ds_limit;
	u32 guest_fs_limit;
	u32 guest_gs_limit;
	u32 guest_ldtr_limit;
	u32 guest_tr_limit;
	u32 guest_gdtr_limit;
	u32 guest_idtr_limit;
	u32 guest_es_ar_bytes;
	u32 guest_cs_ar_bytes;
	u32 guest_ss_ar_bytes;
	u32 guest_ds_ar_bytes;
	u32 guest_fs_ar_bytes;
	u32 guest_gs_ar_bytes;
	u32 guest_ldtr_ar_bytes;
	u32 guest_tr_ar_bytes;
	u32 guest_interruptibility_info;
	u32 guest_activity_state;
	u32 guest_sysenter_cs;
	u32 host_ia32_sysenter_cs;
	u32 vmx_preemption_timer_value;
	u32 padding32[7]; /* room for future expansion */
	u16 virtual_processor_id;
	u16 posted_intr_nv;
	u16 guest_es_selector;
	u16 guest_cs_selector;
	u16 guest_ss_selector;
	u16 guest_ds_selector;
	u16 guest_fs_selector;
	u16 guest_gs_selector;
	u16 guest_ldtr_selector;
	u16 guest_tr_selector;
	u16 guest_intr_status;
	u16 guest_pml_index;
	u16 host_es_selector;
	u16 host_cs_selector;
	u16 host_ss_selector;
	u16 host_ds_selector;
	u16 host_fs_selector;
	u16 host_gs_selector;
	u16 host_tr_selector;
};

/*
 * VMCS12_REVISION is an arbitrary id that should be changed if the content or
 * layout of struct vmcs12 is changed. MSR_IA32_VMX_BASIC returns this id, and
 * VMPTRLD verifies that the VMCS region that L1 is loading contains this id.
 */
#define VMCS12_REVISION 0x11e57ed0

/*
 * VMCS12_SIZE is the number of bytes L1 should allocate for the VMXON region
 * and any VMCS region. Although only sizeof(struct vmcs12) are used by the
 * current implementation, 4K are reserved to avoid future complications.
 */
#define VMCS12_SIZE 0x1000

/* Used to remember the last vmcs02 used for some recently used vmcs12s */
struct vmcs02_list {
	struct list_head list;
	gpa_t vmptr;
	struct loaded_vmcs vmcs02;
};

/*
 * The nested_vmx structure is part of vcpu_vmx, and holds information we need
 * for correct emulation of VMX (i.e., nested VMX) on this vcpu.
 */
struct nested_vmx {
	/* Has the level1 guest done vmxon? */
	bool vmxon;
	gpa_t vmxon_ptr;
	bool pml_full;

	/* The guest-physical address of the current VMCS L1 keeps for L2 */
	gpa_t current_vmptr;
	/*
	 * Cache of the guest's VMCS, existing outside of guest memory.
	 * Loaded from guest memory during VMPTRLD. Flushed to guest
	 * memory during VMCLEAR and VMPTRLD.
	 */
	struct vmcs12 *cached_vmcs12;
	/*
	 * Indicates if the shadow vmcs must be updated with the
	 * data hold by vmcs12
	 */
	bool sync_shadow_vmcs;

	/* vmcs02_list cache of VMCSs recently used to run L2 guests */
	struct list_head vmcs02_pool;
	int vmcs02_num;
	bool change_vmcs01_virtual_x2apic_mode;
	/* L2 must run next, and mustn't decide to exit to L1. */
	bool nested_run_pending;
	/*
	 * Guest pages referred to in vmcs02 with host-physical pointers, so
	 * we must keep them pinned while L2 runs.
	 */
	struct page *apic_access_page;
	struct page *virtual_apic_page;
	struct page *pi_desc_page;
	struct pi_desc *pi_desc;
	bool pi_pending;
	u16 posted_intr_nv;

	unsigned long *msr_bitmap;

	struct hrtimer preemption_timer;
	bool preemption_timer_expired;

	/* to migrate it to L2 if VM_ENTRY_LOAD_DEBUG_CONTROLS is off */
	u64 vmcs01_debugctl;

	u16 vpid02;
	u16 last_vpid;

	/*
	 * We only store the "true" versions of the VMX capability MSRs. We
	 * generate the "non-true" versions by setting the must-be-1 bits
	 * according to the SDM.
	 */
	u32 nested_vmx_procbased_ctls_low;
	u32 nested_vmx_procbased_ctls_high;
	u32 nested_vmx_secondary_ctls_low;
	u32 nested_vmx_secondary_ctls_high;
	u32 nested_vmx_pinbased_ctls_low;
	u32 nested_vmx_pinbased_ctls_high;
	u32 nested_vmx_exit_ctls_low;
	u32 nested_vmx_exit_ctls_high;
	u32 nested_vmx_entry_ctls_low;
	u32 nested_vmx_entry_ctls_high;
	u32 nested_vmx_misc_low;
	u32 nested_vmx_misc_high;
	u32 nested_vmx_ept_caps;
	u32 nested_vmx_vpid_caps;
	u64 nested_vmx_basic;
	u64 nested_vmx_cr0_fixed0;
	u64 nested_vmx_cr0_fixed1;
	u64 nested_vmx_cr4_fixed0;
	u64 nested_vmx_cr4_fixed1;
	u64 nested_vmx_vmcs_enum;
	u64 nested_vmx_vmfunc_controls;

	/* SMM related state */
	struct {
		/* in VMX operation on SMM entry? */
		bool vmxon;
		/* in guest mode on SMM entry? */
		bool guest_mode;
	} smm;
};

#define POSTED_INTR_ON  0
#define POSTED_INTR_SN  1

/* Posted-Interrupt Descriptor */
struct pi_desc {
	u32 pir[8];     /* Posted interrupt requested */
	union {
		struct {
				/* bit 256 - Outstanding Notification */
			u16	on	: 1,
				/* bit 257 - Suppress Notification */
				sn	: 1,
				/* bit 271:258 - Reserved */
				rsvd_1	: 14;
				/* bit 279:272 - Notification Vector */
			u8	nv;
				/* bit 287:280 - Reserved */
			u8	rsvd_2;
				/* bit 319:288 - Notification Destination */
			u32	ndst;
		};
		u64 control;
	};
	u32 rsvd[6];
} __aligned(64);

static bool pi_test_and_set_on(struct pi_desc *pi_desc)
{
	return test_and_set_bit(POSTED_INTR_ON,
			(unsigned long *)&pi_desc->control);
}

static bool pi_test_and_clear_on(struct pi_desc *pi_desc)
{
	return test_and_clear_bit(POSTED_INTR_ON,
			(unsigned long *)&pi_desc->control);
}

static int pi_test_and_set_pir(int vector, struct pi_desc *pi_desc)
{
	return test_and_set_bit(vector, (unsigned long *)pi_desc->pir);
}

static inline void pi_clear_sn(struct pi_desc *pi_desc)
{
	return clear_bit(POSTED_INTR_SN,
			(unsigned long *)&pi_desc->control);
}

static inline void pi_set_sn(struct pi_desc *pi_desc)
{
	return set_bit(POSTED_INTR_SN,
			(unsigned long *)&pi_desc->control);
}

static inline void pi_clear_on(struct pi_desc *pi_desc)
{
	clear_bit(POSTED_INTR_ON,
  		  (unsigned long *)&pi_desc->control);
}

static inline int pi_test_on(struct pi_desc *pi_desc)
{
	return test_bit(POSTED_INTR_ON,
			(unsigned long *)&pi_desc->control);
}

static inline int pi_test_sn(struct pi_desc *pi_desc)
{
	return test_bit(POSTED_INTR_SN,
			(unsigned long *)&pi_desc->control);
}

struct vcpu_vmx {
	struct kvm_vcpu       vcpu;
	unsigned long         host_rsp;
	u8                    fail;
	u32                   exit_intr_info;
	u32                   idt_vectoring_info;
	ulong                 rflags;
	struct shared_msr_entry *guest_msrs;
	int                   nmsrs;
	int                   save_nmsrs;
	unsigned long	      host_idt_base;
#ifdef CONFIG_X86_64
	u64 		      msr_host_kernel_gs_base;
	u64 		      msr_guest_kernel_gs_base;
#endif
	u32 vm_entry_controls_shadow;
	u32 vm_exit_controls_shadow;
	u32 secondary_exec_control;

	/*
	 * loaded_vmcs points to the VMCS currently used in this vcpu. For a
	 * non-nested (L1) guest, it always points to vmcs01. For a nested
	 * guest (L2), it points to a different VMCS.
	 */
	struct loaded_vmcs    vmcs01;
	struct loaded_vmcs   *loaded_vmcs;
	bool                  __launched; /* temporary, used in vmx_vcpu_run */
	struct msr_autoload {
		unsigned nr;
		struct vmx_msr_entry guest[NR_AUTOLOAD_MSRS];
		struct vmx_msr_entry host[NR_AUTOLOAD_MSRS];
	} msr_autoload;
	struct {
		int           loaded;
		u16           fs_sel, gs_sel, ldt_sel;
#ifdef CONFIG_X86_64
		u16           ds_sel, es_sel;
#endif
		int           gs_ldt_reload_needed;
		int           fs_reload_needed;
		u64           msr_host_bndcfgs;
	} host_state;
	struct {
		int vm86_active;
		ulong save_rflags;
		struct kvm_segment segs[8];
	} rmode;
	struct {
		u32 bitmask; /* 4 bits per segment (1 bit per field) */
		struct kvm_save_segment {
			u16 selector;
			unsigned long base;
			u32 limit;
			u32 ar;
		} seg[8];
	} segment_cache;
	int vpid;
	bool emulation_required;

	u32 exit_reason;

	/* Posted interrupt descriptor */
	struct pi_desc pi_desc;

	/* Support for a guest hypervisor (nested VMX) */
	struct nested_vmx nested;

	/* Dynamic PLE window. */
	int ple_window;
	bool ple_window_dirty;

	/* Support for PML */
#define PML_ENTITY_NUM		512
	struct page *pml_pg;

	/* apic deadline value in host tsc */
	u64 hv_deadline_tsc;

	u64 current_tsc_ratio;

	u32 host_pkru;

	/*
	 * Only bits masked by msr_ia32_feature_control_valid_bits can be set in
	 * msr_ia32_feature_control. FEATURE_CONTROL_LOCKED is always included
	 * in msr_ia32_feature_control_valid_bits.
	 */
	u64 msr_ia32_feature_control;
	u64 msr_ia32_feature_control_valid_bits;
};

enum segment_cache_field {
	SEG_FIELD_SEL = 0,
	SEG_FIELD_BASE = 1,
	SEG_FIELD_LIMIT = 2,
	SEG_FIELD_AR = 3,

	SEG_FIELD_NR = 4
};

static inline struct vcpu_vmx *to_vmx(struct kvm_vcpu *vcpu)
{
	return container_of(vcpu, struct vcpu_vmx, vcpu);
}

static struct pi_desc *vcpu_to_pi_desc(struct kvm_vcpu *vcpu)
{
	return &(to_vmx(vcpu)->pi_desc);
}

#define VMCS12_OFFSET(x) offsetof(struct vmcs12, x)
#define FIELD(number, name)	[number] = VMCS12_OFFSET(name)
#define FIELD64(number, name)	[number] = VMCS12_OFFSET(name), \
				[number##_HIGH] = VMCS12_OFFSET(name)+4


static unsigned long shadow_read_only_fields[] = {
	/*
	 * We do NOT shadow fields that are modified when L0
	 * traps and emulates any vmx instruction (e.g. VMPTRLD,
	 * VMXON...) executed by L1.
	 * For example, VM_INSTRUCTION_ERROR is read
	 * by L1 if a vmx instruction fails (part of the error path).
	 * Note the code assumes this logic. If for some reason
	 * we start shadowing these fields then we need to
	 * force a shadow sync when L0 emulates vmx instructions
	 * (e.g. force a sync if VM_INSTRUCTION_ERROR is modified
	 * by nested_vmx_failValid)
	 */
	VM_EXIT_REASON,
	VM_EXIT_INTR_INFO,
	VM_EXIT_INSTRUCTION_LEN,
	IDT_VECTORING_INFO_FIELD,
	IDT_VECTORING_ERROR_CODE,
	VM_EXIT_INTR_ERROR_CODE,
	EXIT_QUALIFICATION,
	GUEST_LINEAR_ADDRESS,
	GUEST_PHYSICAL_ADDRESS
};
static int max_shadow_read_only_fields =
	ARRAY_SIZE(shadow_read_only_fields);

static unsigned long shadow_read_write_fields[] = {
	TPR_THRESHOLD,
	GUEST_RIP,
	GUEST_RSP,
	GUEST_CR0,
	GUEST_CR3,
	GUEST_CR4,
	GUEST_INTERRUPTIBILITY_INFO,
	GUEST_RFLAGS,
	GUEST_CS_SELECTOR,
	GUEST_CS_AR_BYTES,
	GUEST_CS_LIMIT,
	GUEST_CS_BASE,
	GUEST_ES_BASE,
	GUEST_BNDCFGS,
	CR0_GUEST_HOST_MASK,
	CR0_READ_SHADOW,
	CR4_READ_SHADOW,
	TSC_OFFSET,
	EXCEPTION_BITMAP,
	CPU_BASED_VM_EXEC_CONTROL,
	VM_ENTRY_EXCEPTION_ERROR_CODE,
	VM_ENTRY_INTR_INFO_FIELD,
	VM_ENTRY_INSTRUCTION_LEN,
	VM_ENTRY_EXCEPTION_ERROR_CODE,
	HOST_FS_BASE,
	HOST_GS_BASE,
	HOST_FS_SELECTOR,
	HOST_GS_SELECTOR
};
static int max_shadow_read_write_fields =
	ARRAY_SIZE(shadow_read_write_fields);

static const unsigned short vmcs_field_to_offset_table[] = {
	FIELD(VIRTUAL_PROCESSOR_ID, virtual_processor_id),
	FIELD(POSTED_INTR_NV, posted_intr_nv),
	FIELD(GUEST_ES_SELECTOR, guest_es_selector),
	FIELD(GUEST_CS_SELECTOR, guest_cs_selector),
	FIELD(GUEST_SS_SELECTOR, guest_ss_selector),
	FIELD(GUEST_DS_SELECTOR, guest_ds_selector),
	FIELD(GUEST_FS_SELECTOR, guest_fs_selector),
	FIELD(GUEST_GS_SELECTOR, guest_gs_selector),
	FIELD(GUEST_LDTR_SELECTOR, guest_ldtr_selector),
	FIELD(GUEST_TR_SELECTOR, guest_tr_selector),
	FIELD(GUEST_INTR_STATUS, guest_intr_status),
	FIELD(GUEST_PML_INDEX, guest_pml_index),
	FIELD(HOST_ES_SELECTOR, host_es_selector),
	FIELD(HOST_CS_SELECTOR, host_cs_selector),
	FIELD(HOST_SS_SELECTOR, host_ss_selector),
	FIELD(HOST_DS_SELECTOR, host_ds_selector),
	FIELD(HOST_FS_SELECTOR, host_fs_selector),
	FIELD(HOST_GS_SELECTOR, host_gs_selector),
	FIELD(HOST_TR_SELECTOR, host_tr_selector),
	FIELD64(IO_BITMAP_A, io_bitmap_a),
	FIELD64(IO_BITMAP_B, io_bitmap_b),
	FIELD64(MSR_BITMAP, msr_bitmap),
	FIELD64(VM_EXIT_MSR_STORE_ADDR, vm_exit_msr_store_addr),
	FIELD64(VM_EXIT_MSR_LOAD_ADDR, vm_exit_msr_load_addr),
	FIELD64(VM_ENTRY_MSR_LOAD_ADDR, vm_entry_msr_load_addr),
	FIELD64(TSC_OFFSET, tsc_offset),
	FIELD64(VIRTUAL_APIC_PAGE_ADDR, virtual_apic_page_addr),
	FIELD64(APIC_ACCESS_ADDR, apic_access_addr),
	FIELD64(POSTED_INTR_DESC_ADDR, posted_intr_desc_addr),
	FIELD64(VM_FUNCTION_CONTROL, vm_function_control),
	FIELD64(EPT_POINTER, ept_pointer),
	FIELD64(EOI_EXIT_BITMAP0, eoi_exit_bitmap0),
	FIELD64(EOI_EXIT_BITMAP1, eoi_exit_bitmap1),
	FIELD64(EOI_EXIT_BITMAP2, eoi_exit_bitmap2),
	FIELD64(EOI_EXIT_BITMAP3, eoi_exit_bitmap3),
	FIELD64(EPTP_LIST_ADDRESS, eptp_list_address),
	FIELD64(XSS_EXIT_BITMAP, xss_exit_bitmap),
	FIELD64(GUEST_PHYSICAL_ADDRESS, guest_physical_address),
	FIELD64(VMCS_LINK_POINTER, vmcs_link_pointer),
	FIELD64(PML_ADDRESS, pml_address),
	FIELD64(GUEST_IA32_DEBUGCTL, guest_ia32_debugctl),
	FIELD64(GUEST_IA32_PAT, guest_ia32_pat),
	FIELD64(GUEST_IA32_EFER, guest_ia32_efer),
	FIELD64(GUEST_IA32_PERF_GLOBAL_CTRL, guest_ia32_perf_global_ctrl),
	FIELD64(GUEST_PDPTR0, guest_pdptr0),
	FIELD64(GUEST_PDPTR1, guest_pdptr1),
	FIELD64(GUEST_PDPTR2, guest_pdptr2),
	FIELD64(GUEST_PDPTR3, guest_pdptr3),
	FIELD64(GUEST_BNDCFGS, guest_bndcfgs),
	FIELD64(HOST_IA32_PAT, host_ia32_pat),
	FIELD64(HOST_IA32_EFER, host_ia32_efer),
	FIELD64(HOST_IA32_PERF_GLOBAL_CTRL, host_ia32_perf_global_ctrl),
	FIELD(PIN_BASED_VM_EXEC_CONTROL, pin_based_vm_exec_control),
	FIELD(CPU_BASED_VM_EXEC_CONTROL, cpu_based_vm_exec_control),
	FIELD(EXCEPTION_BITMAP, exception_bitmap),
	FIELD(PAGE_FAULT_ERROR_CODE_MASK, page_fault_error_code_mask),
	FIELD(PAGE_FAULT_ERROR_CODE_MATCH, page_fault_error_code_match),
	FIELD(CR3_TARGET_COUNT, cr3_target_count),
	FIELD(VM_EXIT_CONTROLS, vm_exit_controls),
	FIELD(VM_EXIT_MSR_STORE_COUNT, vm_exit_msr_store_count),
	FIELD(VM_EXIT_MSR_LOAD_COUNT, vm_exit_msr_load_count),
	FIELD(VM_ENTRY_CONTROLS, vm_entry_controls),
	FIELD(VM_ENTRY_MSR_LOAD_COUNT, vm_entry_msr_load_count),
	FIELD(VM_ENTRY_INTR_INFO_FIELD, vm_entry_intr_info_field),
	FIELD(VM_ENTRY_EXCEPTION_ERROR_CODE, vm_entry_exception_error_code),
	FIELD(VM_ENTRY_INSTRUCTION_LEN, vm_entry_instruction_len),
	FIELD(TPR_THRESHOLD, tpr_threshold),
	FIELD(SECONDARY_VM_EXEC_CONTROL, secondary_vm_exec_control),
	FIELD(VM_INSTRUCTION_ERROR, vm_instruction_error),
	FIELD(VM_EXIT_REASON, vm_exit_reason),
	FIELD(VM_EXIT_INTR_INFO, vm_exit_intr_info),
	FIELD(VM_EXIT_INTR_ERROR_CODE, vm_exit_intr_error_code),
	FIELD(IDT_VECTORING_INFO_FIELD, idt_vectoring_info_field),
	FIELD(IDT_VECTORING_ERROR_CODE, idt_vectoring_error_code),
	FIELD(VM_EXIT_INSTRUCTION_LEN, vm_exit_instruction_len),
	FIELD(VMX_INSTRUCTION_INFO, vmx_instruction_info),
	FIELD(GUEST_ES_LIMIT, guest_es_limit),
	FIELD(GUEST_CS_LIMIT, guest_cs_limit),
	FIELD(GUEST_SS_LIMIT, guest_ss_limit),
	FIELD(GUEST_DS_LIMIT, guest_ds_limit),
	FIELD(GUEST_FS_LIMIT, guest_fs_limit),
	FIELD(GUEST_GS_LIMIT, guest_gs_limit),
	FIELD(GUEST_LDTR_LIMIT, guest_ldtr_limit),
	FIELD(GUEST_TR_LIMIT, guest_tr_limit),
	FIELD(GUEST_GDTR_LIMIT, guest_gdtr_limit),
	FIELD(GUEST_IDTR_LIMIT, guest_idtr_limit),
	FIELD(GUEST_ES_AR_BYTES, guest_es_ar_bytes),
	FIELD(GUEST_CS_AR_BYTES, guest_cs_ar_bytes),
	FIELD(GUEST_SS_AR_BYTES, guest_ss_ar_bytes),
	FIELD(GUEST_DS_AR_BYTES, guest_ds_ar_bytes),
	FIELD(GUEST_FS_AR_BYTES, guest_fs_ar_bytes),
	FIELD(GUEST_GS_AR_BYTES, guest_gs_ar_bytes),
	FIELD(GUEST_LDTR_AR_BYTES, guest_ldtr_ar_bytes),
	FIELD(GUEST_TR_AR_BYTES, guest_tr_ar_bytes),
	FIELD(GUEST_INTERRUPTIBILITY_INFO, guest_interruptibility_info),
	FIELD(GUEST_ACTIVITY_STATE, guest_activity_state),
	FIELD(GUEST_SYSENTER_CS, guest_sysenter_cs),
	FIELD(HOST_IA32_SYSENTER_CS, host_ia32_sysenter_cs),
	FIELD(VMX_PREEMPTION_TIMER_VALUE, vmx_preemption_timer_value),
	FIELD(CR0_GUEST_HOST_MASK, cr0_guest_host_mask),
	FIELD(CR4_GUEST_HOST_MASK, cr4_guest_host_mask),
	FIELD(CR0_READ_SHADOW, cr0_read_shadow),
	FIELD(CR4_READ_SHADOW, cr4_read_shadow),
	FIELD(CR3_TARGET_VALUE0, cr3_target_value0),
	FIELD(CR3_TARGET_VALUE1, cr3_target_value1),
	FIELD(CR3_TARGET_VALUE2, cr3_target_value2),
	FIELD(CR3_TARGET_VALUE3, cr3_target_value3),
	FIELD(EXIT_QUALIFICATION, exit_qualification),
	FIELD(GUEST_LINEAR_ADDRESS, guest_linear_address),
	FIELD(GUEST_CR0, guest_cr0),
	FIELD(GUEST_CR3, guest_cr3),
	FIELD(GUEST_CR4, guest_cr4),
	FIELD(GUEST_ES_BASE, guest_es_base),
	FIELD(GUEST_CS_BASE, guest_cs_base),
	FIELD(GUEST_SS_BASE, guest_ss_base),
	FIELD(GUEST_DS_BASE, guest_ds_base),
	FIELD(GUEST_FS_BASE, guest_fs_base),
	FIELD(GUEST_GS_BASE, guest_gs_base),
	FIELD(GUEST_LDTR_BASE, guest_ldtr_base),
	FIELD(GUEST_TR_BASE, guest_tr_base),
	FIELD(GUEST_GDTR_BASE, guest_gdtr_base),
	FIELD(GUEST_IDTR_BASE, guest_idtr_base),
	FIELD(GUEST_DR7, guest_dr7),
	FIELD(GUEST_RSP, guest_rsp),
	FIELD(GUEST_RIP, guest_rip),
	FIELD(GUEST_RFLAGS, guest_rflags),
	FIELD(GUEST_PENDING_DBG_EXCEPTIONS, guest_pending_dbg_exceptions),
	FIELD(GUEST_SYSENTER_ESP, guest_sysenter_esp),
	FIELD(GUEST_SYSENTER_EIP, guest_sysenter_eip),
	FIELD(HOST_CR0, host_cr0),
	FIELD(HOST_CR3, host_cr3),
	FIELD(HOST_CR4, host_cr4),
	FIELD(HOST_FS_BASE, host_fs_base),
	FIELD(HOST_GS_BASE, host_gs_base),
	FIELD(HOST_TR_BASE, host_tr_base),
	FIELD(HOST_GDTR_BASE, host_gdtr_base),
	FIELD(HOST_IDTR_BASE, host_idtr_base),
	FIELD(HOST_IA32_SYSENTER_ESP, host_ia32_sysenter_esp),
	FIELD(HOST_IA32_SYSENTER_EIP, host_ia32_sysenter_eip),
	FIELD(HOST_RSP, host_rsp),
	FIELD(HOST_RIP, host_rip),
};

static inline short vmcs_field_to_offset(unsigned long field)
{
	BUILD_BUG_ON(ARRAY_SIZE(vmcs_field_to_offset_table) > SHRT_MAX);

	if (field >= ARRAY_SIZE(vmcs_field_to_offset_table))
		return -ENOENT;

	/*
	 * FIXME: Mitigation for CVE-2017-5753.  To be replaced with a
	 * generic mechanism.
	 */
	asm("lfence");

	if (vmcs_field_to_offset_table[field] == 0)
		return -ENOENT;

	return vmcs_field_to_offset_table[field];
}

static inline struct vmcs12 *get_vmcs12(struct kvm_vcpu *vcpu)
{
	return to_vmx(vcpu)->nested.cached_vmcs12;
}

static bool nested_ept_ad_enabled(struct kvm_vcpu *vcpu);
static unsigned long nested_ept_get_cr3(struct kvm_vcpu *vcpu);
static u64 construct_eptp(struct kvm_vcpu *vcpu, unsigned long root_hpa);
static bool vmx_xsaves_supported(void);
static void vmx_set_segment(struct kvm_vcpu *vcpu,
			    struct kvm_segment *var, int seg);
static void vmx_get_segment(struct kvm_vcpu *vcpu,
			    struct kvm_segment *var, int seg);
static bool guest_state_valid(struct kvm_vcpu *vcpu);
static u32 vmx_segment_access_rights(struct kvm_segment *var);
static void copy_shadow_to_vmcs12(struct vcpu_vmx *vmx);
static bool vmx_get_nmi_mask(struct kvm_vcpu *vcpu);
static void vmx_set_nmi_mask(struct kvm_vcpu *vcpu, bool masked);
static bool nested_vmx_is_page_fault_vmexit(struct vmcs12 *vmcs12,
					    u16 error_code);

static DEFINE_PER_CPU(struct vmcs *, vmxarea);
static DEFINE_PER_CPU(struct vmcs *, current_vmcs);
/*
 * We maintain a per-CPU linked-list of VMCS loaded on that CPU. This is needed
 * when a CPU is brought down, and we need to VMCLEAR all VMCSs loaded on it.
 */
static DEFINE_PER_CPU(struct list_head, loaded_vmcss_on_cpu);

/*
 * We maintian a per-CPU linked-list of vCPU, so in wakeup_handler() we
 * can find which vCPU should be waken up.
 */
static DEFINE_PER_CPU(struct list_head, blocked_vcpu_on_cpu);
static DEFINE_PER_CPU(spinlock_t, blocked_vcpu_on_cpu_lock);

enum {
	VMX_IO_BITMAP_A,
	VMX_IO_BITMAP_B,
	VMX_MSR_BITMAP_LEGACY,
	VMX_MSR_BITMAP_LONGMODE,
	VMX_MSR_BITMAP_LEGACY_X2APIC_APICV,
	VMX_MSR_BITMAP_LONGMODE_X2APIC_APICV,
	VMX_MSR_BITMAP_LEGACY_X2APIC,
	VMX_MSR_BITMAP_LONGMODE_X2APIC,
	VMX_VMREAD_BITMAP,
	VMX_VMWRITE_BITMAP,
	VMX_BITMAP_NR
};

static unsigned long *vmx_bitmap[VMX_BITMAP_NR];

#define vmx_io_bitmap_a                      (vmx_bitmap[VMX_IO_BITMAP_A])
#define vmx_io_bitmap_b                      (vmx_bitmap[VMX_IO_BITMAP_B])
#define vmx_msr_bitmap_legacy                (vmx_bitmap[VMX_MSR_BITMAP_LEGACY])
#define vmx_msr_bitmap_longmode              (vmx_bitmap[VMX_MSR_BITMAP_LONGMODE])
#define vmx_msr_bitmap_legacy_x2apic_apicv   (vmx_bitmap[VMX_MSR_BITMAP_LEGACY_X2APIC_APICV])
#define vmx_msr_bitmap_longmode_x2apic_apicv (vmx_bitmap[VMX_MSR_BITMAP_LONGMODE_X2APIC_APICV])
#define vmx_msr_bitmap_legacy_x2apic         (vmx_bitmap[VMX_MSR_BITMAP_LEGACY_X2APIC])
#define vmx_msr_bitmap_longmode_x2apic       (vmx_bitmap[VMX_MSR_BITMAP_LONGMODE_X2APIC])
#define vmx_vmread_bitmap                    (vmx_bitmap[VMX_VMREAD_BITMAP])
#define vmx_vmwrite_bitmap                   (vmx_bitmap[VMX_VMWRITE_BITMAP])

static bool cpu_has_load_ia32_efer;
static bool cpu_has_load_perf_global_ctrl;

static DECLARE_BITMAP(vmx_vpid_bitmap, VMX_NR_VPIDS);
static DEFINE_SPINLOCK(vmx_vpid_lock);

static struct vmcs_config {
	int size;
	int order;
	u32 basic_cap;
	u32 revision_id;
	u32 pin_based_exec_ctrl;
	u32 cpu_based_exec_ctrl;
	u32 cpu_based_2nd_exec_ctrl;
	u32 vmexit_ctrl;
	u32 vmentry_ctrl;
} vmcs_config;

static struct vmx_capability {
	u32 ept;
	u32 vpid;
} vmx_capability;

#define VMX_SEGMENT_FIELD(seg)					\
	[VCPU_SREG_##seg] = {                                   \
		.selector = GUEST_##seg##_SELECTOR,		\
		.base = GUEST_##seg##_BASE,		   	\
		.limit = GUEST_##seg##_LIMIT,		   	\
		.ar_bytes = GUEST_##seg##_AR_BYTES,	   	\
	}

static const struct kvm_vmx_segment_field {
	unsigned selector;
	unsigned base;
	unsigned limit;
	unsigned ar_bytes;
} kvm_vmx_segment_fields[] = {
	VMX_SEGMENT_FIELD(CS),
	VMX_SEGMENT_FIELD(DS),
	VMX_SEGMENT_FIELD(ES),
	VMX_SEGMENT_FIELD(FS),
	VMX_SEGMENT_FIELD(GS),
	VMX_SEGMENT_FIELD(SS),
	VMX_SEGMENT_FIELD(TR),
	VMX_SEGMENT_FIELD(LDTR),
};

static u64 host_efer;

static void ept_save_pdptrs(struct kvm_vcpu *vcpu);

/*
 * Keep MSR_STAR at the end, as setup_msrs() will try to optimize it
 * away by decrementing the array size.
 */
static const u32 vmx_msr_index[] = {
#ifdef CONFIG_X86_64
	MSR_SYSCALL_MASK, MSR_LSTAR, MSR_CSTAR,
#endif
	MSR_EFER, MSR_TSC_AUX, MSR_STAR,
};

static inline bool is_exception_n(u32 intr_info, u8 vector)
{
	return (intr_info & (INTR_INFO_INTR_TYPE_MASK | INTR_INFO_VECTOR_MASK |
			     INTR_INFO_VALID_MASK)) ==
		(INTR_TYPE_HARD_EXCEPTION | vector | INTR_INFO_VALID_MASK);
}

static inline bool is_debug(u32 intr_info)
{
	return is_exception_n(intr_info, DB_VECTOR);
}

static inline bool is_breakpoint(u32 intr_info)
{
	return is_exception_n(intr_info, BP_VECTOR);
}

static inline bool is_page_fault(u32 intr_info)
{
	return is_exception_n(intr_info, PF_VECTOR);
}

static inline bool is_no_device(u32 intr_info)
{
	return is_exception_n(intr_info, NM_VECTOR);
}

static inline bool is_invalid_opcode(u32 intr_info)
{
	return is_exception_n(intr_info, UD_VECTOR);
}

static inline bool is_external_interrupt(u32 intr_info)
{
	return (intr_info & (INTR_INFO_INTR_TYPE_MASK | INTR_INFO_VALID_MASK))
		== (INTR_TYPE_EXT_INTR | INTR_INFO_VALID_MASK);
}

static inline bool is_machine_check(u32 intr_info)
{
	return (intr_info & (INTR_INFO_INTR_TYPE_MASK | INTR_INFO_VECTOR_MASK |
			     INTR_INFO_VALID_MASK)) ==
		(INTR_TYPE_HARD_EXCEPTION | MC_VECTOR | INTR_INFO_VALID_MASK);
}

static inline bool cpu_has_vmx_msr_bitmap(void)
{
	return vmcs_config.cpu_based_exec_ctrl & CPU_BASED_USE_MSR_BITMAPS;
}

static inline bool cpu_has_vmx_tpr_shadow(void)
{
	return vmcs_config.cpu_based_exec_ctrl & CPU_BASED_TPR_SHADOW;
}

static inline bool cpu_need_tpr_shadow(struct kvm_vcpu *vcpu)
{
	return cpu_has_vmx_tpr_shadow() && lapic_in_kernel(vcpu);
}

static inline bool cpu_has_secondary_exec_ctrls(void)
{
	return vmcs_config.cpu_based_exec_ctrl &
		CPU_BASED_ACTIVATE_SECONDARY_CONTROLS;
}

static inline bool cpu_has_vmx_virtualize_apic_accesses(void)
{
	return vmcs_config.cpu_based_2nd_exec_ctrl &
		SECONDARY_EXEC_VIRTUALIZE_APIC_ACCESSES;
}

static inline bool cpu_has_vmx_virtualize_x2apic_mode(void)
{
	return vmcs_config.cpu_based_2nd_exec_ctrl &
		SECONDARY_EXEC_VIRTUALIZE_X2APIC_MODE;
}

static inline bool cpu_has_vmx_apic_register_virt(void)
{
	return vmcs_config.cpu_based_2nd_exec_ctrl &
		SECONDARY_EXEC_APIC_REGISTER_VIRT;
}

static inline bool cpu_has_vmx_virtual_intr_delivery(void)
{
	return vmcs_config.cpu_based_2nd_exec_ctrl &
		SECONDARY_EXEC_VIRTUAL_INTR_DELIVERY;
}

/*
 * Comment's format: document - errata name - stepping - processor name.
 * Refer from
 * https://www.virtualbox.org/svn/vbox/trunk/src/VBox/VMM/VMMR0/HMR0.cpp
 */
static u32 vmx_preemption_cpu_tfms[] = {
/* 323344.pdf - BA86   - D0 - Xeon 7500 Series */
0x000206E6,
/* 323056.pdf - AAX65  - C2 - Xeon L3406 */
/* 322814.pdf - AAT59  - C2 - i7-600, i5-500, i5-400 and i3-300 Mobile */
/* 322911.pdf - AAU65  - C2 - i5-600, i3-500 Desktop and Pentium G6950 */
0x00020652,
/* 322911.pdf - AAU65  - K0 - i5-600, i3-500 Desktop and Pentium G6950 */
0x00020655,
/* 322373.pdf - AAO95  - B1 - Xeon 3400 Series */
/* 322166.pdf - AAN92  - B1 - i7-800 and i5-700 Desktop */
/*
 * 320767.pdf - AAP86  - B1 -
 * i7-900 Mobile Extreme, i7-800 and i7-700 Mobile
 */
0x000106E5,
/* 321333.pdf - AAM126 - C0 - Xeon 3500 */
0x000106A0,
/* 321333.pdf - AAM126 - C1 - Xeon 3500 */
0x000106A1,
/* 320836.pdf - AAJ124 - C0 - i7-900 Desktop Extreme and i7-900 Desktop */
0x000106A4,
 /* 321333.pdf - AAM126 - D0 - Xeon 3500 */
 /* 321324.pdf - AAK139 - D0 - Xeon 5500 */
 /* 320836.pdf - AAJ124 - D0 - i7-900 Extreme and i7-900 Desktop */
0x000106A5,
};

static inline bool cpu_has_broken_vmx_preemption_timer(void)
{
	u32 eax = cpuid_eax(0x00000001), i;

	/* Clear the reserved bits */
	eax &= ~(0x3U << 14 | 0xfU << 28);
	for (i = 0; i < ARRAY_SIZE(vmx_preemption_cpu_tfms); i++)
		if (eax == vmx_preemption_cpu_tfms[i])
			return true;

	return false;
}

static inline bool cpu_has_vmx_preemption_timer(void)
{
	return vmcs_config.pin_based_exec_ctrl &
		PIN_BASED_VMX_PREEMPTION_TIMER;
}

static inline bool cpu_has_vmx_posted_intr(void)
{
	return IS_ENABLED(CONFIG_X86_LOCAL_APIC) &&
		vmcs_config.pin_based_exec_ctrl & PIN_BASED_POSTED_INTR;
}

static inline bool cpu_has_vmx_apicv(void)
{
	return cpu_has_vmx_apic_register_virt() &&
		cpu_has_vmx_virtual_intr_delivery() &&
		cpu_has_vmx_posted_intr();
}

static inline bool cpu_has_vmx_flexpriority(void)
{
	return cpu_has_vmx_tpr_shadow() &&
		cpu_has_vmx_virtualize_apic_accesses();
}

static inline bool cpu_has_vmx_ept_execute_only(void)
{
	return vmx_capability.ept & VMX_EPT_EXECUTE_ONLY_BIT;
}

static inline bool cpu_has_vmx_ept_2m_page(void)
{
	return vmx_capability.ept & VMX_EPT_2MB_PAGE_BIT;
}

static inline bool cpu_has_vmx_ept_1g_page(void)
{
	return vmx_capability.ept & VMX_EPT_1GB_PAGE_BIT;
}

static inline bool cpu_has_vmx_ept_4levels(void)
{
	return vmx_capability.ept & VMX_EPT_PAGE_WALK_4_BIT;
}

static inline bool cpu_has_vmx_ept_mt_wb(void)
{
	return vmx_capability.ept & VMX_EPTP_WB_BIT;
}

static inline bool cpu_has_vmx_ept_5levels(void)
{
	return vmx_capability.ept & VMX_EPT_PAGE_WALK_5_BIT;
}

static inline bool cpu_has_vmx_ept_ad_bits(void)
{
	return vmx_capability.ept & VMX_EPT_AD_BIT;
}

static inline bool cpu_has_vmx_invept_context(void)
{
	return vmx_capability.ept & VMX_EPT_EXTENT_CONTEXT_BIT;
}

static inline bool cpu_has_vmx_invept_global(void)
{
	return vmx_capability.ept & VMX_EPT_EXTENT_GLOBAL_BIT;
}

static inline bool cpu_has_vmx_invvpid_single(void)
{
	return vmx_capability.vpid & VMX_VPID_EXTENT_SINGLE_CONTEXT_BIT;
}

static inline bool cpu_has_vmx_invvpid_global(void)
{
	return vmx_capability.vpid & VMX_VPID_EXTENT_GLOBAL_CONTEXT_BIT;
}

static inline bool cpu_has_vmx_invvpid(void)
{
	return vmx_capability.vpid & VMX_VPID_INVVPID_BIT;
}

static inline bool cpu_has_vmx_ept(void)
{
	return vmcs_config.cpu_based_2nd_exec_ctrl &
		SECONDARY_EXEC_ENABLE_EPT;
}

static inline bool cpu_has_vmx_unrestricted_guest(void)
{
	return vmcs_config.cpu_based_2nd_exec_ctrl &
		SECONDARY_EXEC_UNRESTRICTED_GUEST;
}

static inline bool cpu_has_vmx_ple(void)
{
	return vmcs_config.cpu_based_2nd_exec_ctrl &
		SECONDARY_EXEC_PAUSE_LOOP_EXITING;
}

static inline bool cpu_has_vmx_basic_inout(void)
{
	return	(((u64)vmcs_config.basic_cap << 32) & VMX_BASIC_INOUT);
}

static inline bool cpu_need_virtualize_apic_accesses(struct kvm_vcpu *vcpu)
{
	return flexpriority_enabled && lapic_in_kernel(vcpu);
}

static inline bool cpu_has_vmx_vpid(void)
{
	return vmcs_config.cpu_based_2nd_exec_ctrl &
		SECONDARY_EXEC_ENABLE_VPID;
}

static inline bool cpu_has_vmx_rdtscp(void)
{
	return vmcs_config.cpu_based_2nd_exec_ctrl &
		SECONDARY_EXEC_RDTSCP;
}

static inline bool cpu_has_vmx_invpcid(void)
{
	return vmcs_config.cpu_based_2nd_exec_ctrl &
		SECONDARY_EXEC_ENABLE_INVPCID;
}

static inline bool cpu_has_virtual_nmis(void)
{
	return vmcs_config.pin_based_exec_ctrl & PIN_BASED_VIRTUAL_NMIS;
}

static inline bool cpu_has_vmx_wbinvd_exit(void)
{
	return vmcs_config.cpu_based_2nd_exec_ctrl &
		SECONDARY_EXEC_WBINVD_EXITING;
}

static inline bool cpu_has_vmx_shadow_vmcs(void)
{
	u64 vmx_msr;
	rdmsrl(MSR_IA32_VMX_MISC, vmx_msr);
	/* check if the cpu supports writing r/o exit information fields */
	if (!(vmx_msr & MSR_IA32_VMX_MISC_VMWRITE_SHADOW_RO_FIELDS))
		return false;

	return vmcs_config.cpu_based_2nd_exec_ctrl &
		SECONDARY_EXEC_SHADOW_VMCS;
}

static inline bool cpu_has_vmx_pml(void)
{
	return vmcs_config.cpu_based_2nd_exec_ctrl & SECONDARY_EXEC_ENABLE_PML;
}

static inline bool cpu_has_vmx_tsc_scaling(void)
{
	return vmcs_config.cpu_based_2nd_exec_ctrl &
		SECONDARY_EXEC_TSC_SCALING;
}

static inline bool cpu_has_vmx_vmfunc(void)
{
	return vmcs_config.cpu_based_2nd_exec_ctrl &
		SECONDARY_EXEC_ENABLE_VMFUNC;
}

static inline bool report_flexpriority(void)
{
	return flexpriority_enabled;
}

static inline unsigned nested_cpu_vmx_misc_cr3_count(struct kvm_vcpu *vcpu)
{
	return vmx_misc_cr3_count(to_vmx(vcpu)->nested.nested_vmx_misc_low);
}

static inline bool nested_cpu_has(struct vmcs12 *vmcs12, u32 bit)
{
	return vmcs12->cpu_based_vm_exec_control & bit;
}

static inline bool nested_cpu_has2(struct vmcs12 *vmcs12, u32 bit)
{
	return (vmcs12->cpu_based_vm_exec_control &
			CPU_BASED_ACTIVATE_SECONDARY_CONTROLS) &&
		(vmcs12->secondary_vm_exec_control & bit);
}

static inline bool nested_cpu_has_preemption_timer(struct vmcs12 *vmcs12)
{
	return vmcs12->pin_based_vm_exec_control &
		PIN_BASED_VMX_PREEMPTION_TIMER;
}

static inline int nested_cpu_has_ept(struct vmcs12 *vmcs12)
{
	return nested_cpu_has2(vmcs12, SECONDARY_EXEC_ENABLE_EPT);
}

static inline bool nested_cpu_has_xsaves(struct vmcs12 *vmcs12)
{
	return nested_cpu_has2(vmcs12, SECONDARY_EXEC_XSAVES);
}

static inline bool nested_cpu_has_pml(struct vmcs12 *vmcs12)
{
	return nested_cpu_has2(vmcs12, SECONDARY_EXEC_ENABLE_PML);
}

static inline bool nested_cpu_has_virt_x2apic_mode(struct vmcs12 *vmcs12)
{
	return nested_cpu_has2(vmcs12, SECONDARY_EXEC_VIRTUALIZE_X2APIC_MODE);
}

static inline bool nested_cpu_has_vpid(struct vmcs12 *vmcs12)
{
	return nested_cpu_has2(vmcs12, SECONDARY_EXEC_ENABLE_VPID);
}

static inline bool nested_cpu_has_apic_reg_virt(struct vmcs12 *vmcs12)
{
	return nested_cpu_has2(vmcs12, SECONDARY_EXEC_APIC_REGISTER_VIRT);
}

static inline bool nested_cpu_has_vid(struct vmcs12 *vmcs12)
{
	return nested_cpu_has2(vmcs12, SECONDARY_EXEC_VIRTUAL_INTR_DELIVERY);
}

static inline bool nested_cpu_has_posted_intr(struct vmcs12 *vmcs12)
{
	return vmcs12->pin_based_vm_exec_control & PIN_BASED_POSTED_INTR;
}

static inline bool nested_cpu_has_vmfunc(struct vmcs12 *vmcs12)
{
	return nested_cpu_has2(vmcs12, SECONDARY_EXEC_ENABLE_VMFUNC);
}

static inline bool nested_cpu_has_eptp_switching(struct vmcs12 *vmcs12)
{
	return nested_cpu_has_vmfunc(vmcs12) &&
		(vmcs12->vm_function_control &
		 VMX_VMFUNC_EPTP_SWITCHING);
}

static inline bool is_nmi(u32 intr_info)
{
	return (intr_info & (INTR_INFO_INTR_TYPE_MASK | INTR_INFO_VALID_MASK))
		== (INTR_TYPE_NMI_INTR | INTR_INFO_VALID_MASK);
}

static void nested_vmx_vmexit(struct kvm_vcpu *vcpu, u32 exit_reason,
			      u32 exit_intr_info,
			      unsigned long exit_qualification);
static void nested_vmx_entry_failure(struct kvm_vcpu *vcpu,
			struct vmcs12 *vmcs12,
			u32 reason, unsigned long qualification);

static int __find_msr_index(struct vcpu_vmx *vmx, u32 msr)
{
	int i;

	for (i = 0; i < vmx->nmsrs; ++i)
		if (vmx_msr_index[vmx->guest_msrs[i].index] == msr)
			return i;
	return -1;
}

static inline void __invvpid(int ext, u16 vpid, gva_t gva)
{
    struct {
	u64 vpid : 16;
	u64 rsvd : 48;
	u64 gva;
    } operand = { vpid, 0, gva };

    asm volatile (__ex(ASM_VMX_INVVPID)
		  /* CF==1 or ZF==1 --> rc = -1 */
		  "; ja 1f ; ud2 ; 1:"
		  : : "a"(&operand), "c"(ext) : "cc", "memory");
}

static inline void __invept(int ext, u64 eptp, gpa_t gpa)
{
	struct {
		u64 eptp, gpa;
	} operand = {eptp, gpa};

	asm volatile (__ex(ASM_VMX_INVEPT)
			/* CF==1 or ZF==1 --> rc = -1 */
			"; ja 1f ; ud2 ; 1:\n"
			: : "a" (&operand), "c" (ext) : "cc", "memory");
}

static struct shared_msr_entry *find_msr_entry(struct vcpu_vmx *vmx, u32 msr)
{
	int i;

	i = __find_msr_index(vmx, msr);
	if (i >= 0)
		return &vmx->guest_msrs[i];
	return NULL;
}

static void vmcs_clear(struct vmcs *vmcs)
{
	u64 phys_addr = __pa(vmcs);
	u8 error;

	asm volatile (__ex(ASM_VMX_VMCLEAR_RAX) "; setna %0"
		      : "=qm"(error) : "a"(&phys_addr), "m"(phys_addr)
		      : "cc", "memory");
	if (error)
		printk(KERN_ERR "kvm: vmclear fail: %p/%llx\n",
		       vmcs, phys_addr);
}

static inline void loaded_vmcs_init(struct loaded_vmcs *loaded_vmcs)
{
	vmcs_clear(loaded_vmcs->vmcs);
	if (loaded_vmcs->shadow_vmcs && loaded_vmcs->launched)
		vmcs_clear(loaded_vmcs->shadow_vmcs);
	loaded_vmcs->cpu = -1;
	loaded_vmcs->launched = 0;
}

static void vmcs_load(struct vmcs *vmcs)
{
	u64 phys_addr = __pa(vmcs);
	u8 error;

	asm volatile (__ex(ASM_VMX_VMPTRLD_RAX) "; setna %0"
			: "=qm"(error) : "a"(&phys_addr), "m"(phys_addr)
			: "cc", "memory");
	if (error)
		printk(KERN_ERR "kvm: vmptrld %p/%llx failed\n",
		       vmcs, phys_addr);
}

#ifdef CONFIG_KEXEC_CORE
/*
 * This bitmap is used to indicate whether the vmclear
 * operation is enabled on all cpus. All disabled by
 * default.
 */
static cpumask_t crash_vmclear_enabled_bitmap = CPU_MASK_NONE;

static inline void crash_enable_local_vmclear(int cpu)
{
	cpumask_set_cpu(cpu, &crash_vmclear_enabled_bitmap);
}

static inline void crash_disable_local_vmclear(int cpu)
{
	cpumask_clear_cpu(cpu, &crash_vmclear_enabled_bitmap);
}

static inline int crash_local_vmclear_enabled(int cpu)
{
	return cpumask_test_cpu(cpu, &crash_vmclear_enabled_bitmap);
}

static void crash_vmclear_local_loaded_vmcss(void)
{
	int cpu = raw_smp_processor_id();
	struct loaded_vmcs *v;

	if (!crash_local_vmclear_enabled(cpu))
		return;

	list_for_each_entry(v, &per_cpu(loaded_vmcss_on_cpu, cpu),
			    loaded_vmcss_on_cpu_link)
		vmcs_clear(v->vmcs);
}
#else
static inline void crash_enable_local_vmclear(int cpu) { }
static inline void crash_disable_local_vmclear(int cpu) { }
#endif /* CONFIG_KEXEC_CORE */

static void __loaded_vmcs_clear(void *arg)
{
	struct loaded_vmcs *loaded_vmcs = arg;
	int cpu = raw_smp_processor_id();

	if (loaded_vmcs->cpu != cpu)
		return; /* vcpu migration can race with cpu offline */
	if (per_cpu(current_vmcs, cpu) == loaded_vmcs->vmcs)
		per_cpu(current_vmcs, cpu) = NULL;
	crash_disable_local_vmclear(cpu);
	list_del(&loaded_vmcs->loaded_vmcss_on_cpu_link);

	/*
	 * we should ensure updating loaded_vmcs->loaded_vmcss_on_cpu_link
	 * is before setting loaded_vmcs->vcpu to -1 which is done in
	 * loaded_vmcs_init. Otherwise, other cpu can see vcpu = -1 fist
	 * then adds the vmcs into percpu list before it is deleted.
	 */
	smp_wmb();

	loaded_vmcs_init(loaded_vmcs);
	crash_enable_local_vmclear(cpu);
}

static void loaded_vmcs_clear(struct loaded_vmcs *loaded_vmcs)
{
	int cpu = loaded_vmcs->cpu;

	if (cpu != -1)
		smp_call_function_single(cpu,
			 __loaded_vmcs_clear, loaded_vmcs, 1);
}

static inline void vpid_sync_vcpu_single(int vpid)
{
	if (vpid == 0)
		return;

	if (cpu_has_vmx_invvpid_single())
		__invvpid(VMX_VPID_EXTENT_SINGLE_CONTEXT, vpid, 0);
}

static inline void vpid_sync_vcpu_global(void)
{
	if (cpu_has_vmx_invvpid_global())
		__invvpid(VMX_VPID_EXTENT_ALL_CONTEXT, 0, 0);
}

static inline void vpid_sync_context(int vpid)
{
	if (cpu_has_vmx_invvpid_single())
		vpid_sync_vcpu_single(vpid);
	else
		vpid_sync_vcpu_global();
}

static inline void ept_sync_global(void)
{
	__invept(VMX_EPT_EXTENT_GLOBAL, 0, 0);
}

static inline void ept_sync_context(u64 eptp)
{
	if (cpu_has_vmx_invept_context())
		__invept(VMX_EPT_EXTENT_CONTEXT, eptp, 0);
	else
		ept_sync_global();
}

static __always_inline void vmcs_check16(unsigned long field)
{
        BUILD_BUG_ON_MSG(__builtin_constant_p(field) && ((field) & 0x6001) == 0x2000,
			 "16-bit accessor invalid for 64-bit field");
        BUILD_BUG_ON_MSG(__builtin_constant_p(field) && ((field) & 0x6001) == 0x2001,
			 "16-bit accessor invalid for 64-bit high field");
        BUILD_BUG_ON_MSG(__builtin_constant_p(field) && ((field) & 0x6000) == 0x4000,
			 "16-bit accessor invalid for 32-bit high field");
        BUILD_BUG_ON_MSG(__builtin_constant_p(field) && ((field) & 0x6000) == 0x6000,
			 "16-bit accessor invalid for natural width field");
}

static __always_inline void vmcs_check32(unsigned long field)
{
        BUILD_BUG_ON_MSG(__builtin_constant_p(field) && ((field) & 0x6000) == 0,
			 "32-bit accessor invalid for 16-bit field");
        BUILD_BUG_ON_MSG(__builtin_constant_p(field) && ((field) & 0x6000) == 0x6000,
			 "32-bit accessor invalid for natural width field");
}

static __always_inline void vmcs_check64(unsigned long field)
{
        BUILD_BUG_ON_MSG(__builtin_constant_p(field) && ((field) & 0x6000) == 0,
			 "64-bit accessor invalid for 16-bit field");
        BUILD_BUG_ON_MSG(__builtin_constant_p(field) && ((field) & 0x6001) == 0x2001,
			 "64-bit accessor invalid for 64-bit high field");
        BUILD_BUG_ON_MSG(__builtin_constant_p(field) && ((field) & 0x6000) == 0x4000,
			 "64-bit accessor invalid for 32-bit field");
        BUILD_BUG_ON_MSG(__builtin_constant_p(field) && ((field) & 0x6000) == 0x6000,
			 "64-bit accessor invalid for natural width field");
}

static __always_inline void vmcs_checkl(unsigned long field)
{
        BUILD_BUG_ON_MSG(__builtin_constant_p(field) && ((field) & 0x6000) == 0,
			 "Natural width accessor invalid for 16-bit field");
        BUILD_BUG_ON_MSG(__builtin_constant_p(field) && ((field) & 0x6001) == 0x2000,
			 "Natural width accessor invalid for 64-bit field");
        BUILD_BUG_ON_MSG(__builtin_constant_p(field) && ((field) & 0x6001) == 0x2001,
			 "Natural width accessor invalid for 64-bit high field");
        BUILD_BUG_ON_MSG(__builtin_constant_p(field) && ((field) & 0x6000) == 0x4000,
			 "Natural width accessor invalid for 32-bit field");
}

static __always_inline unsigned long __vmcs_readl(unsigned long field)
{
	unsigned long value;

	asm volatile (__ex_clear(ASM_VMX_VMREAD_RDX_RAX, "%0")
		      : "=a"(value) : "d"(field) : "cc");
	return value;
}

static __always_inline u16 vmcs_read16(unsigned long field)
{
	vmcs_check16(field);
	return __vmcs_readl(field);
}

static __always_inline u32 vmcs_read32(unsigned long field)
{
	vmcs_check32(field);
	return __vmcs_readl(field);
}

static __always_inline u64 vmcs_read64(unsigned long field)
{
	vmcs_check64(field);
#ifdef CONFIG_X86_64
	return __vmcs_readl(field);
#else
	return __vmcs_readl(field) | ((u64)__vmcs_readl(field+1) << 32);
#endif
}

static __always_inline unsigned long vmcs_readl(unsigned long field)
{
	vmcs_checkl(field);
	return __vmcs_readl(field);
}

static noinline void vmwrite_error(unsigned long field, unsigned long value)
{
	printk(KERN_ERR "vmwrite error: reg %lx value %lx (err %d)\n",
	       field, value, vmcs_read32(VM_INSTRUCTION_ERROR));
	dump_stack();
}

static __always_inline void __vmcs_writel(unsigned long field, unsigned long value)
{
	u8 error;

	asm volatile (__ex(ASM_VMX_VMWRITE_RAX_RDX) "; setna %0"
		       : "=q"(error) : "a"(value), "d"(field) : "cc");
	if (unlikely(error))
		vmwrite_error(field, value);
}

static __always_inline void vmcs_write16(unsigned long field, u16 value)
{
	vmcs_check16(field);
	__vmcs_writel(field, value);
}

static __always_inline void vmcs_write32(unsigned long field, u32 value)
{
	vmcs_check32(field);
	__vmcs_writel(field, value);
}

static __always_inline void vmcs_write64(unsigned long field, u64 value)
{
	vmcs_check64(field);
	__vmcs_writel(field, value);
#ifndef CONFIG_X86_64
	asm volatile ("");
	__vmcs_writel(field+1, value >> 32);
#endif
}

static __always_inline void vmcs_writel(unsigned long field, unsigned long value)
{
	vmcs_checkl(field);
	__vmcs_writel(field, value);
}

static __always_inline void vmcs_clear_bits(unsigned long field, u32 mask)
{
        BUILD_BUG_ON_MSG(__builtin_constant_p(field) && ((field) & 0x6000) == 0x2000,
			 "vmcs_clear_bits does not support 64-bit fields");
	__vmcs_writel(field, __vmcs_readl(field) & ~mask);
}

static __always_inline void vmcs_set_bits(unsigned long field, u32 mask)
{
        BUILD_BUG_ON_MSG(__builtin_constant_p(field) && ((field) & 0x6000) == 0x2000,
			 "vmcs_set_bits does not support 64-bit fields");
	__vmcs_writel(field, __vmcs_readl(field) | mask);
}

static inline void vm_entry_controls_reset_shadow(struct vcpu_vmx *vmx)
{
	vmx->vm_entry_controls_shadow = vmcs_read32(VM_ENTRY_CONTROLS);
}

static inline void vm_entry_controls_init(struct vcpu_vmx *vmx, u32 val)
{
	vmcs_write32(VM_ENTRY_CONTROLS, val);
	vmx->vm_entry_controls_shadow = val;
}

static inline void vm_entry_controls_set(struct vcpu_vmx *vmx, u32 val)
{
	if (vmx->vm_entry_controls_shadow != val)
		vm_entry_controls_init(vmx, val);
}

static inline u32 vm_entry_controls_get(struct vcpu_vmx *vmx)
{
	return vmx->vm_entry_controls_shadow;
}


static inline void vm_entry_controls_setbit(struct vcpu_vmx *vmx, u32 val)
{
	vm_entry_controls_set(vmx, vm_entry_controls_get(vmx) | val);
}

static inline void vm_entry_controls_clearbit(struct vcpu_vmx *vmx, u32 val)
{
	vm_entry_controls_set(vmx, vm_entry_controls_get(vmx) & ~val);
}

static inline void vm_exit_controls_reset_shadow(struct vcpu_vmx *vmx)
{
	vmx->vm_exit_controls_shadow = vmcs_read32(VM_EXIT_CONTROLS);
}

static inline void vm_exit_controls_init(struct vcpu_vmx *vmx, u32 val)
{
	vmcs_write32(VM_EXIT_CONTROLS, val);
	vmx->vm_exit_controls_shadow = val;
}

static inline void vm_exit_controls_set(struct vcpu_vmx *vmx, u32 val)
{
	if (vmx->vm_exit_controls_shadow != val)
		vm_exit_controls_init(vmx, val);
}

static inline u32 vm_exit_controls_get(struct vcpu_vmx *vmx)
{
	return vmx->vm_exit_controls_shadow;
}


static inline void vm_exit_controls_setbit(struct vcpu_vmx *vmx, u32 val)
{
	vm_exit_controls_set(vmx, vm_exit_controls_get(vmx) | val);
}

static inline void vm_exit_controls_clearbit(struct vcpu_vmx *vmx, u32 val)
{
	vm_exit_controls_set(vmx, vm_exit_controls_get(vmx) & ~val);
}

static void vmx_segment_cache_clear(struct vcpu_vmx *vmx)
{
	vmx->segment_cache.bitmask = 0;
}

static bool vmx_segment_cache_test_set(struct vcpu_vmx *vmx, unsigned seg,
				       unsigned field)
{
	bool ret;
	u32 mask = 1 << (seg * SEG_FIELD_NR + field);

	if (!(vmx->vcpu.arch.regs_avail & (1 << VCPU_EXREG_SEGMENTS))) {
		vmx->vcpu.arch.regs_avail |= (1 << VCPU_EXREG_SEGMENTS);
		vmx->segment_cache.bitmask = 0;
	}
	ret = vmx->segment_cache.bitmask & mask;
	vmx->segment_cache.bitmask |= mask;
	return ret;
}

static u16 vmx_read_guest_seg_selector(struct vcpu_vmx *vmx, unsigned seg)
{
	u16 *p = &vmx->segment_cache.seg[seg].selector;

	if (!vmx_segment_cache_test_set(vmx, seg, SEG_FIELD_SEL))
		*p = vmcs_read16(kvm_vmx_segment_fields[seg].selector);
	return *p;
}

static ulong vmx_read_guest_seg_base(struct vcpu_vmx *vmx, unsigned seg)
{
	ulong *p = &vmx->segment_cache.seg[seg].base;

	if (!vmx_segment_cache_test_set(vmx, seg, SEG_FIELD_BASE))
		*p = vmcs_readl(kvm_vmx_segment_fields[seg].base);
	return *p;
}

static u32 vmx_read_guest_seg_limit(struct vcpu_vmx *vmx, unsigned seg)
{
	u32 *p = &vmx->segment_cache.seg[seg].limit;

	if (!vmx_segment_cache_test_set(vmx, seg, SEG_FIELD_LIMIT))
		*p = vmcs_read32(kvm_vmx_segment_fields[seg].limit);
	return *p;
}

static u32 vmx_read_guest_seg_ar(struct vcpu_vmx *vmx, unsigned seg)
{
	u32 *p = &vmx->segment_cache.seg[seg].ar;

	if (!vmx_segment_cache_test_set(vmx, seg, SEG_FIELD_AR))
		*p = vmcs_read32(kvm_vmx_segment_fields[seg].ar_bytes);
	return *p;
}

static void update_exception_bitmap(struct kvm_vcpu *vcpu)
{
	u32 eb;

	eb = (1u << PF_VECTOR) | (1u << MC_VECTOR) |
	     (1u << DB_VECTOR) | (1u << AC_VECTOR);
	if ((vcpu->guest_debug &
	     (KVM_GUESTDBG_ENABLE | KVM_GUESTDBG_USE_SW_BP)) ==
	    (KVM_GUESTDBG_ENABLE | KVM_GUESTDBG_USE_SW_BP))
		eb |= 1u << BP_VECTOR;
	if (to_vmx(vcpu)->rmode.vm86_active)
		eb = ~0;
	if (enable_ept)
		eb &= ~(1u << PF_VECTOR); /* bypass_guest_pf = 0 */

	/* When we are running a nested L2 guest and L1 specified for it a
	 * certain exception bitmap, we must trap the same exceptions and pass
	 * them to L1. When running L2, we will only handle the exceptions
	 * specified above if L1 did not want them.
	 */
	if (is_guest_mode(vcpu))
		eb |= get_vmcs12(vcpu)->exception_bitmap;
	else
		eb |= 1u << UD_VECTOR;

	vmcs_write32(EXCEPTION_BITMAP, eb);
}

static void clear_atomic_switch_msr_special(struct vcpu_vmx *vmx,
		unsigned long entry, unsigned long exit)
{
	vm_entry_controls_clearbit(vmx, entry);
	vm_exit_controls_clearbit(vmx, exit);
}

static void clear_atomic_switch_msr(struct vcpu_vmx *vmx, unsigned msr)
{
	unsigned i;
	struct msr_autoload *m = &vmx->msr_autoload;

	switch (msr) {
	case MSR_EFER:
		if (cpu_has_load_ia32_efer) {
			clear_atomic_switch_msr_special(vmx,
					VM_ENTRY_LOAD_IA32_EFER,
					VM_EXIT_LOAD_IA32_EFER);
			return;
		}
		break;
	case MSR_CORE_PERF_GLOBAL_CTRL:
		if (cpu_has_load_perf_global_ctrl) {
			clear_atomic_switch_msr_special(vmx,
					VM_ENTRY_LOAD_IA32_PERF_GLOBAL_CTRL,
					VM_EXIT_LOAD_IA32_PERF_GLOBAL_CTRL);
			return;
		}
		break;
	}

	for (i = 0; i < m->nr; ++i)
		if (m->guest[i].index == msr)
			break;

	if (i == m->nr)
		return;
	--m->nr;
	m->guest[i] = m->guest[m->nr];
	m->host[i] = m->host[m->nr];
	vmcs_write32(VM_ENTRY_MSR_LOAD_COUNT, m->nr);
	vmcs_write32(VM_EXIT_MSR_LOAD_COUNT, m->nr);
}

static void add_atomic_switch_msr_special(struct vcpu_vmx *vmx,
		unsigned long entry, unsigned long exit,
		unsigned long guest_val_vmcs, unsigned long host_val_vmcs,
		u64 guest_val, u64 host_val)
{
	vmcs_write64(guest_val_vmcs, guest_val);
	vmcs_write64(host_val_vmcs, host_val);
	vm_entry_controls_setbit(vmx, entry);
	vm_exit_controls_setbit(vmx, exit);
}

static void add_atomic_switch_msr(struct vcpu_vmx *vmx, unsigned msr,
				  u64 guest_val, u64 host_val)
{
	unsigned i;
	struct msr_autoload *m = &vmx->msr_autoload;

	switch (msr) {
	case MSR_EFER:
		if (cpu_has_load_ia32_efer) {
			add_atomic_switch_msr_special(vmx,
					VM_ENTRY_LOAD_IA32_EFER,
					VM_EXIT_LOAD_IA32_EFER,
					GUEST_IA32_EFER,
					HOST_IA32_EFER,
					guest_val, host_val);
			return;
		}
		break;
	case MSR_CORE_PERF_GLOBAL_CTRL:
		if (cpu_has_load_perf_global_ctrl) {
			add_atomic_switch_msr_special(vmx,
					VM_ENTRY_LOAD_IA32_PERF_GLOBAL_CTRL,
					VM_EXIT_LOAD_IA32_PERF_GLOBAL_CTRL,
					GUEST_IA32_PERF_GLOBAL_CTRL,
					HOST_IA32_PERF_GLOBAL_CTRL,
					guest_val, host_val);
			return;
		}
		break;
	case MSR_IA32_PEBS_ENABLE:
		/* PEBS needs a quiescent period after being disabled (to write
		 * a record).  Disabling PEBS through VMX MSR swapping doesn't
		 * provide that period, so a CPU could write host's record into
		 * guest's memory.
		 */
		wrmsrl(MSR_IA32_PEBS_ENABLE, 0);
	}

	for (i = 0; i < m->nr; ++i)
		if (m->guest[i].index == msr)
			break;

	if (i == NR_AUTOLOAD_MSRS) {
		printk_once(KERN_WARNING "Not enough msr switch entries. "
				"Can't add msr %x\n", msr);
		return;
	} else if (i == m->nr) {
		++m->nr;
		vmcs_write32(VM_ENTRY_MSR_LOAD_COUNT, m->nr);
		vmcs_write32(VM_EXIT_MSR_LOAD_COUNT, m->nr);
	}

	m->guest[i].index = msr;
	m->guest[i].value = guest_val;
	m->host[i].index = msr;
	m->host[i].value = host_val;
}

static bool update_transition_efer(struct vcpu_vmx *vmx, int efer_offset)
{
	u64 guest_efer = vmx->vcpu.arch.efer;
	u64 ignore_bits = 0;

	if (!enable_ept) {
		/*
		 * NX is needed to handle CR0.WP=1, CR4.SMEP=1.  Testing
		 * host CPUID is more efficient than testing guest CPUID
		 * or CR4.  Host SMEP is anyway a requirement for guest SMEP.
		 */
		if (boot_cpu_has(X86_FEATURE_SMEP))
			guest_efer |= EFER_NX;
		else if (!(guest_efer & EFER_NX))
			ignore_bits |= EFER_NX;
	}

	/*
	 * LMA and LME handled by hardware; SCE meaningless outside long mode.
	 */
	ignore_bits |= EFER_SCE;
#ifdef CONFIG_X86_64
	ignore_bits |= EFER_LMA | EFER_LME;
	/* SCE is meaningful only in long mode on Intel */
	if (guest_efer & EFER_LMA)
		ignore_bits &= ~(u64)EFER_SCE;
#endif

	clear_atomic_switch_msr(vmx, MSR_EFER);

	/*
	 * On EPT, we can't emulate NX, so we must switch EFER atomically.
	 * On CPUs that support "load IA32_EFER", always switch EFER
	 * atomically, since it's faster than switching it manually.
	 */
	if (cpu_has_load_ia32_efer ||
	    (enable_ept && ((vmx->vcpu.arch.efer ^ host_efer) & EFER_NX))) {
		if (!(guest_efer & EFER_LMA))
			guest_efer &= ~EFER_LME;
		if (guest_efer != host_efer)
			add_atomic_switch_msr(vmx, MSR_EFER,
					      guest_efer, host_efer);
		return false;
	} else {
		guest_efer &= ~ignore_bits;
		guest_efer |= host_efer & ignore_bits;

		vmx->guest_msrs[efer_offset].data = guest_efer;
		vmx->guest_msrs[efer_offset].mask = ~ignore_bits;

		return true;
	}
}

#ifdef CONFIG_X86_32
/*
 * On 32-bit kernels, VM exits still load the FS and GS bases from the
 * VMCS rather than the segment table.  KVM uses this helper to figure
 * out the current bases to poke them into the VMCS before entry.
 */
static unsigned long segment_base(u16 selector)
{
	struct desc_struct *table;
	unsigned long v;

	if (!(selector & ~SEGMENT_RPL_MASK))
		return 0;

	table = get_current_gdt_ro();

	if ((selector & SEGMENT_TI_MASK) == SEGMENT_LDT) {
		u16 ldt_selector = kvm_read_ldt();

		if (!(ldt_selector & ~SEGMENT_RPL_MASK))
			return 0;

		table = (struct desc_struct *)segment_base(ldt_selector);
	}
	v = get_desc_base(&table[selector >> 3]);
	return v;
}
#endif

static void vmx_save_host_state(struct kvm_vcpu *vcpu)
{
	struct vcpu_vmx *vmx = to_vmx(vcpu);
	int i;

	if (vmx->host_state.loaded)
		return;

	vmx->host_state.loaded = 1;
	/*
	 * Set host fs and gs selectors.  Unfortunately, 22.2.3 does not
	 * allow segment selectors with cpl > 0 or ti == 1.
	 */
	vmx->host_state.ldt_sel = kvm_read_ldt();
	vmx->host_state.gs_ldt_reload_needed = vmx->host_state.ldt_sel;
	savesegment(fs, vmx->host_state.fs_sel);
	if (!(vmx->host_state.fs_sel & 7)) {
		vmcs_write16(HOST_FS_SELECTOR, vmx->host_state.fs_sel);
		vmx->host_state.fs_reload_needed = 0;
	} else {
		vmcs_write16(HOST_FS_SELECTOR, 0);
		vmx->host_state.fs_reload_needed = 1;
	}
	savesegment(gs, vmx->host_state.gs_sel);
	if (!(vmx->host_state.gs_sel & 7))
		vmcs_write16(HOST_GS_SELECTOR, vmx->host_state.gs_sel);
	else {
		vmcs_write16(HOST_GS_SELECTOR, 0);
		vmx->host_state.gs_ldt_reload_needed = 1;
	}

#ifdef CONFIG_X86_64
	savesegment(ds, vmx->host_state.ds_sel);
	savesegment(es, vmx->host_state.es_sel);
#endif

#ifdef CONFIG_X86_64
	vmcs_writel(HOST_FS_BASE, read_msr(MSR_FS_BASE));
	vmcs_writel(HOST_GS_BASE, read_msr(MSR_GS_BASE));
#else
	vmcs_writel(HOST_FS_BASE, segment_base(vmx->host_state.fs_sel));
	vmcs_writel(HOST_GS_BASE, segment_base(vmx->host_state.gs_sel));
#endif

#ifdef CONFIG_X86_64
	rdmsrl(MSR_KERNEL_GS_BASE, vmx->msr_host_kernel_gs_base);
	if (is_long_mode(&vmx->vcpu))
		wrmsrl(MSR_KERNEL_GS_BASE, vmx->msr_guest_kernel_gs_base);
#endif
	if (boot_cpu_has(X86_FEATURE_MPX))
		rdmsrl(MSR_IA32_BNDCFGS, vmx->host_state.msr_host_bndcfgs);
	for (i = 0; i < vmx->save_nmsrs; ++i)
		kvm_set_shared_msr(vmx->guest_msrs[i].index,
				   vmx->guest_msrs[i].data,
				   vmx->guest_msrs[i].mask);
}

static void __vmx_load_host_state(struct vcpu_vmx *vmx)
{
	if (!vmx->host_state.loaded)
		return;

	++vmx->vcpu.stat.host_state_reload;
	vmx->host_state.loaded = 0;
#ifdef CONFIG_X86_64
	if (is_long_mode(&vmx->vcpu))
		rdmsrl(MSR_KERNEL_GS_BASE, vmx->msr_guest_kernel_gs_base);
#endif
	if (vmx->host_state.gs_ldt_reload_needed) {
		kvm_load_ldt(vmx->host_state.ldt_sel);
#ifdef CONFIG_X86_64
		load_gs_index(vmx->host_state.gs_sel);
#else
		loadsegment(gs, vmx->host_state.gs_sel);
#endif
	}
	if (vmx->host_state.fs_reload_needed)
		loadsegment(fs, vmx->host_state.fs_sel);
#ifdef CONFIG_X86_64
	if (unlikely(vmx->host_state.ds_sel | vmx->host_state.es_sel)) {
		loadsegment(ds, vmx->host_state.ds_sel);
		loadsegment(es, vmx->host_state.es_sel);
	}
#endif
	invalidate_tss_limit();
#ifdef CONFIG_X86_64
	wrmsrl(MSR_KERNEL_GS_BASE, vmx->msr_host_kernel_gs_base);
#endif
	if (vmx->host_state.msr_host_bndcfgs)
		wrmsrl(MSR_IA32_BNDCFGS, vmx->host_state.msr_host_bndcfgs);
	load_fixmap_gdt(raw_smp_processor_id());
}

static void vmx_load_host_state(struct vcpu_vmx *vmx)
{
	preempt_disable();
	__vmx_load_host_state(vmx);
	preempt_enable();
}

static void vmx_vcpu_pi_load(struct kvm_vcpu *vcpu, int cpu)
{
	struct pi_desc *pi_desc = vcpu_to_pi_desc(vcpu);
	struct pi_desc old, new;
	unsigned int dest;

	/*
	 * In case of hot-plug or hot-unplug, we may have to undo
	 * vmx_vcpu_pi_put even if there is no assigned device.  And we
	 * always keep PI.NDST up to date for simplicity: it makes the
	 * code easier, and CPU migration is not a fast path.
	 */
	if (!pi_test_sn(pi_desc) && vcpu->cpu == cpu)
		return;

	/*
	 * First handle the simple case where no cmpxchg is necessary; just
	 * allow posting non-urgent interrupts.
	 *
	 * If the 'nv' field is POSTED_INTR_WAKEUP_VECTOR, do not change
	 * PI.NDST: pi_post_block will do it for us and the wakeup_handler
	 * expects the VCPU to be on the blocked_vcpu_list that matches
	 * PI.NDST.
	 */
	if (pi_desc->nv == POSTED_INTR_WAKEUP_VECTOR ||
	    vcpu->cpu == cpu) {
		pi_clear_sn(pi_desc);
		return;
	}

	/* The full case.  */
	do {
		old.control = new.control = pi_desc->control;

		dest = cpu_physical_id(cpu);

		if (x2apic_enabled())
			new.ndst = dest;
		else
			new.ndst = (dest << 8) & 0xFF00;

		new.sn = 0;
	} while (cmpxchg64(&pi_desc->control, old.control,
			   new.control) != old.control);
}

static void decache_tsc_multiplier(struct vcpu_vmx *vmx)
{
	vmx->current_tsc_ratio = vmx->vcpu.arch.tsc_scaling_ratio;
	vmcs_write64(TSC_MULTIPLIER, vmx->current_tsc_ratio);
}

/*
 * Switches to specified vcpu, until a matching vcpu_put(), but assumes
 * vcpu mutex is already taken.
 */
static void vmx_vcpu_load(struct kvm_vcpu *vcpu, int cpu)
{
	struct vcpu_vmx *vmx = to_vmx(vcpu);
	bool already_loaded = vmx->loaded_vmcs->cpu == cpu;

	if (!already_loaded) {
		loaded_vmcs_clear(vmx->loaded_vmcs);
		local_irq_disable();
		crash_disable_local_vmclear(cpu);

		/*
		 * Read loaded_vmcs->cpu should be before fetching
		 * loaded_vmcs->loaded_vmcss_on_cpu_link.
		 * See the comments in __loaded_vmcs_clear().
		 */
		smp_rmb();

		list_add(&vmx->loaded_vmcs->loaded_vmcss_on_cpu_link,
			 &per_cpu(loaded_vmcss_on_cpu, cpu));
		crash_enable_local_vmclear(cpu);
		local_irq_enable();
	}

	if (per_cpu(current_vmcs, cpu) != vmx->loaded_vmcs->vmcs) {
		per_cpu(current_vmcs, cpu) = vmx->loaded_vmcs->vmcs;
		vmcs_load(vmx->loaded_vmcs->vmcs);
	}

	if (!already_loaded) {
		void *gdt = get_current_gdt_ro();
		unsigned long sysenter_esp;

		kvm_make_request(KVM_REQ_TLB_FLUSH, vcpu);

		/*
		 * Linux uses per-cpu TSS and GDT, so set these when switching
		 * processors.  See 22.2.4.
		 */
		vmcs_writel(HOST_TR_BASE,
			    (unsigned long)&get_cpu_entry_area(cpu)->tss.x86_tss);
		vmcs_writel(HOST_GDTR_BASE, (unsigned long)gdt);   /* 22.2.4 */

		/*
		 * VM exits change the host TR limit to 0x67 after a VM
		 * exit.  This is okay, since 0x67 covers everything except
		 * the IO bitmap and have have code to handle the IO bitmap
		 * being lost after a VM exit.
		 */
		BUILD_BUG_ON(IO_BITMAP_OFFSET - 1 != 0x67);

		rdmsrl(MSR_IA32_SYSENTER_ESP, sysenter_esp);
		vmcs_writel(HOST_IA32_SYSENTER_ESP, sysenter_esp); /* 22.2.3 */

		vmx->loaded_vmcs->cpu = cpu;
	}

	/* Setup TSC multiplier */
	if (kvm_has_tsc_control &&
	    vmx->current_tsc_ratio != vcpu->arch.tsc_scaling_ratio)
		decache_tsc_multiplier(vmx);

	vmx_vcpu_pi_load(vcpu, cpu);
	vmx->host_pkru = read_pkru();
}

static void vmx_vcpu_pi_put(struct kvm_vcpu *vcpu)
{
	struct pi_desc *pi_desc = vcpu_to_pi_desc(vcpu);

	if (!kvm_arch_has_assigned_device(vcpu->kvm) ||
		!irq_remapping_cap(IRQ_POSTING_CAP)  ||
		!kvm_vcpu_apicv_active(vcpu))
		return;

	/* Set SN when the vCPU is preempted */
	if (vcpu->preempted)
		pi_set_sn(pi_desc);
}

static void vmx_vcpu_put(struct kvm_vcpu *vcpu)
{
	vmx_vcpu_pi_put(vcpu);

	__vmx_load_host_state(to_vmx(vcpu));
}

static bool emulation_required(struct kvm_vcpu *vcpu)
{
	return emulate_invalid_guest_state && !guest_state_valid(vcpu);
}

static void vmx_decache_cr0_guest_bits(struct kvm_vcpu *vcpu);

/*
 * Return the cr0 value that a nested guest would read. This is a combination
 * of the real cr0 used to run the guest (guest_cr0), and the bits shadowed by
 * its hypervisor (cr0_read_shadow).
 */
static inline unsigned long nested_read_cr0(struct vmcs12 *fields)
{
	return (fields->guest_cr0 & ~fields->cr0_guest_host_mask) |
		(fields->cr0_read_shadow & fields->cr0_guest_host_mask);
}
static inline unsigned long nested_read_cr4(struct vmcs12 *fields)
{
	return (fields->guest_cr4 & ~fields->cr4_guest_host_mask) |
		(fields->cr4_read_shadow & fields->cr4_guest_host_mask);
}

static unsigned long vmx_get_rflags(struct kvm_vcpu *vcpu)
{
	unsigned long rflags, save_rflags;

	if (!test_bit(VCPU_EXREG_RFLAGS, (ulong *)&vcpu->arch.regs_avail)) {
		__set_bit(VCPU_EXREG_RFLAGS, (ulong *)&vcpu->arch.regs_avail);
		rflags = vmcs_readl(GUEST_RFLAGS);
		if (to_vmx(vcpu)->rmode.vm86_active) {
			rflags &= RMODE_GUEST_OWNED_EFLAGS_BITS;
			save_rflags = to_vmx(vcpu)->rmode.save_rflags;
			rflags |= save_rflags & ~RMODE_GUEST_OWNED_EFLAGS_BITS;
		}
		to_vmx(vcpu)->rflags = rflags;
	}
	return to_vmx(vcpu)->rflags;
}

static void vmx_set_rflags(struct kvm_vcpu *vcpu, unsigned long rflags)
{
	unsigned long old_rflags = vmx_get_rflags(vcpu);

	__set_bit(VCPU_EXREG_RFLAGS, (ulong *)&vcpu->arch.regs_avail);
	to_vmx(vcpu)->rflags = rflags;
	if (to_vmx(vcpu)->rmode.vm86_active) {
		to_vmx(vcpu)->rmode.save_rflags = rflags;
		rflags |= X86_EFLAGS_IOPL | X86_EFLAGS_VM;
	}
	vmcs_writel(GUEST_RFLAGS, rflags);

	if ((old_rflags ^ to_vmx(vcpu)->rflags) & X86_EFLAGS_VM)
		to_vmx(vcpu)->emulation_required = emulation_required(vcpu);
}

static u32 vmx_get_interrupt_shadow(struct kvm_vcpu *vcpu)
{
	u32 interruptibility = vmcs_read32(GUEST_INTERRUPTIBILITY_INFO);
	int ret = 0;

	if (interruptibility & GUEST_INTR_STATE_STI)
		ret |= KVM_X86_SHADOW_INT_STI;
	if (interruptibility & GUEST_INTR_STATE_MOV_SS)
		ret |= KVM_X86_SHADOW_INT_MOV_SS;

	return ret;
}

static void vmx_set_interrupt_shadow(struct kvm_vcpu *vcpu, int mask)
{
	u32 interruptibility_old = vmcs_read32(GUEST_INTERRUPTIBILITY_INFO);
	u32 interruptibility = interruptibility_old;

	interruptibility &= ~(GUEST_INTR_STATE_STI | GUEST_INTR_STATE_MOV_SS);

	if (mask & KVM_X86_SHADOW_INT_MOV_SS)
		interruptibility |= GUEST_INTR_STATE_MOV_SS;
	else if (mask & KVM_X86_SHADOW_INT_STI)
		interruptibility |= GUEST_INTR_STATE_STI;

	if ((interruptibility != interruptibility_old))
		vmcs_write32(GUEST_INTERRUPTIBILITY_INFO, interruptibility);
}

static void skip_emulated_instruction(struct kvm_vcpu *vcpu)
{
	unsigned long rip;

	rip = kvm_rip_read(vcpu);
	rip += vmcs_read32(VM_EXIT_INSTRUCTION_LEN);
	kvm_rip_write(vcpu, rip);

	/* skipping an emulated instruction also counts */
	vmx_set_interrupt_shadow(vcpu, 0);
}

static void nested_vmx_inject_exception_vmexit(struct kvm_vcpu *vcpu,
					       unsigned long exit_qual)
{
	struct vmcs12 *vmcs12 = get_vmcs12(vcpu);
	unsigned int nr = vcpu->arch.exception.nr;
	u32 intr_info = nr | INTR_INFO_VALID_MASK;

	if (vcpu->arch.exception.has_error_code) {
		vmcs12->vm_exit_intr_error_code = vcpu->arch.exception.error_code;
		intr_info |= INTR_INFO_DELIVER_CODE_MASK;
	}

	if (kvm_exception_is_soft(nr))
		intr_info |= INTR_TYPE_SOFT_EXCEPTION;
	else
		intr_info |= INTR_TYPE_HARD_EXCEPTION;

	if (!(vmcs12->idt_vectoring_info_field & VECTORING_INFO_VALID_MASK) &&
	    vmx_get_nmi_mask(vcpu))
		intr_info |= INTR_INFO_UNBLOCK_NMI;

	nested_vmx_vmexit(vcpu, EXIT_REASON_EXCEPTION_NMI, intr_info, exit_qual);
}

/*
 * KVM wants to inject page-faults which it got to the guest. This function
 * checks whether in a nested guest, we need to inject them to L1 or L2.
 */
static int nested_vmx_check_exception(struct kvm_vcpu *vcpu, unsigned long *exit_qual)
{
	struct vmcs12 *vmcs12 = get_vmcs12(vcpu);
	unsigned int nr = vcpu->arch.exception.nr;

	if (nr == PF_VECTOR) {
		if (vcpu->arch.exception.nested_apf) {
			*exit_qual = vcpu->arch.apf.nested_apf_token;
			return 1;
		}
		/*
		 * FIXME: we must not write CR2 when L1 intercepts an L2 #PF exception.
		 * The fix is to add the ancillary datum (CR2 or DR6) to structs
		 * kvm_queued_exception and kvm_vcpu_events, so that CR2 and DR6
		 * can be written only when inject_pending_event runs.  This should be
		 * conditional on a new capability---if the capability is disabled,
		 * kvm_multiple_exception would write the ancillary information to
		 * CR2 or DR6, for backwards ABI-compatibility.
		 */
		if (nested_vmx_is_page_fault_vmexit(vmcs12,
						    vcpu->arch.exception.error_code)) {
			*exit_qual = vcpu->arch.cr2;
			return 1;
		}
	} else {
		if (vmcs12->exception_bitmap & (1u << nr)) {
			if (nr == DB_VECTOR)
				*exit_qual = vcpu->arch.dr6;
			else
				*exit_qual = 0;
			return 1;
		}
	}

	return 0;
}

static void vmx_queue_exception(struct kvm_vcpu *vcpu)
{
	struct vcpu_vmx *vmx = to_vmx(vcpu);
	unsigned nr = vcpu->arch.exception.nr;
	bool has_error_code = vcpu->arch.exception.has_error_code;
	u32 error_code = vcpu->arch.exception.error_code;
	u32 intr_info = nr | INTR_INFO_VALID_MASK;

	if (has_error_code) {
		vmcs_write32(VM_ENTRY_EXCEPTION_ERROR_CODE, error_code);
		intr_info |= INTR_INFO_DELIVER_CODE_MASK;
	}

	if (vmx->rmode.vm86_active) {
		int inc_eip = 0;
		if (kvm_exception_is_soft(nr))
			inc_eip = vcpu->arch.event_exit_inst_len;
		if (kvm_inject_realmode_interrupt(vcpu, nr, inc_eip) != EMULATE_DONE)
			kvm_make_request(KVM_REQ_TRIPLE_FAULT, vcpu);
		return;
	}

	if (kvm_exception_is_soft(nr)) {
		vmcs_write32(VM_ENTRY_INSTRUCTION_LEN,
			     vmx->vcpu.arch.event_exit_inst_len);
		intr_info |= INTR_TYPE_SOFT_EXCEPTION;
	} else
		intr_info |= INTR_TYPE_HARD_EXCEPTION;

	vmcs_write32(VM_ENTRY_INTR_INFO_FIELD, intr_info);
}

static bool vmx_rdtscp_supported(void)
{
	return cpu_has_vmx_rdtscp();
}

static bool vmx_invpcid_supported(void)
{
	return cpu_has_vmx_invpcid() && enable_ept;
}

/*
 * Swap MSR entry in host/guest MSR entry array.
 */
static void move_msr_up(struct vcpu_vmx *vmx, int from, int to)
{
	struct shared_msr_entry tmp;

	tmp = vmx->guest_msrs[to];
	vmx->guest_msrs[to] = vmx->guest_msrs[from];
	vmx->guest_msrs[from] = tmp;
}

static void vmx_set_msr_bitmap(struct kvm_vcpu *vcpu)
{
	unsigned long *msr_bitmap;

	if (is_guest_mode(vcpu))
		msr_bitmap = to_vmx(vcpu)->nested.msr_bitmap;
	else if (cpu_has_secondary_exec_ctrls() &&
		 (vmcs_read32(SECONDARY_VM_EXEC_CONTROL) &
		  SECONDARY_EXEC_VIRTUALIZE_X2APIC_MODE)) {
		if (enable_apicv && kvm_vcpu_apicv_active(vcpu)) {
			if (is_long_mode(vcpu))
				msr_bitmap = vmx_msr_bitmap_longmode_x2apic_apicv;
			else
				msr_bitmap = vmx_msr_bitmap_legacy_x2apic_apicv;
		} else {
			if (is_long_mode(vcpu))
				msr_bitmap = vmx_msr_bitmap_longmode_x2apic;
			else
				msr_bitmap = vmx_msr_bitmap_legacy_x2apic;
		}
	} else {
		if (is_long_mode(vcpu))
			msr_bitmap = vmx_msr_bitmap_longmode;
		else
			msr_bitmap = vmx_msr_bitmap_legacy;
	}

	vmcs_write64(MSR_BITMAP, __pa(msr_bitmap));
}

/*
 * Set up the vmcs to automatically save and restore system
 * msrs.  Don't touch the 64-bit msrs if the guest is in legacy
 * mode, as fiddling with msrs is very expensive.
 */
static void setup_msrs(struct vcpu_vmx *vmx)
{
	int save_nmsrs, index;

	save_nmsrs = 0;
#ifdef CONFIG_X86_64
	if (is_long_mode(&vmx->vcpu)) {
		index = __find_msr_index(vmx, MSR_SYSCALL_MASK);
		if (index >= 0)
			move_msr_up(vmx, index, save_nmsrs++);
		index = __find_msr_index(vmx, MSR_LSTAR);
		if (index >= 0)
			move_msr_up(vmx, index, save_nmsrs++);
		index = __find_msr_index(vmx, MSR_CSTAR);
		if (index >= 0)
			move_msr_up(vmx, index, save_nmsrs++);
		index = __find_msr_index(vmx, MSR_TSC_AUX);
		if (index >= 0 && guest_cpuid_has(&vmx->vcpu, X86_FEATURE_RDTSCP))
			move_msr_up(vmx, index, save_nmsrs++);
		/*
		 * MSR_STAR is only needed on long mode guests, and only
		 * if efer.sce is enabled.
		 */
		index = __find_msr_index(vmx, MSR_STAR);
		if ((index >= 0) && (vmx->vcpu.arch.efer & EFER_SCE))
			move_msr_up(vmx, index, save_nmsrs++);
	}
#endif
	index = __find_msr_index(vmx, MSR_EFER);
	if (index >= 0 && update_transition_efer(vmx, index))
		move_msr_up(vmx, index, save_nmsrs++);

	vmx->save_nmsrs = save_nmsrs;

	if (cpu_has_vmx_msr_bitmap())
		vmx_set_msr_bitmap(&vmx->vcpu);
}

/*
 * reads and returns guest's timestamp counter "register"
 * guest_tsc = (host_tsc * tsc multiplier) >> 48 + tsc_offset
 * -- Intel TSC Scaling for Virtualization White Paper, sec 1.3
 */
static u64 guest_read_tsc(struct kvm_vcpu *vcpu)
{
	u64 host_tsc, tsc_offset;

	host_tsc = rdtsc();
	tsc_offset = vmcs_read64(TSC_OFFSET);
	return kvm_scale_tsc(vcpu, host_tsc) + tsc_offset;
}

/*
 * writes 'offset' into guest's timestamp counter offset register
 */
static void vmx_write_tsc_offset(struct kvm_vcpu *vcpu, u64 offset)
{
	if (is_guest_mode(vcpu)) {
		/*
		 * We're here if L1 chose not to trap WRMSR to TSC. According
		 * to the spec, this should set L1's TSC; The offset that L1
		 * set for L2 remains unchanged, and still needs to be added
		 * to the newly set TSC to get L2's TSC.
		 */
		struct vmcs12 *vmcs12;
		/* recalculate vmcs02.TSC_OFFSET: */
		vmcs12 = get_vmcs12(vcpu);
		vmcs_write64(TSC_OFFSET, offset +
			(nested_cpu_has(vmcs12, CPU_BASED_USE_TSC_OFFSETING) ?
			 vmcs12->tsc_offset : 0));
	} else {
		trace_kvm_write_tsc_offset(vcpu->vcpu_id,
					   vmcs_read64(TSC_OFFSET), offset);
		vmcs_write64(TSC_OFFSET, offset);
	}
}

/*
 * nested_vmx_allowed() checks whether a guest should be allowed to use VMX
 * instructions and MSRs (i.e., nested VMX). Nested VMX is disabled for
 * all guests if the "nested" module option is off, and can also be disabled
 * for a single guest by disabling its VMX cpuid bit.
 */
static inline bool nested_vmx_allowed(struct kvm_vcpu *vcpu)
{
	return nested && guest_cpuid_has(vcpu, X86_FEATURE_VMX);
}

/*
 * nested_vmx_setup_ctls_msrs() sets up variables containing the values to be
 * returned for the various VMX controls MSRs when nested VMX is enabled.
 * The same values should also be used to verify that vmcs12 control fields are
 * valid during nested entry from L1 to L2.
 * Each of these control msrs has a low and high 32-bit half: A low bit is on
 * if the corresponding bit in the (32-bit) control field *must* be on, and a
 * bit in the high half is on if the corresponding bit in the control field
 * may be on. See also vmx_control_verify().
 */
static void nested_vmx_setup_ctls_msrs(struct vcpu_vmx *vmx)
{
	/*
	 * Note that as a general rule, the high half of the MSRs (bits in
	 * the control fields which may be 1) should be initialized by the
	 * intersection of the underlying hardware's MSR (i.e., features which
	 * can be supported) and the list of features we want to expose -
	 * because they are known to be properly supported in our code.
	 * Also, usually, the low half of the MSRs (bits which must be 1) can
	 * be set to 0, meaning that L1 may turn off any of these bits. The
	 * reason is that if one of these bits is necessary, it will appear
	 * in vmcs01 and prepare_vmcs02, when it bitwise-or's the control
	 * fields of vmcs01 and vmcs02, will turn these bits off - and
	 * nested_vmx_exit_reflected() will not pass related exits to L1.
	 * These rules have exceptions below.
	 */

	/* pin-based controls */
	rdmsr(MSR_IA32_VMX_PINBASED_CTLS,
		vmx->nested.nested_vmx_pinbased_ctls_low,
		vmx->nested.nested_vmx_pinbased_ctls_high);
	vmx->nested.nested_vmx_pinbased_ctls_low |=
		PIN_BASED_ALWAYSON_WITHOUT_TRUE_MSR;
	vmx->nested.nested_vmx_pinbased_ctls_high &=
		PIN_BASED_EXT_INTR_MASK |
		PIN_BASED_NMI_EXITING |
		PIN_BASED_VIRTUAL_NMIS;
	vmx->nested.nested_vmx_pinbased_ctls_high |=
		PIN_BASED_ALWAYSON_WITHOUT_TRUE_MSR |
		PIN_BASED_VMX_PREEMPTION_TIMER;
	if (kvm_vcpu_apicv_active(&vmx->vcpu))
		vmx->nested.nested_vmx_pinbased_ctls_high |=
			PIN_BASED_POSTED_INTR;

	/* exit controls */
	rdmsr(MSR_IA32_VMX_EXIT_CTLS,
		vmx->nested.nested_vmx_exit_ctls_low,
		vmx->nested.nested_vmx_exit_ctls_high);
	vmx->nested.nested_vmx_exit_ctls_low =
		VM_EXIT_ALWAYSON_WITHOUT_TRUE_MSR;

	vmx->nested.nested_vmx_exit_ctls_high &=
#ifdef CONFIG_X86_64
		VM_EXIT_HOST_ADDR_SPACE_SIZE |
#endif
		VM_EXIT_LOAD_IA32_PAT | VM_EXIT_SAVE_IA32_PAT;
	vmx->nested.nested_vmx_exit_ctls_high |=
		VM_EXIT_ALWAYSON_WITHOUT_TRUE_MSR |
		VM_EXIT_LOAD_IA32_EFER | VM_EXIT_SAVE_IA32_EFER |
		VM_EXIT_SAVE_VMX_PREEMPTION_TIMER | VM_EXIT_ACK_INTR_ON_EXIT;

	if (kvm_mpx_supported())
		vmx->nested.nested_vmx_exit_ctls_high |= VM_EXIT_CLEAR_BNDCFGS;

	/* We support free control of debug control saving. */
	vmx->nested.nested_vmx_exit_ctls_low &= ~VM_EXIT_SAVE_DEBUG_CONTROLS;

	/* entry controls */
	rdmsr(MSR_IA32_VMX_ENTRY_CTLS,
		vmx->nested.nested_vmx_entry_ctls_low,
		vmx->nested.nested_vmx_entry_ctls_high);
	vmx->nested.nested_vmx_entry_ctls_low =
		VM_ENTRY_ALWAYSON_WITHOUT_TRUE_MSR;
	vmx->nested.nested_vmx_entry_ctls_high &=
#ifdef CONFIG_X86_64
		VM_ENTRY_IA32E_MODE |
#endif
		VM_ENTRY_LOAD_IA32_PAT;
	vmx->nested.nested_vmx_entry_ctls_high |=
		(VM_ENTRY_ALWAYSON_WITHOUT_TRUE_MSR | VM_ENTRY_LOAD_IA32_EFER);
	if (kvm_mpx_supported())
		vmx->nested.nested_vmx_entry_ctls_high |= VM_ENTRY_LOAD_BNDCFGS;

	/* We support free control of debug control loading. */
	vmx->nested.nested_vmx_entry_ctls_low &= ~VM_ENTRY_LOAD_DEBUG_CONTROLS;

	/* cpu-based controls */
	rdmsr(MSR_IA32_VMX_PROCBASED_CTLS,
		vmx->nested.nested_vmx_procbased_ctls_low,
		vmx->nested.nested_vmx_procbased_ctls_high);
	vmx->nested.nested_vmx_procbased_ctls_low =
		CPU_BASED_ALWAYSON_WITHOUT_TRUE_MSR;
	vmx->nested.nested_vmx_procbased_ctls_high &=
		CPU_BASED_VIRTUAL_INTR_PENDING |
		CPU_BASED_VIRTUAL_NMI_PENDING | CPU_BASED_USE_TSC_OFFSETING |
		CPU_BASED_HLT_EXITING | CPU_BASED_INVLPG_EXITING |
		CPU_BASED_MWAIT_EXITING | CPU_BASED_CR3_LOAD_EXITING |
		CPU_BASED_CR3_STORE_EXITING |
#ifdef CONFIG_X86_64
		CPU_BASED_CR8_LOAD_EXITING | CPU_BASED_CR8_STORE_EXITING |
#endif
		CPU_BASED_MOV_DR_EXITING | CPU_BASED_UNCOND_IO_EXITING |
		CPU_BASED_USE_IO_BITMAPS | CPU_BASED_MONITOR_TRAP_FLAG |
		CPU_BASED_MONITOR_EXITING | CPU_BASED_RDPMC_EXITING |
		CPU_BASED_RDTSC_EXITING | CPU_BASED_PAUSE_EXITING |
		CPU_BASED_TPR_SHADOW | CPU_BASED_ACTIVATE_SECONDARY_CONTROLS;
	/*
	 * We can allow some features even when not supported by the
	 * hardware. For example, L1 can specify an MSR bitmap - and we
	 * can use it to avoid exits to L1 - even when L0 runs L2
	 * without MSR bitmaps.
	 */
	vmx->nested.nested_vmx_procbased_ctls_high |=
		CPU_BASED_ALWAYSON_WITHOUT_TRUE_MSR |
		CPU_BASED_USE_MSR_BITMAPS;

	/* We support free control of CR3 access interception. */
	vmx->nested.nested_vmx_procbased_ctls_low &=
		~(CPU_BASED_CR3_LOAD_EXITING | CPU_BASED_CR3_STORE_EXITING);

	/*
	 * secondary cpu-based controls.  Do not include those that
	 * depend on CPUID bits, they are added later by vmx_cpuid_update.
	 */
	rdmsr(MSR_IA32_VMX_PROCBASED_CTLS2,
		vmx->nested.nested_vmx_secondary_ctls_low,
		vmx->nested.nested_vmx_secondary_ctls_high);
	vmx->nested.nested_vmx_secondary_ctls_low = 0;
	vmx->nested.nested_vmx_secondary_ctls_high &=
		SECONDARY_EXEC_VIRTUALIZE_APIC_ACCESSES |
		SECONDARY_EXEC_DESC |
		SECONDARY_EXEC_VIRTUALIZE_X2APIC_MODE |
		SECONDARY_EXEC_APIC_REGISTER_VIRT |
		SECONDARY_EXEC_VIRTUAL_INTR_DELIVERY |
		SECONDARY_EXEC_WBINVD_EXITING;

	if (enable_ept) {
		/* nested EPT: emulate EPT also to L1 */
		vmx->nested.nested_vmx_secondary_ctls_high |=
			SECONDARY_EXEC_ENABLE_EPT;
		vmx->nested.nested_vmx_ept_caps = VMX_EPT_PAGE_WALK_4_BIT |
			 VMX_EPTP_WB_BIT | VMX_EPT_INVEPT_BIT;
		if (cpu_has_vmx_ept_execute_only())
			vmx->nested.nested_vmx_ept_caps |=
				VMX_EPT_EXECUTE_ONLY_BIT;
		vmx->nested.nested_vmx_ept_caps &= vmx_capability.ept;
		vmx->nested.nested_vmx_ept_caps |= VMX_EPT_EXTENT_GLOBAL_BIT |
			VMX_EPT_EXTENT_CONTEXT_BIT | VMX_EPT_2MB_PAGE_BIT |
			VMX_EPT_1GB_PAGE_BIT;
		if (enable_ept_ad_bits) {
			vmx->nested.nested_vmx_secondary_ctls_high |=
				SECONDARY_EXEC_ENABLE_PML;
			vmx->nested.nested_vmx_ept_caps |= VMX_EPT_AD_BIT;
		}
	}

	if (cpu_has_vmx_vmfunc()) {
		vmx->nested.nested_vmx_secondary_ctls_high |=
			SECONDARY_EXEC_ENABLE_VMFUNC;
		/*
		 * Advertise EPTP switching unconditionally
		 * since we emulate it
		 */
		if (enable_ept)
			vmx->nested.nested_vmx_vmfunc_controls =
				VMX_VMFUNC_EPTP_SWITCHING;
	}

	/*
	 * Old versions of KVM use the single-context version without
	 * checking for support, so declare that it is supported even
	 * though it is treated as global context.  The alternative is
	 * not failing the single-context invvpid, and it is worse.
	 */
	if (enable_vpid) {
		vmx->nested.nested_vmx_secondary_ctls_high |=
			SECONDARY_EXEC_ENABLE_VPID;
		vmx->nested.nested_vmx_vpid_caps = VMX_VPID_INVVPID_BIT |
			VMX_VPID_EXTENT_SUPPORTED_MASK;
	}

	if (enable_unrestricted_guest)
		vmx->nested.nested_vmx_secondary_ctls_high |=
			SECONDARY_EXEC_UNRESTRICTED_GUEST;

	/* miscellaneous data */
	rdmsr(MSR_IA32_VMX_MISC,
		vmx->nested.nested_vmx_misc_low,
		vmx->nested.nested_vmx_misc_high);
	vmx->nested.nested_vmx_misc_low &= VMX_MISC_SAVE_EFER_LMA;
	vmx->nested.nested_vmx_misc_low |=
		VMX_MISC_EMULATED_PREEMPTION_TIMER_RATE |
		VMX_MISC_ACTIVITY_HLT;
	vmx->nested.nested_vmx_misc_high = 0;

	/*
	 * This MSR reports some information about VMX support. We
	 * should return information about the VMX we emulate for the
	 * guest, and the VMCS structure we give it - not about the
	 * VMX support of the underlying hardware.
	 */
	vmx->nested.nested_vmx_basic =
		VMCS12_REVISION |
		VMX_BASIC_TRUE_CTLS |
		((u64)VMCS12_SIZE << VMX_BASIC_VMCS_SIZE_SHIFT) |
		(VMX_BASIC_MEM_TYPE_WB << VMX_BASIC_MEM_TYPE_SHIFT);

	if (cpu_has_vmx_basic_inout())
		vmx->nested.nested_vmx_basic |= VMX_BASIC_INOUT;

	/*
	 * These MSRs specify bits which the guest must keep fixed on
	 * while L1 is in VMXON mode (in L1's root mode, or running an L2).
	 * We picked the standard core2 setting.
	 */
#define VMXON_CR0_ALWAYSON     (X86_CR0_PE | X86_CR0_PG | X86_CR0_NE)
#define VMXON_CR4_ALWAYSON     X86_CR4_VMXE
	vmx->nested.nested_vmx_cr0_fixed0 = VMXON_CR0_ALWAYSON;
	vmx->nested.nested_vmx_cr4_fixed0 = VMXON_CR4_ALWAYSON;

	/* These MSRs specify bits which the guest must keep fixed off. */
	rdmsrl(MSR_IA32_VMX_CR0_FIXED1, vmx->nested.nested_vmx_cr0_fixed1);
	rdmsrl(MSR_IA32_VMX_CR4_FIXED1, vmx->nested.nested_vmx_cr4_fixed1);

	/* highest index: VMX_PREEMPTION_TIMER_VALUE */
	vmx->nested.nested_vmx_vmcs_enum = 0x2e;
}

/*
 * if fixed0[i] == 1: val[i] must be 1
 * if fixed1[i] == 0: val[i] must be 0
 */
static inline bool fixed_bits_valid(u64 val, u64 fixed0, u64 fixed1)
{
	return ((val & fixed1) | fixed0) == val;
}

static inline bool vmx_control_verify(u32 control, u32 low, u32 high)
{
	return fixed_bits_valid(control, low, high);
}

static inline u64 vmx_control_msr(u32 low, u32 high)
{
	return low | ((u64)high << 32);
}

static bool is_bitwise_subset(u64 superset, u64 subset, u64 mask)
{
	superset &= mask;
	subset &= mask;

	return (superset | subset) == superset;
}

static int vmx_restore_vmx_basic(struct vcpu_vmx *vmx, u64 data)
{
	const u64 feature_and_reserved =
		/* feature (except bit 48; see below) */
		BIT_ULL(49) | BIT_ULL(54) | BIT_ULL(55) |
		/* reserved */
		BIT_ULL(31) | GENMASK_ULL(47, 45) | GENMASK_ULL(63, 56);
	u64 vmx_basic = vmx->nested.nested_vmx_basic;

	if (!is_bitwise_subset(vmx_basic, data, feature_and_reserved))
		return -EINVAL;

	/*
	 * KVM does not emulate a version of VMX that constrains physical
	 * addresses of VMX structures (e.g. VMCS) to 32-bits.
	 */
	if (data & BIT_ULL(48))
		return -EINVAL;

	if (vmx_basic_vmcs_revision_id(vmx_basic) !=
	    vmx_basic_vmcs_revision_id(data))
		return -EINVAL;

	if (vmx_basic_vmcs_size(vmx_basic) > vmx_basic_vmcs_size(data))
		return -EINVAL;

	vmx->nested.nested_vmx_basic = data;
	return 0;
}

static int
vmx_restore_control_msr(struct vcpu_vmx *vmx, u32 msr_index, u64 data)
{
	u64 supported;
	u32 *lowp, *highp;

	switch (msr_index) {
	case MSR_IA32_VMX_TRUE_PINBASED_CTLS:
		lowp = &vmx->nested.nested_vmx_pinbased_ctls_low;
		highp = &vmx->nested.nested_vmx_pinbased_ctls_high;
		break;
	case MSR_IA32_VMX_TRUE_PROCBASED_CTLS:
		lowp = &vmx->nested.nested_vmx_procbased_ctls_low;
		highp = &vmx->nested.nested_vmx_procbased_ctls_high;
		break;
	case MSR_IA32_VMX_TRUE_EXIT_CTLS:
		lowp = &vmx->nested.nested_vmx_exit_ctls_low;
		highp = &vmx->nested.nested_vmx_exit_ctls_high;
		break;
	case MSR_IA32_VMX_TRUE_ENTRY_CTLS:
		lowp = &vmx->nested.nested_vmx_entry_ctls_low;
		highp = &vmx->nested.nested_vmx_entry_ctls_high;
		break;
	case MSR_IA32_VMX_PROCBASED_CTLS2:
		lowp = &vmx->nested.nested_vmx_secondary_ctls_low;
		highp = &vmx->nested.nested_vmx_secondary_ctls_high;
		break;
	default:
		BUG();
	}

	supported = vmx_control_msr(*lowp, *highp);

	/* Check must-be-1 bits are still 1. */
	if (!is_bitwise_subset(data, supported, GENMASK_ULL(31, 0)))
		return -EINVAL;

	/* Check must-be-0 bits are still 0. */
	if (!is_bitwise_subset(supported, data, GENMASK_ULL(63, 32)))
		return -EINVAL;

	*lowp = data;
	*highp = data >> 32;
	return 0;
}

static int vmx_restore_vmx_misc(struct vcpu_vmx *vmx, u64 data)
{
	const u64 feature_and_reserved_bits =
		/* feature */
		BIT_ULL(5) | GENMASK_ULL(8, 6) | BIT_ULL(14) | BIT_ULL(15) |
		BIT_ULL(28) | BIT_ULL(29) | BIT_ULL(30) |
		/* reserved */
		GENMASK_ULL(13, 9) | BIT_ULL(31);
	u64 vmx_misc;

	vmx_misc = vmx_control_msr(vmx->nested.nested_vmx_misc_low,
				   vmx->nested.nested_vmx_misc_high);

	if (!is_bitwise_subset(vmx_misc, data, feature_and_reserved_bits))
		return -EINVAL;

	if ((vmx->nested.nested_vmx_pinbased_ctls_high &
	     PIN_BASED_VMX_PREEMPTION_TIMER) &&
	    vmx_misc_preemption_timer_rate(data) !=
	    vmx_misc_preemption_timer_rate(vmx_misc))
		return -EINVAL;

	if (vmx_misc_cr3_count(data) > vmx_misc_cr3_count(vmx_misc))
		return -EINVAL;

	if (vmx_misc_max_msr(data) > vmx_misc_max_msr(vmx_misc))
		return -EINVAL;

	if (vmx_misc_mseg_revid(data) != vmx_misc_mseg_revid(vmx_misc))
		return -EINVAL;

	vmx->nested.nested_vmx_misc_low = data;
	vmx->nested.nested_vmx_misc_high = data >> 32;
	return 0;
}

static int vmx_restore_vmx_ept_vpid_cap(struct vcpu_vmx *vmx, u64 data)
{
	u64 vmx_ept_vpid_cap;

	vmx_ept_vpid_cap = vmx_control_msr(vmx->nested.nested_vmx_ept_caps,
					   vmx->nested.nested_vmx_vpid_caps);

	/* Every bit is either reserved or a feature bit. */
	if (!is_bitwise_subset(vmx_ept_vpid_cap, data, -1ULL))
		return -EINVAL;

	vmx->nested.nested_vmx_ept_caps = data;
	vmx->nested.nested_vmx_vpid_caps = data >> 32;
	return 0;
}

static int vmx_restore_fixed0_msr(struct vcpu_vmx *vmx, u32 msr_index, u64 data)
{
	u64 *msr;

	switch (msr_index) {
	case MSR_IA32_VMX_CR0_FIXED0:
		msr = &vmx->nested.nested_vmx_cr0_fixed0;
		break;
	case MSR_IA32_VMX_CR4_FIXED0:
		msr = &vmx->nested.nested_vmx_cr4_fixed0;
		break;
	default:
		BUG();
	}

	/*
	 * 1 bits (which indicates bits which "must-be-1" during VMX operation)
	 * must be 1 in the restored value.
	 */
	if (!is_bitwise_subset(data, *msr, -1ULL))
		return -EINVAL;

	*msr = data;
	return 0;
}

/*
 * Called when userspace is restoring VMX MSRs.
 *
 * Returns 0 on success, non-0 otherwise.
 */
static int vmx_set_vmx_msr(struct kvm_vcpu *vcpu, u32 msr_index, u64 data)
{
	struct vcpu_vmx *vmx = to_vmx(vcpu);

	switch (msr_index) {
	case MSR_IA32_VMX_BASIC:
		return vmx_restore_vmx_basic(vmx, data);
	case MSR_IA32_VMX_PINBASED_CTLS:
	case MSR_IA32_VMX_PROCBASED_CTLS:
	case MSR_IA32_VMX_EXIT_CTLS:
	case MSR_IA32_VMX_ENTRY_CTLS:
		/*
		 * The "non-true" VMX capability MSRs are generated from the
		 * "true" MSRs, so we do not support restoring them directly.
		 *
		 * If userspace wants to emulate VMX_BASIC[55]=0, userspace
		 * should restore the "true" MSRs with the must-be-1 bits
		 * set according to the SDM Vol 3. A.2 "RESERVED CONTROLS AND
		 * DEFAULT SETTINGS".
		 */
		return -EINVAL;
	case MSR_IA32_VMX_TRUE_PINBASED_CTLS:
	case MSR_IA32_VMX_TRUE_PROCBASED_CTLS:
	case MSR_IA32_VMX_TRUE_EXIT_CTLS:
	case MSR_IA32_VMX_TRUE_ENTRY_CTLS:
	case MSR_IA32_VMX_PROCBASED_CTLS2:
		return vmx_restore_control_msr(vmx, msr_index, data);
	case MSR_IA32_VMX_MISC:
		return vmx_restore_vmx_misc(vmx, data);
	case MSR_IA32_VMX_CR0_FIXED0:
	case MSR_IA32_VMX_CR4_FIXED0:
		return vmx_restore_fixed0_msr(vmx, msr_index, data);
	case MSR_IA32_VMX_CR0_FIXED1:
	case MSR_IA32_VMX_CR4_FIXED1:
		/*
		 * These MSRs are generated based on the vCPU's CPUID, so we
		 * do not support restoring them directly.
		 */
		return -EINVAL;
	case MSR_IA32_VMX_EPT_VPID_CAP:
		return vmx_restore_vmx_ept_vpid_cap(vmx, data);
	case MSR_IA32_VMX_VMCS_ENUM:
		vmx->nested.nested_vmx_vmcs_enum = data;
		return 0;
	default:
		/*
		 * The rest of the VMX capability MSRs do not support restore.
		 */
		return -EINVAL;
	}
}

/* Returns 0 on success, non-0 otherwise. */
static int vmx_get_vmx_msr(struct kvm_vcpu *vcpu, u32 msr_index, u64 *pdata)
{
	struct vcpu_vmx *vmx = to_vmx(vcpu);

	switch (msr_index) {
	case MSR_IA32_VMX_BASIC:
		*pdata = vmx->nested.nested_vmx_basic;
		break;
	case MSR_IA32_VMX_TRUE_PINBASED_CTLS:
	case MSR_IA32_VMX_PINBASED_CTLS:
		*pdata = vmx_control_msr(
			vmx->nested.nested_vmx_pinbased_ctls_low,
			vmx->nested.nested_vmx_pinbased_ctls_high);
		if (msr_index == MSR_IA32_VMX_PINBASED_CTLS)
			*pdata |= PIN_BASED_ALWAYSON_WITHOUT_TRUE_MSR;
		break;
	case MSR_IA32_VMX_TRUE_PROCBASED_CTLS:
	case MSR_IA32_VMX_PROCBASED_CTLS:
		*pdata = vmx_control_msr(
			vmx->nested.nested_vmx_procbased_ctls_low,
			vmx->nested.nested_vmx_procbased_ctls_high);
		if (msr_index == MSR_IA32_VMX_PROCBASED_CTLS)
			*pdata |= CPU_BASED_ALWAYSON_WITHOUT_TRUE_MSR;
		break;
	case MSR_IA32_VMX_TRUE_EXIT_CTLS:
	case MSR_IA32_VMX_EXIT_CTLS:
		*pdata = vmx_control_msr(
			vmx->nested.nested_vmx_exit_ctls_low,
			vmx->nested.nested_vmx_exit_ctls_high);
		if (msr_index == MSR_IA32_VMX_EXIT_CTLS)
			*pdata |= VM_EXIT_ALWAYSON_WITHOUT_TRUE_MSR;
		break;
	case MSR_IA32_VMX_TRUE_ENTRY_CTLS:
	case MSR_IA32_VMX_ENTRY_CTLS:
		*pdata = vmx_control_msr(
			vmx->nested.nested_vmx_entry_ctls_low,
			vmx->nested.nested_vmx_entry_ctls_high);
		if (msr_index == MSR_IA32_VMX_ENTRY_CTLS)
			*pdata |= VM_ENTRY_ALWAYSON_WITHOUT_TRUE_MSR;
		break;
	case MSR_IA32_VMX_MISC:
		*pdata = vmx_control_msr(
			vmx->nested.nested_vmx_misc_low,
			vmx->nested.nested_vmx_misc_high);
		break;
	case MSR_IA32_VMX_CR0_FIXED0:
		*pdata = vmx->nested.nested_vmx_cr0_fixed0;
		break;
	case MSR_IA32_VMX_CR0_FIXED1:
		*pdata = vmx->nested.nested_vmx_cr0_fixed1;
		break;
	case MSR_IA32_VMX_CR4_FIXED0:
		*pdata = vmx->nested.nested_vmx_cr4_fixed0;
		break;
	case MSR_IA32_VMX_CR4_FIXED1:
		*pdata = vmx->nested.nested_vmx_cr4_fixed1;
		break;
	case MSR_IA32_VMX_VMCS_ENUM:
		*pdata = vmx->nested.nested_vmx_vmcs_enum;
		break;
	case MSR_IA32_VMX_PROCBASED_CTLS2:
		*pdata = vmx_control_msr(
			vmx->nested.nested_vmx_secondary_ctls_low,
			vmx->nested.nested_vmx_secondary_ctls_high);
		break;
	case MSR_IA32_VMX_EPT_VPID_CAP:
		*pdata = vmx->nested.nested_vmx_ept_caps |
			((u64)vmx->nested.nested_vmx_vpid_caps << 32);
		break;
	case MSR_IA32_VMX_VMFUNC:
		*pdata = vmx->nested.nested_vmx_vmfunc_controls;
		break;
	default:
		return 1;
	}

	return 0;
}

static inline bool vmx_feature_control_msr_valid(struct kvm_vcpu *vcpu,
						 uint64_t val)
{
	uint64_t valid_bits = to_vmx(vcpu)->msr_ia32_feature_control_valid_bits;

	return !(val & ~valid_bits);
}

/*
 * Reads an msr value (of 'msr_index') into 'pdata'.
 * Returns 0 on success, non-0 otherwise.
 * Assumes vcpu_load() was already called.
 */
static int vmx_get_msr(struct kvm_vcpu *vcpu, struct msr_data *msr_info)
{
	struct shared_msr_entry *msr;

	switch (msr_info->index) {
#ifdef CONFIG_X86_64
	case MSR_FS_BASE:
		msr_info->data = vmcs_readl(GUEST_FS_BASE);
		break;
	case MSR_GS_BASE:
		msr_info->data = vmcs_readl(GUEST_GS_BASE);
		break;
	case MSR_KERNEL_GS_BASE:
		vmx_load_host_state(to_vmx(vcpu));
		msr_info->data = to_vmx(vcpu)->msr_guest_kernel_gs_base;
		break;
#endif
	case MSR_EFER:
		return kvm_get_msr_common(vcpu, msr_info);
	case MSR_IA32_TSC:
		msr_info->data = guest_read_tsc(vcpu);
		break;
	case MSR_IA32_SYSENTER_CS:
		msr_info->data = vmcs_read32(GUEST_SYSENTER_CS);
		break;
	case MSR_IA32_SYSENTER_EIP:
		msr_info->data = vmcs_readl(GUEST_SYSENTER_EIP);
		break;
	case MSR_IA32_SYSENTER_ESP:
		msr_info->data = vmcs_readl(GUEST_SYSENTER_ESP);
		break;
	case MSR_IA32_BNDCFGS:
		if (!kvm_mpx_supported() ||
		    (!msr_info->host_initiated &&
		     !guest_cpuid_has(vcpu, X86_FEATURE_MPX)))
			return 1;
		msr_info->data = vmcs_read64(GUEST_BNDCFGS);
		break;
	case MSR_IA32_MCG_EXT_CTL:
		if (!msr_info->host_initiated &&
		    !(to_vmx(vcpu)->msr_ia32_feature_control &
		      FEATURE_CONTROL_LMCE))
			return 1;
		msr_info->data = vcpu->arch.mcg_ext_ctl;
		break;
	case MSR_IA32_FEATURE_CONTROL:
		msr_info->data = to_vmx(vcpu)->msr_ia32_feature_control;
		break;
	case MSR_IA32_VMX_BASIC ... MSR_IA32_VMX_VMFUNC:
		if (!nested_vmx_allowed(vcpu))
			return 1;
		return vmx_get_vmx_msr(vcpu, msr_info->index, &msr_info->data);
	case MSR_IA32_XSS:
		if (!vmx_xsaves_supported())
			return 1;
		msr_info->data = vcpu->arch.ia32_xss;
		break;
	case MSR_TSC_AUX:
		if (!msr_info->host_initiated &&
		    !guest_cpuid_has(vcpu, X86_FEATURE_RDTSCP))
			return 1;
		/* Otherwise falls through */
	default:
		msr = find_msr_entry(to_vmx(vcpu), msr_info->index);
		if (msr) {
			msr_info->data = msr->data;
			break;
		}
		return kvm_get_msr_common(vcpu, msr_info);
	}

	return 0;
}

static void vmx_leave_nested(struct kvm_vcpu *vcpu);

/*
 * Writes msr value into into the appropriate "register".
 * Returns 0 on success, non-0 otherwise.
 * Assumes vcpu_load() was already called.
 */
static int vmx_set_msr(struct kvm_vcpu *vcpu, struct msr_data *msr_info)
{
	struct vcpu_vmx *vmx = to_vmx(vcpu);
	struct shared_msr_entry *msr;
	int ret = 0;
	u32 msr_index = msr_info->index;
	u64 data = msr_info->data;

	switch (msr_index) {
	case MSR_EFER:
		ret = kvm_set_msr_common(vcpu, msr_info);
		break;
#ifdef CONFIG_X86_64
	case MSR_FS_BASE:
		vmx_segment_cache_clear(vmx);
		vmcs_writel(GUEST_FS_BASE, data);
		break;
	case MSR_GS_BASE:
		vmx_segment_cache_clear(vmx);
		vmcs_writel(GUEST_GS_BASE, data);
		break;
	case MSR_KERNEL_GS_BASE:
		vmx_load_host_state(vmx);
		vmx->msr_guest_kernel_gs_base = data;
		break;
#endif
	case MSR_IA32_SYSENTER_CS:
		vmcs_write32(GUEST_SYSENTER_CS, data);
		break;
	case MSR_IA32_SYSENTER_EIP:
		vmcs_writel(GUEST_SYSENTER_EIP, data);
		break;
	case MSR_IA32_SYSENTER_ESP:
		vmcs_writel(GUEST_SYSENTER_ESP, data);
		break;
	case MSR_IA32_BNDCFGS:
		if (!kvm_mpx_supported() ||
		    (!msr_info->host_initiated &&
		     !guest_cpuid_has(vcpu, X86_FEATURE_MPX)))
			return 1;
		if (is_noncanonical_address(data & PAGE_MASK, vcpu) ||
		    (data & MSR_IA32_BNDCFGS_RSVD))
			return 1;
		vmcs_write64(GUEST_BNDCFGS, data);
		break;
	case MSR_IA32_TSC:
		kvm_write_tsc(vcpu, msr_info);
		break;
	case MSR_IA32_CR_PAT:
		if (vmcs_config.vmentry_ctrl & VM_ENTRY_LOAD_IA32_PAT) {
			if (!kvm_mtrr_valid(vcpu, MSR_IA32_CR_PAT, data))
				return 1;
			vmcs_write64(GUEST_IA32_PAT, data);
			vcpu->arch.pat = data;
			break;
		}
		ret = kvm_set_msr_common(vcpu, msr_info);
		break;
	case MSR_IA32_TSC_ADJUST:
		ret = kvm_set_msr_common(vcpu, msr_info);
		break;
	case MSR_IA32_MCG_EXT_CTL:
		if ((!msr_info->host_initiated &&
		     !(to_vmx(vcpu)->msr_ia32_feature_control &
		       FEATURE_CONTROL_LMCE)) ||
		    (data & ~MCG_EXT_CTL_LMCE_EN))
			return 1;
		vcpu->arch.mcg_ext_ctl = data;
		break;
	case MSR_IA32_FEATURE_CONTROL:
		if (!vmx_feature_control_msr_valid(vcpu, data) ||
		    (to_vmx(vcpu)->msr_ia32_feature_control &
		     FEATURE_CONTROL_LOCKED && !msr_info->host_initiated))
			return 1;
		vmx->msr_ia32_feature_control = data;
		if (msr_info->host_initiated && data == 0)
			vmx_leave_nested(vcpu);
		break;
	case MSR_IA32_VMX_BASIC ... MSR_IA32_VMX_VMFUNC:
		if (!msr_info->host_initiated)
			return 1; /* they are read-only */
		if (!nested_vmx_allowed(vcpu))
			return 1;
		return vmx_set_vmx_msr(vcpu, msr_index, data);
	case MSR_IA32_XSS:
		if (!vmx_xsaves_supported())
			return 1;
		/*
		 * The only supported bit as of Skylake is bit 8, but
		 * it is not supported on KVM.
		 */
		if (data != 0)
			return 1;
		vcpu->arch.ia32_xss = data;
		if (vcpu->arch.ia32_xss != host_xss)
			add_atomic_switch_msr(vmx, MSR_IA32_XSS,
				vcpu->arch.ia32_xss, host_xss);
		else
			clear_atomic_switch_msr(vmx, MSR_IA32_XSS);
		break;
	case MSR_TSC_AUX:
		if (!msr_info->host_initiated &&
		    !guest_cpuid_has(vcpu, X86_FEATURE_RDTSCP))
			return 1;
		/* Check reserved bit, higher 32 bits should be zero */
		if ((data >> 32) != 0)
			return 1;
		/* Otherwise falls through */
	default:
		msr = find_msr_entry(vmx, msr_index);
		if (msr) {
			u64 old_msr_data = msr->data;
			msr->data = data;
			if (msr - vmx->guest_msrs < vmx->save_nmsrs) {
				preempt_disable();
				ret = kvm_set_shared_msr(msr->index, msr->data,
							 msr->mask);
				preempt_enable();
				if (ret)
					msr->data = old_msr_data;
			}
			break;
		}
		ret = kvm_set_msr_common(vcpu, msr_info);
	}

	return ret;
}

static void vmx_cache_reg(struct kvm_vcpu *vcpu, enum kvm_reg reg)
{
	__set_bit(reg, (unsigned long *)&vcpu->arch.regs_avail);
	switch (reg) {
	case VCPU_REGS_RSP:
		vcpu->arch.regs[VCPU_REGS_RSP] = vmcs_readl(GUEST_RSP);
		break;
	case VCPU_REGS_RIP:
		vcpu->arch.regs[VCPU_REGS_RIP] = vmcs_readl(GUEST_RIP);
		break;
	case VCPU_EXREG_PDPTR:
		if (enable_ept)
			ept_save_pdptrs(vcpu);
		break;
	default:
		break;
	}
}

static __init int cpu_has_kvm_support(void)
{
	return cpu_has_vmx();
}

static __init int vmx_disabled_by_bios(void)
{
	u64 msr;

	rdmsrl(MSR_IA32_FEATURE_CONTROL, msr);
	if (msr & FEATURE_CONTROL_LOCKED) {
		/* launched w/ TXT and VMX disabled */
		if (!(msr & FEATURE_CONTROL_VMXON_ENABLED_INSIDE_SMX)
			&& tboot_enabled())
			return 1;
		/* launched w/o TXT and VMX only enabled w/ TXT */
		if (!(msr & FEATURE_CONTROL_VMXON_ENABLED_OUTSIDE_SMX)
			&& (msr & FEATURE_CONTROL_VMXON_ENABLED_INSIDE_SMX)
			&& !tboot_enabled()) {
			printk(KERN_WARNING "kvm: disable TXT in the BIOS or "
				"activate TXT before enabling KVM\n");
			return 1;
		}
		/* launched w/o TXT and VMX disabled */
		if (!(msr & FEATURE_CONTROL_VMXON_ENABLED_OUTSIDE_SMX)
			&& !tboot_enabled())
			return 1;
	}

	return 0;
}

static void kvm_cpu_vmxon(u64 addr)
{
	cr4_set_bits(X86_CR4_VMXE);
	intel_pt_handle_vmx(1);

	asm volatile (ASM_VMX_VMXON_RAX
			: : "a"(&addr), "m"(addr)
			: "memory", "cc");
}

static int hardware_enable(void)
{
	int cpu = raw_smp_processor_id();
	u64 phys_addr = __pa(per_cpu(vmxarea, cpu));
	u64 old, test_bits;

	if (cr4_read_shadow() & X86_CR4_VMXE)
		return -EBUSY;

	INIT_LIST_HEAD(&per_cpu(loaded_vmcss_on_cpu, cpu));
	INIT_LIST_HEAD(&per_cpu(blocked_vcpu_on_cpu, cpu));
	spin_lock_init(&per_cpu(blocked_vcpu_on_cpu_lock, cpu));

	/*
	 * Now we can enable the vmclear operation in kdump
	 * since the loaded_vmcss_on_cpu list on this cpu
	 * has been initialized.
	 *
	 * Though the cpu is not in VMX operation now, there
	 * is no problem to enable the vmclear operation
	 * for the loaded_vmcss_on_cpu list is empty!
	 */
	crash_enable_local_vmclear(cpu);

	rdmsrl(MSR_IA32_FEATURE_CONTROL, old);

	test_bits = FEATURE_CONTROL_LOCKED;
	test_bits |= FEATURE_CONTROL_VMXON_ENABLED_OUTSIDE_SMX;
	if (tboot_enabled())
		test_bits |= FEATURE_CONTROL_VMXON_ENABLED_INSIDE_SMX;

	if ((old & test_bits) != test_bits) {
		/* enable and lock */
		wrmsrl(MSR_IA32_FEATURE_CONTROL, old | test_bits);
	}
	kvm_cpu_vmxon(phys_addr);
	if (enable_ept)
		ept_sync_global();

	return 0;
}

static void vmclear_local_loaded_vmcss(void)
{
	int cpu = raw_smp_processor_id();
	struct loaded_vmcs *v, *n;

	list_for_each_entry_safe(v, n, &per_cpu(loaded_vmcss_on_cpu, cpu),
				 loaded_vmcss_on_cpu_link)
		__loaded_vmcs_clear(v);
}


/* Just like cpu_vmxoff(), but with the __kvm_handle_fault_on_reboot()
 * tricks.
 */
static void kvm_cpu_vmxoff(void)
{
	asm volatile (__ex(ASM_VMX_VMXOFF) : : : "cc");

	intel_pt_handle_vmx(0);
	cr4_clear_bits(X86_CR4_VMXE);
}

static void hardware_disable(void)
{
	vmclear_local_loaded_vmcss();
	kvm_cpu_vmxoff();
}

static __init int adjust_vmx_controls(u32 ctl_min, u32 ctl_opt,
				      u32 msr, u32 *result)
{
	u32 vmx_msr_low, vmx_msr_high;
	u32 ctl = ctl_min | ctl_opt;

	rdmsr(msr, vmx_msr_low, vmx_msr_high);

	ctl &= vmx_msr_high; /* bit == 0 in high word ==> must be zero */
	ctl |= vmx_msr_low;  /* bit == 1 in low word  ==> must be one  */

	/* Ensure minimum (required) set of control bits are supported. */
	if (ctl_min & ~ctl)
		return -EIO;

	*result = ctl;
	return 0;
}

static __init bool allow_1_setting(u32 msr, u32 ctl)
{
	u32 vmx_msr_low, vmx_msr_high;

	rdmsr(msr, vmx_msr_low, vmx_msr_high);
	return vmx_msr_high & ctl;
}

static __init int setup_vmcs_config(struct vmcs_config *vmcs_conf)
{
	u32 vmx_msr_low, vmx_msr_high;
	u32 min, opt, min2, opt2;
	u32 _pin_based_exec_control = 0;
	u32 _cpu_based_exec_control = 0;
	u32 _cpu_based_2nd_exec_control = 0;
	u32 _vmexit_control = 0;
	u32 _vmentry_control = 0;

	min = CPU_BASED_HLT_EXITING |
#ifdef CONFIG_X86_64
	      CPU_BASED_CR8_LOAD_EXITING |
	      CPU_BASED_CR8_STORE_EXITING |
#endif
	      CPU_BASED_CR3_LOAD_EXITING |
	      CPU_BASED_CR3_STORE_EXITING |
	      CPU_BASED_USE_IO_BITMAPS |
	      CPU_BASED_MOV_DR_EXITING |
	      CPU_BASED_USE_TSC_OFFSETING |
	      CPU_BASED_INVLPG_EXITING |
	      CPU_BASED_RDPMC_EXITING;

	if (!kvm_mwait_in_guest())
		min |= CPU_BASED_MWAIT_EXITING |
			CPU_BASED_MONITOR_EXITING;

	opt = CPU_BASED_TPR_SHADOW |
	      CPU_BASED_USE_MSR_BITMAPS |
	      CPU_BASED_ACTIVATE_SECONDARY_CONTROLS;
	if (adjust_vmx_controls(min, opt, MSR_IA32_VMX_PROCBASED_CTLS,
				&_cpu_based_exec_control) < 0)
		return -EIO;
#ifdef CONFIG_X86_64
	if ((_cpu_based_exec_control & CPU_BASED_TPR_SHADOW))
		_cpu_based_exec_control &= ~CPU_BASED_CR8_LOAD_EXITING &
					   ~CPU_BASED_CR8_STORE_EXITING;
#endif
	if (_cpu_based_exec_control & CPU_BASED_ACTIVATE_SECONDARY_CONTROLS) {
		min2 = 0;
		opt2 = SECONDARY_EXEC_VIRTUALIZE_APIC_ACCESSES |
			SECONDARY_EXEC_VIRTUALIZE_X2APIC_MODE |
			SECONDARY_EXEC_WBINVD_EXITING |
			SECONDARY_EXEC_ENABLE_VPID |
			SECONDARY_EXEC_ENABLE_EPT |
			SECONDARY_EXEC_UNRESTRICTED_GUEST |
			SECONDARY_EXEC_PAUSE_LOOP_EXITING |
			SECONDARY_EXEC_RDTSCP |
			SECONDARY_EXEC_ENABLE_INVPCID |
			SECONDARY_EXEC_APIC_REGISTER_VIRT |
			SECONDARY_EXEC_VIRTUAL_INTR_DELIVERY |
			SECONDARY_EXEC_SHADOW_VMCS |
			SECONDARY_EXEC_XSAVES |
			SECONDARY_EXEC_RDSEED_EXITING |
			SECONDARY_EXEC_RDRAND_EXITING |
			SECONDARY_EXEC_ENABLE_PML |
			SECONDARY_EXEC_TSC_SCALING |
			SECONDARY_EXEC_ENABLE_VMFUNC;
		if (adjust_vmx_controls(min2, opt2,
					MSR_IA32_VMX_PROCBASED_CTLS2,
					&_cpu_based_2nd_exec_control) < 0)
			return -EIO;
	}
#ifndef CONFIG_X86_64
	if (!(_cpu_based_2nd_exec_control &
				SECONDARY_EXEC_VIRTUALIZE_APIC_ACCESSES))
		_cpu_based_exec_control &= ~CPU_BASED_TPR_SHADOW;
#endif

	if (!(_cpu_based_exec_control & CPU_BASED_TPR_SHADOW))
		_cpu_based_2nd_exec_control &= ~(
				SECONDARY_EXEC_APIC_REGISTER_VIRT |
				SECONDARY_EXEC_VIRTUALIZE_X2APIC_MODE |
				SECONDARY_EXEC_VIRTUAL_INTR_DELIVERY);

	rdmsr_safe(MSR_IA32_VMX_EPT_VPID_CAP,
		&vmx_capability.ept, &vmx_capability.vpid);

	if (_cpu_based_2nd_exec_control & SECONDARY_EXEC_ENABLE_EPT) {
		/* CR3 accesses and invlpg don't need to cause VM Exits when EPT
		   enabled */
		_cpu_based_exec_control &= ~(CPU_BASED_CR3_LOAD_EXITING |
					     CPU_BASED_CR3_STORE_EXITING |
					     CPU_BASED_INVLPG_EXITING);
	} else if (vmx_capability.ept) {
		vmx_capability.ept = 0;
		pr_warn_once("EPT CAP should not exist if not support "
				"1-setting enable EPT VM-execution control\n");
	}
	if (!(_cpu_based_2nd_exec_control & SECONDARY_EXEC_ENABLE_VPID) &&
		vmx_capability.vpid) {
		vmx_capability.vpid = 0;
		pr_warn_once("VPID CAP should not exist if not support "
				"1-setting enable VPID VM-execution control\n");
	}

	min = VM_EXIT_SAVE_DEBUG_CONTROLS | VM_EXIT_ACK_INTR_ON_EXIT;
#ifdef CONFIG_X86_64
	min |= VM_EXIT_HOST_ADDR_SPACE_SIZE;
#endif
	opt = VM_EXIT_SAVE_IA32_PAT | VM_EXIT_LOAD_IA32_PAT |
		VM_EXIT_CLEAR_BNDCFGS;
	if (adjust_vmx_controls(min, opt, MSR_IA32_VMX_EXIT_CTLS,
				&_vmexit_control) < 0)
		return -EIO;

	min = PIN_BASED_EXT_INTR_MASK | PIN_BASED_NMI_EXITING;
	opt = PIN_BASED_VIRTUAL_NMIS | PIN_BASED_POSTED_INTR |
		 PIN_BASED_VMX_PREEMPTION_TIMER;
	if (adjust_vmx_controls(min, opt, MSR_IA32_VMX_PINBASED_CTLS,
				&_pin_based_exec_control) < 0)
		return -EIO;

	if (cpu_has_broken_vmx_preemption_timer())
		_pin_based_exec_control &= ~PIN_BASED_VMX_PREEMPTION_TIMER;
	if (!(_cpu_based_2nd_exec_control &
		SECONDARY_EXEC_VIRTUAL_INTR_DELIVERY))
		_pin_based_exec_control &= ~PIN_BASED_POSTED_INTR;

	min = VM_ENTRY_LOAD_DEBUG_CONTROLS;
	opt = VM_ENTRY_LOAD_IA32_PAT | VM_ENTRY_LOAD_BNDCFGS;
	if (adjust_vmx_controls(min, opt, MSR_IA32_VMX_ENTRY_CTLS,
				&_vmentry_control) < 0)
		return -EIO;

	rdmsr(MSR_IA32_VMX_BASIC, vmx_msr_low, vmx_msr_high);

	/* IA-32 SDM Vol 3B: VMCS size is never greater than 4kB. */
	if ((vmx_msr_high & 0x1fff) > PAGE_SIZE)
		return -EIO;

#ifdef CONFIG_X86_64
	/* IA-32 SDM Vol 3B: 64-bit CPUs always have VMX_BASIC_MSR[48]==0. */
	if (vmx_msr_high & (1u<<16))
		return -EIO;
#endif

	/* Require Write-Back (WB) memory type for VMCS accesses. */
	if (((vmx_msr_high >> 18) & 15) != 6)
		return -EIO;

	vmcs_conf->size = vmx_msr_high & 0x1fff;
	vmcs_conf->order = get_order(vmcs_conf->size);
	vmcs_conf->basic_cap = vmx_msr_high & ~0x1fff;
	vmcs_conf->revision_id = vmx_msr_low;

	vmcs_conf->pin_based_exec_ctrl = _pin_based_exec_control;
	vmcs_conf->cpu_based_exec_ctrl = _cpu_based_exec_control;
	vmcs_conf->cpu_based_2nd_exec_ctrl = _cpu_based_2nd_exec_control;
	vmcs_conf->vmexit_ctrl         = _vmexit_control;
	vmcs_conf->vmentry_ctrl        = _vmentry_control;

	cpu_has_load_ia32_efer =
		allow_1_setting(MSR_IA32_VMX_ENTRY_CTLS,
				VM_ENTRY_LOAD_IA32_EFER)
		&& allow_1_setting(MSR_IA32_VMX_EXIT_CTLS,
				   VM_EXIT_LOAD_IA32_EFER);

	cpu_has_load_perf_global_ctrl =
		allow_1_setting(MSR_IA32_VMX_ENTRY_CTLS,
				VM_ENTRY_LOAD_IA32_PERF_GLOBAL_CTRL)
		&& allow_1_setting(MSR_IA32_VMX_EXIT_CTLS,
				   VM_EXIT_LOAD_IA32_PERF_GLOBAL_CTRL);

	/*
	 * Some cpus support VM_ENTRY_(LOAD|SAVE)_IA32_PERF_GLOBAL_CTRL
	 * but due to errata below it can't be used. Workaround is to use
	 * msr load mechanism to switch IA32_PERF_GLOBAL_CTRL.
	 *
	 * VM Exit May Incorrectly Clear IA32_PERF_GLOBAL_CTRL [34:32]
	 *
	 * AAK155             (model 26)
	 * AAP115             (model 30)
	 * AAT100             (model 37)
	 * BC86,AAY89,BD102   (model 44)
	 * BA97               (model 46)
	 *
	 */
	if (cpu_has_load_perf_global_ctrl && boot_cpu_data.x86 == 0x6) {
		switch (boot_cpu_data.x86_model) {
		case 26:
		case 30:
		case 37:
		case 44:
		case 46:
			cpu_has_load_perf_global_ctrl = false;
			printk_once(KERN_WARNING"kvm: VM_EXIT_LOAD_IA32_PERF_GLOBAL_CTRL "
					"does not work properly. Using workaround\n");
			break;
		default:
			break;
		}
	}

	if (boot_cpu_has(X86_FEATURE_XSAVES))
		rdmsrl(MSR_IA32_XSS, host_xss);

	return 0;
}

static struct vmcs *alloc_vmcs_cpu(int cpu)
{
	int node = cpu_to_node(cpu);
	struct page *pages;
	struct vmcs *vmcs;

	pages = __alloc_pages_node(node, GFP_KERNEL, vmcs_config.order);
	if (!pages)
		return NULL;
	vmcs = page_address(pages);
	memset(vmcs, 0, vmcs_config.size);
	vmcs->revision_id = vmcs_config.revision_id; /* vmcs revision id */
	return vmcs;
}

static struct vmcs *alloc_vmcs(void)
{
	return alloc_vmcs_cpu(raw_smp_processor_id());
}

static void free_vmcs(struct vmcs *vmcs)
{
	free_pages((unsigned long)vmcs, vmcs_config.order);
}

/*
 * Free a VMCS, but before that VMCLEAR it on the CPU where it was last loaded
 */
static void free_loaded_vmcs(struct loaded_vmcs *loaded_vmcs)
{
	if (!loaded_vmcs->vmcs)
		return;
	loaded_vmcs_clear(loaded_vmcs);
	free_vmcs(loaded_vmcs->vmcs);
	loaded_vmcs->vmcs = NULL;
	WARN_ON(loaded_vmcs->shadow_vmcs != NULL);
}

static void free_kvm_area(void)
{
	int cpu;

	for_each_possible_cpu(cpu) {
		free_vmcs(per_cpu(vmxarea, cpu));
		per_cpu(vmxarea, cpu) = NULL;
	}
}

enum vmcs_field_type {
	VMCS_FIELD_TYPE_U16 = 0,
	VMCS_FIELD_TYPE_U64 = 1,
	VMCS_FIELD_TYPE_U32 = 2,
	VMCS_FIELD_TYPE_NATURAL_WIDTH = 3
};

static inline int vmcs_field_type(unsigned long field)
{
	if (0x1 & field)	/* the *_HIGH fields are all 32 bit */
		return VMCS_FIELD_TYPE_U32;
	return (field >> 13) & 0x3 ;
}

static inline int vmcs_field_readonly(unsigned long field)
{
	return (((field >> 10) & 0x3) == 1);
}

static void init_vmcs_shadow_fields(void)
{
	int i, j;

	/* No checks for read only fields yet */

	for (i = j = 0; i < max_shadow_read_write_fields; i++) {
		switch (shadow_read_write_fields[i]) {
		case GUEST_BNDCFGS:
			if (!kvm_mpx_supported())
				continue;
			break;
		default:
			break;
		}

		if (j < i)
			shadow_read_write_fields[j] =
				shadow_read_write_fields[i];
		j++;
	}
	max_shadow_read_write_fields = j;

	/* shadowed fields guest access without vmexit */
	for (i = 0; i < max_shadow_read_write_fields; i++) {
		unsigned long field = shadow_read_write_fields[i];

		clear_bit(field, vmx_vmwrite_bitmap);
		clear_bit(field, vmx_vmread_bitmap);
		if (vmcs_field_type(field) == VMCS_FIELD_TYPE_U64) {
			clear_bit(field + 1, vmx_vmwrite_bitmap);
			clear_bit(field + 1, vmx_vmread_bitmap);
		}
	}
	for (i = 0; i < max_shadow_read_only_fields; i++) {
		unsigned long field = shadow_read_only_fields[i];

		clear_bit(field, vmx_vmread_bitmap);
		if (vmcs_field_type(field) == VMCS_FIELD_TYPE_U64)
			clear_bit(field + 1, vmx_vmread_bitmap);
	}
}

static __init int alloc_kvm_area(void)
{
	int cpu;

	for_each_possible_cpu(cpu) {
		struct vmcs *vmcs;

		vmcs = alloc_vmcs_cpu(cpu);
		if (!vmcs) {
			free_kvm_area();
			return -ENOMEM;
		}

		per_cpu(vmxarea, cpu) = vmcs;
	}
	return 0;
}

static void fix_pmode_seg(struct kvm_vcpu *vcpu, int seg,
		struct kvm_segment *save)
{
	if (!emulate_invalid_guest_state) {
		/*
		 * CS and SS RPL should be equal during guest entry according
		 * to VMX spec, but in reality it is not always so. Since vcpu
		 * is in the middle of the transition from real mode to
		 * protected mode it is safe to assume that RPL 0 is a good
		 * default value.
		 */
		if (seg == VCPU_SREG_CS || seg == VCPU_SREG_SS)
			save->selector &= ~SEGMENT_RPL_MASK;
		save->dpl = save->selector & SEGMENT_RPL_MASK;
		save->s = 1;
	}
	vmx_set_segment(vcpu, save, seg);
}

static void enter_pmode(struct kvm_vcpu *vcpu)
{
	unsigned long flags;
	struct vcpu_vmx *vmx = to_vmx(vcpu);

	/*
	 * Update real mode segment cache. It may be not up-to-date if sement
	 * register was written while vcpu was in a guest mode.
	 */
	vmx_get_segment(vcpu, &vmx->rmode.segs[VCPU_SREG_ES], VCPU_SREG_ES);
	vmx_get_segment(vcpu, &vmx->rmode.segs[VCPU_SREG_DS], VCPU_SREG_DS);
	vmx_get_segment(vcpu, &vmx->rmode.segs[VCPU_SREG_FS], VCPU_SREG_FS);
	vmx_get_segment(vcpu, &vmx->rmode.segs[VCPU_SREG_GS], VCPU_SREG_GS);
	vmx_get_segment(vcpu, &vmx->rmode.segs[VCPU_SREG_SS], VCPU_SREG_SS);
	vmx_get_segment(vcpu, &vmx->rmode.segs[VCPU_SREG_CS], VCPU_SREG_CS);

	vmx->rmode.vm86_active = 0;

	vmx_segment_cache_clear(vmx);

	vmx_set_segment(vcpu, &vmx->rmode.segs[VCPU_SREG_TR], VCPU_SREG_TR);

	flags = vmcs_readl(GUEST_RFLAGS);
	flags &= RMODE_GUEST_OWNED_EFLAGS_BITS;
	flags |= vmx->rmode.save_rflags & ~RMODE_GUEST_OWNED_EFLAGS_BITS;
	vmcs_writel(GUEST_RFLAGS, flags);

	vmcs_writel(GUEST_CR4, (vmcs_readl(GUEST_CR4) & ~X86_CR4_VME) |
			(vmcs_readl(CR4_READ_SHADOW) & X86_CR4_VME));

	update_exception_bitmap(vcpu);

	fix_pmode_seg(vcpu, VCPU_SREG_CS, &vmx->rmode.segs[VCPU_SREG_CS]);
	fix_pmode_seg(vcpu, VCPU_SREG_SS, &vmx->rmode.segs[VCPU_SREG_SS]);
	fix_pmode_seg(vcpu, VCPU_SREG_ES, &vmx->rmode.segs[VCPU_SREG_ES]);
	fix_pmode_seg(vcpu, VCPU_SREG_DS, &vmx->rmode.segs[VCPU_SREG_DS]);
	fix_pmode_seg(vcpu, VCPU_SREG_FS, &vmx->rmode.segs[VCPU_SREG_FS]);
	fix_pmode_seg(vcpu, VCPU_SREG_GS, &vmx->rmode.segs[VCPU_SREG_GS]);
}

static void fix_rmode_seg(int seg, struct kvm_segment *save)
{
	const struct kvm_vmx_segment_field *sf = &kvm_vmx_segment_fields[seg];
	struct kvm_segment var = *save;

	var.dpl = 0x3;
	if (seg == VCPU_SREG_CS)
		var.type = 0x3;

	if (!emulate_invalid_guest_state) {
		var.selector = var.base >> 4;
		var.base = var.base & 0xffff0;
		var.limit = 0xffff;
		var.g = 0;
		var.db = 0;
		var.present = 1;
		var.s = 1;
		var.l = 0;
		var.unusable = 0;
		var.type = 0x3;
		var.avl = 0;
		if (save->base & 0xf)
			printk_once(KERN_WARNING "kvm: segment base is not "
					"paragraph aligned when entering "
					"protected mode (seg=%d)", seg);
	}

	vmcs_write16(sf->selector, var.selector);
	vmcs_writel(sf->base, var.base);
	vmcs_write32(sf->limit, var.limit);
	vmcs_write32(sf->ar_bytes, vmx_segment_access_rights(&var));
}

static void enter_rmode(struct kvm_vcpu *vcpu)
{
	unsigned long flags;
	struct vcpu_vmx *vmx = to_vmx(vcpu);

	vmx_get_segment(vcpu, &vmx->rmode.segs[VCPU_SREG_TR], VCPU_SREG_TR);
	vmx_get_segment(vcpu, &vmx->rmode.segs[VCPU_SREG_ES], VCPU_SREG_ES);
	vmx_get_segment(vcpu, &vmx->rmode.segs[VCPU_SREG_DS], VCPU_SREG_DS);
	vmx_get_segment(vcpu, &vmx->rmode.segs[VCPU_SREG_FS], VCPU_SREG_FS);
	vmx_get_segment(vcpu, &vmx->rmode.segs[VCPU_SREG_GS], VCPU_SREG_GS);
	vmx_get_segment(vcpu, &vmx->rmode.segs[VCPU_SREG_SS], VCPU_SREG_SS);
	vmx_get_segment(vcpu, &vmx->rmode.segs[VCPU_SREG_CS], VCPU_SREG_CS);

	vmx->rmode.vm86_active = 1;

	/*
	 * Very old userspace does not call KVM_SET_TSS_ADDR before entering
	 * vcpu. Warn the user that an update is overdue.
	 */
	if (!vcpu->kvm->arch.tss_addr)
		printk_once(KERN_WARNING "kvm: KVM_SET_TSS_ADDR need to be "
			     "called before entering vcpu\n");

	vmx_segment_cache_clear(vmx);

	vmcs_writel(GUEST_TR_BASE, vcpu->kvm->arch.tss_addr);
	vmcs_write32(GUEST_TR_LIMIT, RMODE_TSS_SIZE - 1);
	vmcs_write32(GUEST_TR_AR_BYTES, 0x008b);

	flags = vmcs_readl(GUEST_RFLAGS);
	vmx->rmode.save_rflags = flags;

	flags |= X86_EFLAGS_IOPL | X86_EFLAGS_VM;

	vmcs_writel(GUEST_RFLAGS, flags);
	vmcs_writel(GUEST_CR4, vmcs_readl(GUEST_CR4) | X86_CR4_VME);
	update_exception_bitmap(vcpu);

	fix_rmode_seg(VCPU_SREG_SS, &vmx->rmode.segs[VCPU_SREG_SS]);
	fix_rmode_seg(VCPU_SREG_CS, &vmx->rmode.segs[VCPU_SREG_CS]);
	fix_rmode_seg(VCPU_SREG_ES, &vmx->rmode.segs[VCPU_SREG_ES]);
	fix_rmode_seg(VCPU_SREG_DS, &vmx->rmode.segs[VCPU_SREG_DS]);
	fix_rmode_seg(VCPU_SREG_GS, &vmx->rmode.segs[VCPU_SREG_GS]);
	fix_rmode_seg(VCPU_SREG_FS, &vmx->rmode.segs[VCPU_SREG_FS]);

	kvm_mmu_reset_context(vcpu);
}

static void vmx_set_efer(struct kvm_vcpu *vcpu, u64 efer)
{
	struct vcpu_vmx *vmx = to_vmx(vcpu);
	struct shared_msr_entry *msr = find_msr_entry(vmx, MSR_EFER);

	if (!msr)
		return;

	/*
	 * Force kernel_gs_base reloading before EFER changes, as control
	 * of this msr depends on is_long_mode().
	 */
	vmx_load_host_state(to_vmx(vcpu));
	vcpu->arch.efer = efer;
	if (efer & EFER_LMA) {
		vm_entry_controls_setbit(to_vmx(vcpu), VM_ENTRY_IA32E_MODE);
		msr->data = efer;
	} else {
		vm_entry_controls_clearbit(to_vmx(vcpu), VM_ENTRY_IA32E_MODE);

		msr->data = efer & ~EFER_LME;
	}
	setup_msrs(vmx);
}

#ifdef CONFIG_X86_64

static void enter_lmode(struct kvm_vcpu *vcpu)
{
	u32 guest_tr_ar;

	vmx_segment_cache_clear(to_vmx(vcpu));

	guest_tr_ar = vmcs_read32(GUEST_TR_AR_BYTES);
	if ((guest_tr_ar & VMX_AR_TYPE_MASK) != VMX_AR_TYPE_BUSY_64_TSS) {
		pr_debug_ratelimited("%s: tss fixup for long mode. \n",
				     __func__);
		vmcs_write32(GUEST_TR_AR_BYTES,
			     (guest_tr_ar & ~VMX_AR_TYPE_MASK)
			     | VMX_AR_TYPE_BUSY_64_TSS);
	}
	vmx_set_efer(vcpu, vcpu->arch.efer | EFER_LMA);
}

static void exit_lmode(struct kvm_vcpu *vcpu)
{
	vm_entry_controls_clearbit(to_vmx(vcpu), VM_ENTRY_IA32E_MODE);
	vmx_set_efer(vcpu, vcpu->arch.efer & ~EFER_LMA);
}

#endif

static inline void __vmx_flush_tlb(struct kvm_vcpu *vcpu, int vpid)
{
	if (enable_ept) {
		if (!VALID_PAGE(vcpu->arch.mmu.root_hpa))
			return;
		ept_sync_context(construct_eptp(vcpu, vcpu->arch.mmu.root_hpa));
	} else {
		vpid_sync_context(vpid);
	}
}

static void vmx_flush_tlb(struct kvm_vcpu *vcpu)
{
	__vmx_flush_tlb(vcpu, to_vmx(vcpu)->vpid);
}

static void vmx_flush_tlb_ept_only(struct kvm_vcpu *vcpu)
{
	if (enable_ept)
		vmx_flush_tlb(vcpu);
}

static void vmx_decache_cr0_guest_bits(struct kvm_vcpu *vcpu)
{
	ulong cr0_guest_owned_bits = vcpu->arch.cr0_guest_owned_bits;

	vcpu->arch.cr0 &= ~cr0_guest_owned_bits;
	vcpu->arch.cr0 |= vmcs_readl(GUEST_CR0) & cr0_guest_owned_bits;
}

static void vmx_decache_cr3(struct kvm_vcpu *vcpu)
{
	if (enable_ept && is_paging(vcpu))
		vcpu->arch.cr3 = vmcs_readl(GUEST_CR3);
	__set_bit(VCPU_EXREG_CR3, (ulong *)&vcpu->arch.regs_avail);
}

static void vmx_decache_cr4_guest_bits(struct kvm_vcpu *vcpu)
{
	ulong cr4_guest_owned_bits = vcpu->arch.cr4_guest_owned_bits;

	vcpu->arch.cr4 &= ~cr4_guest_owned_bits;
	vcpu->arch.cr4 |= vmcs_readl(GUEST_CR4) & cr4_guest_owned_bits;
}

static void ept_load_pdptrs(struct kvm_vcpu *vcpu)
{
	struct kvm_mmu *mmu = vcpu->arch.walk_mmu;

	if (!test_bit(VCPU_EXREG_PDPTR,
		      (unsigned long *)&vcpu->arch.regs_dirty))
		return;

	if (is_paging(vcpu) && is_pae(vcpu) && !is_long_mode(vcpu)) {
		vmcs_write64(GUEST_PDPTR0, mmu->pdptrs[0]);
		vmcs_write64(GUEST_PDPTR1, mmu->pdptrs[1]);
		vmcs_write64(GUEST_PDPTR2, mmu->pdptrs[2]);
		vmcs_write64(GUEST_PDPTR3, mmu->pdptrs[3]);
	}
}

static void ept_save_pdptrs(struct kvm_vcpu *vcpu)
{
	struct kvm_mmu *mmu = vcpu->arch.walk_mmu;

	if (is_paging(vcpu) && is_pae(vcpu) && !is_long_mode(vcpu)) {
		mmu->pdptrs[0] = vmcs_read64(GUEST_PDPTR0);
		mmu->pdptrs[1] = vmcs_read64(GUEST_PDPTR1);
		mmu->pdptrs[2] = vmcs_read64(GUEST_PDPTR2);
		mmu->pdptrs[3] = vmcs_read64(GUEST_PDPTR3);
	}

	__set_bit(VCPU_EXREG_PDPTR,
		  (unsigned long *)&vcpu->arch.regs_avail);
	__set_bit(VCPU_EXREG_PDPTR,
		  (unsigned long *)&vcpu->arch.regs_dirty);
}

static bool nested_guest_cr0_valid(struct kvm_vcpu *vcpu, unsigned long val)
{
	u64 fixed0 = to_vmx(vcpu)->nested.nested_vmx_cr0_fixed0;
	u64 fixed1 = to_vmx(vcpu)->nested.nested_vmx_cr0_fixed1;
	struct vmcs12 *vmcs12 = get_vmcs12(vcpu);

	if (to_vmx(vcpu)->nested.nested_vmx_secondary_ctls_high &
		SECONDARY_EXEC_UNRESTRICTED_GUEST &&
	    nested_cpu_has2(vmcs12, SECONDARY_EXEC_UNRESTRICTED_GUEST))
		fixed0 &= ~(X86_CR0_PE | X86_CR0_PG);

	return fixed_bits_valid(val, fixed0, fixed1);
}

static bool nested_host_cr0_valid(struct kvm_vcpu *vcpu, unsigned long val)
{
	u64 fixed0 = to_vmx(vcpu)->nested.nested_vmx_cr0_fixed0;
	u64 fixed1 = to_vmx(vcpu)->nested.nested_vmx_cr0_fixed1;

	return fixed_bits_valid(val, fixed0, fixed1);
}

static bool nested_cr4_valid(struct kvm_vcpu *vcpu, unsigned long val)
{
	u64 fixed0 = to_vmx(vcpu)->nested.nested_vmx_cr4_fixed0;
	u64 fixed1 = to_vmx(vcpu)->nested.nested_vmx_cr4_fixed1;

	return fixed_bits_valid(val, fixed0, fixed1);
}

/* No difference in the restrictions on guest and host CR4 in VMX operation. */
#define nested_guest_cr4_valid	nested_cr4_valid
#define nested_host_cr4_valid	nested_cr4_valid

static int vmx_set_cr4(struct kvm_vcpu *vcpu, unsigned long cr4);

static void ept_update_paging_mode_cr0(unsigned long *hw_cr0,
					unsigned long cr0,
					struct kvm_vcpu *vcpu)
{
	if (!test_bit(VCPU_EXREG_CR3, (ulong *)&vcpu->arch.regs_avail))
		vmx_decache_cr3(vcpu);
	if (!(cr0 & X86_CR0_PG)) {
		/* From paging/starting to nonpaging */
		vmcs_write32(CPU_BASED_VM_EXEC_CONTROL,
			     vmcs_read32(CPU_BASED_VM_EXEC_CONTROL) |
			     (CPU_BASED_CR3_LOAD_EXITING |
			      CPU_BASED_CR3_STORE_EXITING));
		vcpu->arch.cr0 = cr0;
		vmx_set_cr4(vcpu, kvm_read_cr4(vcpu));
	} else if (!is_paging(vcpu)) {
		/* From nonpaging to paging */
		vmcs_write32(CPU_BASED_VM_EXEC_CONTROL,
			     vmcs_read32(CPU_BASED_VM_EXEC_CONTROL) &
			     ~(CPU_BASED_CR3_LOAD_EXITING |
			       CPU_BASED_CR3_STORE_EXITING));
		vcpu->arch.cr0 = cr0;
		vmx_set_cr4(vcpu, kvm_read_cr4(vcpu));
	}

	if (!(cr0 & X86_CR0_WP))
		*hw_cr0 &= ~X86_CR0_WP;
}

static void vmx_set_cr0(struct kvm_vcpu *vcpu, unsigned long cr0)
{
	struct vcpu_vmx *vmx = to_vmx(vcpu);
	unsigned long hw_cr0;

	hw_cr0 = (cr0 & ~KVM_GUEST_CR0_MASK);
	if (enable_unrestricted_guest)
		hw_cr0 |= KVM_VM_CR0_ALWAYS_ON_UNRESTRICTED_GUEST;
	else {
		hw_cr0 |= KVM_VM_CR0_ALWAYS_ON;

		if (vmx->rmode.vm86_active && (cr0 & X86_CR0_PE))
			enter_pmode(vcpu);

		if (!vmx->rmode.vm86_active && !(cr0 & X86_CR0_PE))
			enter_rmode(vcpu);
	}

#ifdef CONFIG_X86_64
	if (vcpu->arch.efer & EFER_LME) {
		if (!is_paging(vcpu) && (cr0 & X86_CR0_PG))
			enter_lmode(vcpu);
		if (is_paging(vcpu) && !(cr0 & X86_CR0_PG))
			exit_lmode(vcpu);
	}
#endif

	if (enable_ept)
		ept_update_paging_mode_cr0(&hw_cr0, cr0, vcpu);

	vmcs_writel(CR0_READ_SHADOW, cr0);
	vmcs_writel(GUEST_CR0, hw_cr0);
	vcpu->arch.cr0 = cr0;

	/* depends on vcpu->arch.cr0 to be set to a new value */
	vmx->emulation_required = emulation_required(vcpu);
}

static int get_ept_level(struct kvm_vcpu *vcpu)
{
	if (cpu_has_vmx_ept_5levels() && (cpuid_maxphyaddr(vcpu) > 48))
		return 5;
	return 4;
}

static u64 construct_eptp(struct kvm_vcpu *vcpu, unsigned long root_hpa)
{
	u64 eptp = VMX_EPTP_MT_WB;

	eptp |= (get_ept_level(vcpu) == 5) ? VMX_EPTP_PWL_5 : VMX_EPTP_PWL_4;

	if (enable_ept_ad_bits &&
	    (!is_guest_mode(vcpu) || nested_ept_ad_enabled(vcpu)))
		eptp |= VMX_EPTP_AD_ENABLE_BIT;
	eptp |= (root_hpa & PAGE_MASK);

	return eptp;
}

static void vmx_set_cr3(struct kvm_vcpu *vcpu, unsigned long cr3)
{
	unsigned long guest_cr3;
	u64 eptp;

	guest_cr3 = cr3;
	if (enable_ept) {
		eptp = construct_eptp(vcpu, cr3);
		vmcs_write64(EPT_POINTER, eptp);
		if (is_paging(vcpu) || is_guest_mode(vcpu))
			guest_cr3 = kvm_read_cr3(vcpu);
		else
			guest_cr3 = vcpu->kvm->arch.ept_identity_map_addr;
		ept_load_pdptrs(vcpu);
	}

	vmx_flush_tlb(vcpu);
	vmcs_writel(GUEST_CR3, guest_cr3);
}

static int vmx_set_cr4(struct kvm_vcpu *vcpu, unsigned long cr4)
{
	/*
	 * Pass through host's Machine Check Enable value to hw_cr4, which
	 * is in force while we are in guest mode.  Do not let guests control
	 * this bit, even if host CR4.MCE == 0.
	 */
	unsigned long hw_cr4 =
		(cr4_read_shadow() & X86_CR4_MCE) |
		(cr4 & ~X86_CR4_MCE) |
		(to_vmx(vcpu)->rmode.vm86_active ?
		 KVM_RMODE_VM_CR4_ALWAYS_ON : KVM_PMODE_VM_CR4_ALWAYS_ON);

	if (cr4 & X86_CR4_VMXE) {
		/*
		 * To use VMXON (and later other VMX instructions), a guest
		 * must first be able to turn on cr4.VMXE (see handle_vmon()).
		 * So basically the check on whether to allow nested VMX
		 * is here.
		 */
		if (!nested_vmx_allowed(vcpu))
			return 1;
	}

	if (to_vmx(vcpu)->nested.vmxon && !nested_cr4_valid(vcpu, cr4))
		return 1;

	vcpu->arch.cr4 = cr4;
	if (enable_ept) {
		if (!is_paging(vcpu)) {
			hw_cr4 &= ~X86_CR4_PAE;
			hw_cr4 |= X86_CR4_PSE;
		} else if (!(cr4 & X86_CR4_PAE)) {
			hw_cr4 &= ~X86_CR4_PAE;
		}
	}

	if (!enable_unrestricted_guest && !is_paging(vcpu))
		/*
		 * SMEP/SMAP/PKU is disabled if CPU is in non-paging mode in
		 * hardware.  To emulate this behavior, SMEP/SMAP/PKU needs
		 * to be manually disabled when guest switches to non-paging
		 * mode.
		 *
		 * If !enable_unrestricted_guest, the CPU is always running
		 * with CR0.PG=1 and CR4 needs to be modified.
		 * If enable_unrestricted_guest, the CPU automatically
		 * disables SMEP/SMAP/PKU when the guest sets CR0.PG=0.
		 */
		hw_cr4 &= ~(X86_CR4_SMEP | X86_CR4_SMAP | X86_CR4_PKE);

	vmcs_writel(CR4_READ_SHADOW, cr4);
	vmcs_writel(GUEST_CR4, hw_cr4);
	return 0;
}

static void vmx_get_segment(struct kvm_vcpu *vcpu,
			    struct kvm_segment *var, int seg)
{
	struct vcpu_vmx *vmx = to_vmx(vcpu);
	u32 ar;

	if (vmx->rmode.vm86_active && seg != VCPU_SREG_LDTR) {
		*var = vmx->rmode.segs[seg];
		if (seg == VCPU_SREG_TR
		    || var->selector == vmx_read_guest_seg_selector(vmx, seg))
			return;
		var->base = vmx_read_guest_seg_base(vmx, seg);
		var->selector = vmx_read_guest_seg_selector(vmx, seg);
		return;
	}
	var->base = vmx_read_guest_seg_base(vmx, seg);
	var->limit = vmx_read_guest_seg_limit(vmx, seg);
	var->selector = vmx_read_guest_seg_selector(vmx, seg);
	ar = vmx_read_guest_seg_ar(vmx, seg);
	var->unusable = (ar >> 16) & 1;
	var->type = ar & 15;
	var->s = (ar >> 4) & 1;
	var->dpl = (ar >> 5) & 3;
	/*
	 * Some userspaces do not preserve unusable property. Since usable
	 * segment has to be present according to VMX spec we can use present
	 * property to amend userspace bug by making unusable segment always
	 * nonpresent. vmx_segment_access_rights() already marks nonpresent
	 * segment as unusable.
	 */
	var->present = !var->unusable;
	var->avl = (ar >> 12) & 1;
	var->l = (ar >> 13) & 1;
	var->db = (ar >> 14) & 1;
	var->g = (ar >> 15) & 1;
}

static u64 vmx_get_segment_base(struct kvm_vcpu *vcpu, int seg)
{
	struct kvm_segment s;

	if (to_vmx(vcpu)->rmode.vm86_active) {
		vmx_get_segment(vcpu, &s, seg);
		return s.base;
	}
	return vmx_read_guest_seg_base(to_vmx(vcpu), seg);
}

static int vmx_get_cpl(struct kvm_vcpu *vcpu)
{
	struct vcpu_vmx *vmx = to_vmx(vcpu);

	if (unlikely(vmx->rmode.vm86_active))
		return 0;
	else {
		int ar = vmx_read_guest_seg_ar(vmx, VCPU_SREG_SS);
		return VMX_AR_DPL(ar);
	}
}

static u32 vmx_segment_access_rights(struct kvm_segment *var)
{
	u32 ar;

	if (var->unusable || !var->present)
		ar = 1 << 16;
	else {
		ar = var->type & 15;
		ar |= (var->s & 1) << 4;
		ar |= (var->dpl & 3) << 5;
		ar |= (var->present & 1) << 7;
		ar |= (var->avl & 1) << 12;
		ar |= (var->l & 1) << 13;
		ar |= (var->db & 1) << 14;
		ar |= (var->g & 1) << 15;
	}

	return ar;
}

static void vmx_set_segment(struct kvm_vcpu *vcpu,
			    struct kvm_segment *var, int seg)
{
	struct vcpu_vmx *vmx = to_vmx(vcpu);
	const struct kvm_vmx_segment_field *sf = &kvm_vmx_segment_fields[seg];

	vmx_segment_cache_clear(vmx);

	if (vmx->rmode.vm86_active && seg != VCPU_SREG_LDTR) {
		vmx->rmode.segs[seg] = *var;
		if (seg == VCPU_SREG_TR)
			vmcs_write16(sf->selector, var->selector);
		else if (var->s)
			fix_rmode_seg(seg, &vmx->rmode.segs[seg]);
		goto out;
	}

	vmcs_writel(sf->base, var->base);
	vmcs_write32(sf->limit, var->limit);
	vmcs_write16(sf->selector, var->selector);

	/*
	 *   Fix the "Accessed" bit in AR field of segment registers for older
	 * qemu binaries.
	 *   IA32 arch specifies that at the time of processor reset the
	 * "Accessed" bit in the AR field of segment registers is 1. And qemu
	 * is setting it to 0 in the userland code. This causes invalid guest
	 * state vmexit when "unrestricted guest" mode is turned on.
	 *    Fix for this setup issue in cpu_reset is being pushed in the qemu
	 * tree. Newer qemu binaries with that qemu fix would not need this
	 * kvm hack.
	 */
	if (enable_unrestricted_guest && (seg != VCPU_SREG_LDTR))
		var->type |= 0x1; /* Accessed */

	vmcs_write32(sf->ar_bytes, vmx_segment_access_rights(var));

out:
	vmx->emulation_required = emulation_required(vcpu);
}

static void vmx_get_cs_db_l_bits(struct kvm_vcpu *vcpu, int *db, int *l)
{
	u32 ar = vmx_read_guest_seg_ar(to_vmx(vcpu), VCPU_SREG_CS);

	*db = (ar >> 14) & 1;
	*l = (ar >> 13) & 1;
}

static void vmx_get_idt(struct kvm_vcpu *vcpu, struct desc_ptr *dt)
{
	dt->size = vmcs_read32(GUEST_IDTR_LIMIT);
	dt->address = vmcs_readl(GUEST_IDTR_BASE);
}

static void vmx_set_idt(struct kvm_vcpu *vcpu, struct desc_ptr *dt)
{
	vmcs_write32(GUEST_IDTR_LIMIT, dt->size);
	vmcs_writel(GUEST_IDTR_BASE, dt->address);
}

static void vmx_get_gdt(struct kvm_vcpu *vcpu, struct desc_ptr *dt)
{
	dt->size = vmcs_read32(GUEST_GDTR_LIMIT);
	dt->address = vmcs_readl(GUEST_GDTR_BASE);
}

static void vmx_set_gdt(struct kvm_vcpu *vcpu, struct desc_ptr *dt)
{
	vmcs_write32(GUEST_GDTR_LIMIT, dt->size);
	vmcs_writel(GUEST_GDTR_BASE, dt->address);
}

static bool rmode_segment_valid(struct kvm_vcpu *vcpu, int seg)
{
	struct kvm_segment var;
	u32 ar;

	vmx_get_segment(vcpu, &var, seg);
	var.dpl = 0x3;
	if (seg == VCPU_SREG_CS)
		var.type = 0x3;
	ar = vmx_segment_access_rights(&var);

	if (var.base != (var.selector << 4))
		return false;
	if (var.limit != 0xffff)
		return false;
	if (ar != 0xf3)
		return false;

	return true;
}

static bool code_segment_valid(struct kvm_vcpu *vcpu)
{
	struct kvm_segment cs;
	unsigned int cs_rpl;

	vmx_get_segment(vcpu, &cs, VCPU_SREG_CS);
	cs_rpl = cs.selector & SEGMENT_RPL_MASK;

	if (cs.unusable)
		return false;
	if (~cs.type & (VMX_AR_TYPE_CODE_MASK|VMX_AR_TYPE_ACCESSES_MASK))
		return false;
	if (!cs.s)
		return false;
	if (cs.type & VMX_AR_TYPE_WRITEABLE_MASK) {
		if (cs.dpl > cs_rpl)
			return false;
	} else {
		if (cs.dpl != cs_rpl)
			return false;
	}
	if (!cs.present)
		return false;

	/* TODO: Add Reserved field check, this'll require a new member in the kvm_segment_field structure */
	return true;
}

static bool stack_segment_valid(struct kvm_vcpu *vcpu)
{
	struct kvm_segment ss;
	unsigned int ss_rpl;

	vmx_get_segment(vcpu, &ss, VCPU_SREG_SS);
	ss_rpl = ss.selector & SEGMENT_RPL_MASK;

	if (ss.unusable)
		return true;
	if (ss.type != 3 && ss.type != 7)
		return false;
	if (!ss.s)
		return false;
	if (ss.dpl != ss_rpl) /* DPL != RPL */
		return false;
	if (!ss.present)
		return false;

	return true;
}

static bool data_segment_valid(struct kvm_vcpu *vcpu, int seg)
{
	struct kvm_segment var;
	unsigned int rpl;

	vmx_get_segment(vcpu, &var, seg);
	rpl = var.selector & SEGMENT_RPL_MASK;

	if (var.unusable)
		return true;
	if (!var.s)
		return false;
	if (!var.present)
		return false;
	if (~var.type & (VMX_AR_TYPE_CODE_MASK|VMX_AR_TYPE_WRITEABLE_MASK)) {
		if (var.dpl < rpl) /* DPL < RPL */
			return false;
	}

	/* TODO: Add other members to kvm_segment_field to allow checking for other access
	 * rights flags
	 */
	return true;
}

static bool tr_valid(struct kvm_vcpu *vcpu)
{
	struct kvm_segment tr;

	vmx_get_segment(vcpu, &tr, VCPU_SREG_TR);

	if (tr.unusable)
		return false;
	if (tr.selector & SEGMENT_TI_MASK)	/* TI = 1 */
		return false;
	if (tr.type != 3 && tr.type != 11) /* TODO: Check if guest is in IA32e mode */
		return false;
	if (!tr.present)
		return false;

	return true;
}

static bool ldtr_valid(struct kvm_vcpu *vcpu)
{
	struct kvm_segment ldtr;

	vmx_get_segment(vcpu, &ldtr, VCPU_SREG_LDTR);

	if (ldtr.unusable)
		return true;
	if (ldtr.selector & SEGMENT_TI_MASK)	/* TI = 1 */
		return false;
	if (ldtr.type != 2)
		return false;
	if (!ldtr.present)
		return false;

	return true;
}

static bool cs_ss_rpl_check(struct kvm_vcpu *vcpu)
{
	struct kvm_segment cs, ss;

	vmx_get_segment(vcpu, &cs, VCPU_SREG_CS);
	vmx_get_segment(vcpu, &ss, VCPU_SREG_SS);

	return ((cs.selector & SEGMENT_RPL_MASK) ==
		 (ss.selector & SEGMENT_RPL_MASK));
}

/*
 * Check if guest state is valid. Returns true if valid, false if
 * not.
 * We assume that registers are always usable
 */
static bool guest_state_valid(struct kvm_vcpu *vcpu)
{
	if (enable_unrestricted_guest)
		return true;

	/* real mode guest state checks */
	if (!is_protmode(vcpu) || (vmx_get_rflags(vcpu) & X86_EFLAGS_VM)) {
		if (!rmode_segment_valid(vcpu, VCPU_SREG_CS))
			return false;
		if (!rmode_segment_valid(vcpu, VCPU_SREG_SS))
			return false;
		if (!rmode_segment_valid(vcpu, VCPU_SREG_DS))
			return false;
		if (!rmode_segment_valid(vcpu, VCPU_SREG_ES))
			return false;
		if (!rmode_segment_valid(vcpu, VCPU_SREG_FS))
			return false;
		if (!rmode_segment_valid(vcpu, VCPU_SREG_GS))
			return false;
	} else {
	/* protected mode guest state checks */
		if (!cs_ss_rpl_check(vcpu))
			return false;
		if (!code_segment_valid(vcpu))
			return false;
		if (!stack_segment_valid(vcpu))
			return false;
		if (!data_segment_valid(vcpu, VCPU_SREG_DS))
			return false;
		if (!data_segment_valid(vcpu, VCPU_SREG_ES))
			return false;
		if (!data_segment_valid(vcpu, VCPU_SREG_FS))
			return false;
		if (!data_segment_valid(vcpu, VCPU_SREG_GS))
			return false;
		if (!tr_valid(vcpu))
			return false;
		if (!ldtr_valid(vcpu))
			return false;
	}
	/* TODO:
	 * - Add checks on RIP
	 * - Add checks on RFLAGS
	 */

	return true;
}

static bool page_address_valid(struct kvm_vcpu *vcpu, gpa_t gpa)
{
	return PAGE_ALIGNED(gpa) && !(gpa >> cpuid_maxphyaddr(vcpu));
}

static int init_rmode_tss(struct kvm *kvm)
{
	gfn_t fn;
	u16 data = 0;
	int idx, r;

	idx = srcu_read_lock(&kvm->srcu);
	fn = kvm->arch.tss_addr >> PAGE_SHIFT;
	r = kvm_clear_guest_page(kvm, fn, 0, PAGE_SIZE);
	if (r < 0)
		goto out;
	data = TSS_BASE_SIZE + TSS_REDIRECTION_SIZE;
	r = kvm_write_guest_page(kvm, fn++, &data,
			TSS_IOPB_BASE_OFFSET, sizeof(u16));
	if (r < 0)
		goto out;
	r = kvm_clear_guest_page(kvm, fn++, 0, PAGE_SIZE);
	if (r < 0)
		goto out;
	r = kvm_clear_guest_page(kvm, fn, 0, PAGE_SIZE);
	if (r < 0)
		goto out;
	data = ~0;
	r = kvm_write_guest_page(kvm, fn, &data,
				 RMODE_TSS_SIZE - 2 * PAGE_SIZE - 1,
				 sizeof(u8));
out:
	srcu_read_unlock(&kvm->srcu, idx);
	return r;
}

static int init_rmode_identity_map(struct kvm *kvm)
{
	int i, idx, r = 0;
	kvm_pfn_t identity_map_pfn;
	u32 tmp;

	/* Protect kvm->arch.ept_identity_pagetable_done. */
	mutex_lock(&kvm->slots_lock);

	if (likely(kvm->arch.ept_identity_pagetable_done))
		goto out2;

	if (!kvm->arch.ept_identity_map_addr)
		kvm->arch.ept_identity_map_addr = VMX_EPT_IDENTITY_PAGETABLE_ADDR;
	identity_map_pfn = kvm->arch.ept_identity_map_addr >> PAGE_SHIFT;

	r = __x86_set_memory_region(kvm, IDENTITY_PAGETABLE_PRIVATE_MEMSLOT,
				    kvm->arch.ept_identity_map_addr, PAGE_SIZE);
	if (r < 0)
		goto out2;

	idx = srcu_read_lock(&kvm->srcu);
	r = kvm_clear_guest_page(kvm, identity_map_pfn, 0, PAGE_SIZE);
	if (r < 0)
		goto out;
	/* Set up identity-mapping pagetable for EPT in real mode */
	for (i = 0; i < PT32_ENT_PER_PAGE; i++) {
		tmp = (i << 22) + (_PAGE_PRESENT | _PAGE_RW | _PAGE_USER |
			_PAGE_ACCESSED | _PAGE_DIRTY | _PAGE_PSE);
		r = kvm_write_guest_page(kvm, identity_map_pfn,
				&tmp, i * sizeof(tmp), sizeof(tmp));
		if (r < 0)
			goto out;
	}
	kvm->arch.ept_identity_pagetable_done = true;

out:
	srcu_read_unlock(&kvm->srcu, idx);

out2:
	mutex_unlock(&kvm->slots_lock);
	return r;
}

static void seg_setup(int seg)
{
	const struct kvm_vmx_segment_field *sf = &kvm_vmx_segment_fields[seg];
	unsigned int ar;

	vmcs_write16(sf->selector, 0);
	vmcs_writel(sf->base, 0);
	vmcs_write32(sf->limit, 0xffff);
	ar = 0x93;
	if (seg == VCPU_SREG_CS)
		ar |= 0x08; /* code segment */

	vmcs_write32(sf->ar_bytes, ar);
}

static int alloc_apic_access_page(struct kvm *kvm)
{
	struct page *page;
	int r = 0;

	mutex_lock(&kvm->slots_lock);
	if (kvm->arch.apic_access_page_done)
		goto out;
	r = __x86_set_memory_region(kvm, APIC_ACCESS_PAGE_PRIVATE_MEMSLOT,
				    APIC_DEFAULT_PHYS_BASE, PAGE_SIZE);
	if (r)
		goto out;

	page = gfn_to_page(kvm, APIC_DEFAULT_PHYS_BASE >> PAGE_SHIFT);
	if (is_error_page(page)) {
		r = -EFAULT;
		goto out;
	}

	/*
	 * Do not pin the page in memory, so that memory hot-unplug
	 * is able to migrate it.
	 */
	put_page(page);
	kvm->arch.apic_access_page_done = true;
out:
	mutex_unlock(&kvm->slots_lock);
	return r;
}

static int allocate_vpid(void)
{
	int vpid;

	if (!enable_vpid)
		return 0;
	spin_lock(&vmx_vpid_lock);
	vpid = find_first_zero_bit(vmx_vpid_bitmap, VMX_NR_VPIDS);
	if (vpid < VMX_NR_VPIDS)
		__set_bit(vpid, vmx_vpid_bitmap);
	else
		vpid = 0;
	spin_unlock(&vmx_vpid_lock);
	return vpid;
}

static void free_vpid(int vpid)
{
	if (!enable_vpid || vpid == 0)
		return;
	spin_lock(&vmx_vpid_lock);
	__clear_bit(vpid, vmx_vpid_bitmap);
	spin_unlock(&vmx_vpid_lock);
}

#define MSR_TYPE_R	1
#define MSR_TYPE_W	2
static void __vmx_disable_intercept_for_msr(unsigned long *msr_bitmap,
						u32 msr, int type)
{
	int f = sizeof(unsigned long);

	if (!cpu_has_vmx_msr_bitmap())
		return;

	/*
	 * See Intel PRM Vol. 3, 20.6.9 (MSR-Bitmap Address). Early manuals
	 * have the write-low and read-high bitmap offsets the wrong way round.
	 * We can control MSRs 0x00000000-0x00001fff and 0xc0000000-0xc0001fff.
	 */
	if (msr <= 0x1fff) {
		if (type & MSR_TYPE_R)
			/* read-low */
			__clear_bit(msr, msr_bitmap + 0x000 / f);

		if (type & MSR_TYPE_W)
			/* write-low */
			__clear_bit(msr, msr_bitmap + 0x800 / f);

	} else if ((msr >= 0xc0000000) && (msr <= 0xc0001fff)) {
		msr &= 0x1fff;
		if (type & MSR_TYPE_R)
			/* read-high */
			__clear_bit(msr, msr_bitmap + 0x400 / f);

		if (type & MSR_TYPE_W)
			/* write-high */
			__clear_bit(msr, msr_bitmap + 0xc00 / f);

	}
}

/*
 * If a msr is allowed by L0, we should check whether it is allowed by L1.
 * The corresponding bit will be cleared unless both of L0 and L1 allow it.
 */
static void nested_vmx_disable_intercept_for_msr(unsigned long *msr_bitmap_l1,
					       unsigned long *msr_bitmap_nested,
					       u32 msr, int type)
{
	int f = sizeof(unsigned long);

	if (!cpu_has_vmx_msr_bitmap()) {
		WARN_ON(1);
		return;
	}

	/*
	 * See Intel PRM Vol. 3, 20.6.9 (MSR-Bitmap Address). Early manuals
	 * have the write-low and read-high bitmap offsets the wrong way round.
	 * We can control MSRs 0x00000000-0x00001fff and 0xc0000000-0xc0001fff.
	 */
	if (msr <= 0x1fff) {
		if (type & MSR_TYPE_R &&
		   !test_bit(msr, msr_bitmap_l1 + 0x000 / f))
			/* read-low */
			__clear_bit(msr, msr_bitmap_nested + 0x000 / f);

		if (type & MSR_TYPE_W &&
		   !test_bit(msr, msr_bitmap_l1 + 0x800 / f))
			/* write-low */
			__clear_bit(msr, msr_bitmap_nested + 0x800 / f);

	} else if ((msr >= 0xc0000000) && (msr <= 0xc0001fff)) {
		msr &= 0x1fff;
		if (type & MSR_TYPE_R &&
		   !test_bit(msr, msr_bitmap_l1 + 0x400 / f))
			/* read-high */
			__clear_bit(msr, msr_bitmap_nested + 0x400 / f);

		if (type & MSR_TYPE_W &&
		   !test_bit(msr, msr_bitmap_l1 + 0xc00 / f))
			/* write-high */
			__clear_bit(msr, msr_bitmap_nested + 0xc00 / f);

	}
}

static void vmx_disable_intercept_for_msr(u32 msr, bool longmode_only)
{
	if (!longmode_only)
		__vmx_disable_intercept_for_msr(vmx_msr_bitmap_legacy,
						msr, MSR_TYPE_R | MSR_TYPE_W);
	__vmx_disable_intercept_for_msr(vmx_msr_bitmap_longmode,
						msr, MSR_TYPE_R | MSR_TYPE_W);
}

static void vmx_disable_intercept_msr_x2apic(u32 msr, int type, bool apicv_active)
{
	if (apicv_active) {
		__vmx_disable_intercept_for_msr(vmx_msr_bitmap_legacy_x2apic_apicv,
				msr, type);
		__vmx_disable_intercept_for_msr(vmx_msr_bitmap_longmode_x2apic_apicv,
				msr, type);
	} else {
		__vmx_disable_intercept_for_msr(vmx_msr_bitmap_legacy_x2apic,
				msr, type);
		__vmx_disable_intercept_for_msr(vmx_msr_bitmap_longmode_x2apic,
				msr, type);
	}
}

static bool vmx_get_enable_apicv(struct kvm_vcpu *vcpu)
{
	return enable_apicv;
}

static void nested_mark_vmcs12_pages_dirty(struct kvm_vcpu *vcpu)
{
	struct vmcs12 *vmcs12 = get_vmcs12(vcpu);
	gfn_t gfn;

	/*
	 * Don't need to mark the APIC access page dirty; it is never
	 * written to by the CPU during APIC virtualization.
	 */

	if (nested_cpu_has(vmcs12, CPU_BASED_TPR_SHADOW)) {
		gfn = vmcs12->virtual_apic_page_addr >> PAGE_SHIFT;
		kvm_vcpu_mark_page_dirty(vcpu, gfn);
	}

	if (nested_cpu_has_posted_intr(vmcs12)) {
		gfn = vmcs12->posted_intr_desc_addr >> PAGE_SHIFT;
		kvm_vcpu_mark_page_dirty(vcpu, gfn);
	}
}


static void vmx_complete_nested_posted_interrupt(struct kvm_vcpu *vcpu)
{
	struct vcpu_vmx *vmx = to_vmx(vcpu);
	int max_irr;
	void *vapic_page;
	u16 status;

	if (!vmx->nested.pi_desc || !vmx->nested.pi_pending)
		return;

	vmx->nested.pi_pending = false;
	if (!pi_test_and_clear_on(vmx->nested.pi_desc))
		return;

	max_irr = find_last_bit((unsigned long *)vmx->nested.pi_desc->pir, 256);
	if (max_irr != 256) {
		vapic_page = kmap(vmx->nested.virtual_apic_page);
		__kvm_apic_update_irr(vmx->nested.pi_desc->pir, vapic_page);
		kunmap(vmx->nested.virtual_apic_page);

		status = vmcs_read16(GUEST_INTR_STATUS);
		if ((u8)max_irr > ((u8)status & 0xff)) {
			status &= ~0xff;
			status |= (u8)max_irr;
			vmcs_write16(GUEST_INTR_STATUS, status);
		}
	}

	nested_mark_vmcs12_pages_dirty(vcpu);
}

static inline bool kvm_vcpu_trigger_posted_interrupt(struct kvm_vcpu *vcpu,
						     bool nested)
{
#ifdef CONFIG_SMP
	int pi_vec = nested ? POSTED_INTR_NESTED_VECTOR : POSTED_INTR_VECTOR;

	if (vcpu->mode == IN_GUEST_MODE) {
		/*
		 * The vector of interrupt to be delivered to vcpu had
		 * been set in PIR before this function.
		 *
		 * Following cases will be reached in this block, and
		 * we always send a notification event in all cases as
		 * explained below.
		 *
		 * Case 1: vcpu keeps in non-root mode. Sending a
		 * notification event posts the interrupt to vcpu.
		 *
		 * Case 2: vcpu exits to root mode and is still
		 * runnable. PIR will be synced to vIRR before the
		 * next vcpu entry. Sending a notification event in
		 * this case has no effect, as vcpu is not in root
		 * mode.
		 *
		 * Case 3: vcpu exits to root mode and is blocked.
		 * vcpu_block() has already synced PIR to vIRR and
		 * never blocks vcpu if vIRR is not cleared. Therefore,
		 * a blocked vcpu here does not wait for any requested
		 * interrupts in PIR, and sending a notification event
		 * which has no effect is safe here.
		 */

		apic->send_IPI_mask(get_cpu_mask(vcpu->cpu), pi_vec);
		return true;
	}
#endif
	return false;
}

static int vmx_deliver_nested_posted_interrupt(struct kvm_vcpu *vcpu,
						int vector)
{
	struct vcpu_vmx *vmx = to_vmx(vcpu);

	if (is_guest_mode(vcpu) &&
	    vector == vmx->nested.posted_intr_nv) {
		/* the PIR and ON have been set by L1. */
		kvm_vcpu_trigger_posted_interrupt(vcpu, true);
		/*
		 * If a posted intr is not recognized by hardware,
		 * we will accomplish it in the next vmentry.
		 */
		vmx->nested.pi_pending = true;
		kvm_make_request(KVM_REQ_EVENT, vcpu);
		return 0;
	}
	return -1;
}
/*
 * Send interrupt to vcpu via posted interrupt way.
 * 1. If target vcpu is running(non-root mode), send posted interrupt
 * notification to vcpu and hardware will sync PIR to vIRR atomically.
 * 2. If target vcpu isn't running(root mode), kick it to pick up the
 * interrupt from PIR in next vmentry.
 */
static void vmx_deliver_posted_interrupt(struct kvm_vcpu *vcpu, int vector)
{
	struct vcpu_vmx *vmx = to_vmx(vcpu);
	int r;

	r = vmx_deliver_nested_posted_interrupt(vcpu, vector);
	if (!r)
		return;

	if (pi_test_and_set_pir(vector, &vmx->pi_desc))
		return;

	/* If a previous notification has sent the IPI, nothing to do.  */
	if (pi_test_and_set_on(&vmx->pi_desc))
		return;

	if (!kvm_vcpu_trigger_posted_interrupt(vcpu, false))
		kvm_vcpu_kick(vcpu);
}

/*
 * Set up the vmcs's constant host-state fields, i.e., host-state fields that
 * will not change in the lifetime of the guest.
 * Note that host-state that does change is set elsewhere. E.g., host-state
 * that is set differently for each CPU is set in vmx_vcpu_load(), not here.
 */
static void vmx_set_constant_host_state(struct vcpu_vmx *vmx)
{
	u32 low32, high32;
	unsigned long tmpl;
	struct desc_ptr dt;
	unsigned long cr0, cr3, cr4;

	cr0 = read_cr0();
	WARN_ON(cr0 & X86_CR0_TS);
	vmcs_writel(HOST_CR0, cr0);  /* 22.2.3 */

	/*
	 * Save the most likely value for this task's CR3 in the VMCS.
	 * We can't use __get_current_cr3_fast() because we're not atomic.
	 */
	cr3 = __read_cr3();
	vmcs_writel(HOST_CR3, cr3);		/* 22.2.3  FIXME: shadow tables */
	vmx->loaded_vmcs->vmcs_host_cr3 = cr3;

	/* Save the most likely value for this task's CR4 in the VMCS. */
	cr4 = cr4_read_shadow();
	vmcs_writel(HOST_CR4, cr4);			/* 22.2.3, 22.2.5 */
	vmx->loaded_vmcs->vmcs_host_cr4 = cr4;

	vmcs_write16(HOST_CS_SELECTOR, __KERNEL_CS);  /* 22.2.4 */
#ifdef CONFIG_X86_64
	/*
	 * Load null selectors, so we can avoid reloading them in
	 * __vmx_load_host_state(), in case userspace uses the null selectors
	 * too (the expected case).
	 */
	vmcs_write16(HOST_DS_SELECTOR, 0);
	vmcs_write16(HOST_ES_SELECTOR, 0);
#else
	vmcs_write16(HOST_DS_SELECTOR, __KERNEL_DS);  /* 22.2.4 */
	vmcs_write16(HOST_ES_SELECTOR, __KERNEL_DS);  /* 22.2.4 */
#endif
	vmcs_write16(HOST_SS_SELECTOR, __KERNEL_DS);  /* 22.2.4 */
	vmcs_write16(HOST_TR_SELECTOR, GDT_ENTRY_TSS*8);  /* 22.2.4 */

	store_idt(&dt);
	vmcs_writel(HOST_IDTR_BASE, dt.address);   /* 22.2.4 */
	vmx->host_idt_base = dt.address;

	vmcs_writel(HOST_RIP, vmx_return); /* 22.2.5 */

	rdmsr(MSR_IA32_SYSENTER_CS, low32, high32);
	vmcs_write32(HOST_IA32_SYSENTER_CS, low32);
	rdmsrl(MSR_IA32_SYSENTER_EIP, tmpl);
	vmcs_writel(HOST_IA32_SYSENTER_EIP, tmpl);   /* 22.2.3 */

	if (vmcs_config.vmexit_ctrl & VM_EXIT_LOAD_IA32_PAT) {
		rdmsr(MSR_IA32_CR_PAT, low32, high32);
		vmcs_write64(HOST_IA32_PAT, low32 | ((u64) high32 << 32));
	}
}

static void set_cr4_guest_host_mask(struct vcpu_vmx *vmx)
{
	vmx->vcpu.arch.cr4_guest_owned_bits = KVM_CR4_GUEST_OWNED_BITS;
	if (enable_ept)
		vmx->vcpu.arch.cr4_guest_owned_bits |= X86_CR4_PGE;
	if (is_guest_mode(&vmx->vcpu))
		vmx->vcpu.arch.cr4_guest_owned_bits &=
			~get_vmcs12(&vmx->vcpu)->cr4_guest_host_mask;
	vmcs_writel(CR4_GUEST_HOST_MASK, ~vmx->vcpu.arch.cr4_guest_owned_bits);
}

static u32 vmx_pin_based_exec_ctrl(struct vcpu_vmx *vmx)
{
	u32 pin_based_exec_ctrl = vmcs_config.pin_based_exec_ctrl;

	if (!kvm_vcpu_apicv_active(&vmx->vcpu))
		pin_based_exec_ctrl &= ~PIN_BASED_POSTED_INTR;

	if (!enable_vnmi)
		pin_based_exec_ctrl &= ~PIN_BASED_VIRTUAL_NMIS;

	/* Enable the preemption timer dynamically */
	pin_based_exec_ctrl &= ~PIN_BASED_VMX_PREEMPTION_TIMER;
	return pin_based_exec_ctrl;
}

static void vmx_refresh_apicv_exec_ctrl(struct kvm_vcpu *vcpu)
{
	struct vcpu_vmx *vmx = to_vmx(vcpu);

	vmcs_write32(PIN_BASED_VM_EXEC_CONTROL, vmx_pin_based_exec_ctrl(vmx));
	if (cpu_has_secondary_exec_ctrls()) {
		if (kvm_vcpu_apicv_active(vcpu))
			vmcs_set_bits(SECONDARY_VM_EXEC_CONTROL,
				      SECONDARY_EXEC_APIC_REGISTER_VIRT |
				      SECONDARY_EXEC_VIRTUAL_INTR_DELIVERY);
		else
			vmcs_clear_bits(SECONDARY_VM_EXEC_CONTROL,
					SECONDARY_EXEC_APIC_REGISTER_VIRT |
					SECONDARY_EXEC_VIRTUAL_INTR_DELIVERY);
	}

	if (cpu_has_vmx_msr_bitmap())
		vmx_set_msr_bitmap(vcpu);
}

static u32 vmx_exec_control(struct vcpu_vmx *vmx)
{
	u32 exec_control = vmcs_config.cpu_based_exec_ctrl;

	if (vmx->vcpu.arch.switch_db_regs & KVM_DEBUGREG_WONT_EXIT)
		exec_control &= ~CPU_BASED_MOV_DR_EXITING;

	if (!cpu_need_tpr_shadow(&vmx->vcpu)) {
		exec_control &= ~CPU_BASED_TPR_SHADOW;
#ifdef CONFIG_X86_64
		exec_control |= CPU_BASED_CR8_STORE_EXITING |
				CPU_BASED_CR8_LOAD_EXITING;
#endif
	}
	if (!enable_ept)
		exec_control |= CPU_BASED_CR3_STORE_EXITING |
				CPU_BASED_CR3_LOAD_EXITING  |
				CPU_BASED_INVLPG_EXITING;
	return exec_control;
}

static bool vmx_rdrand_supported(void)
{
	return vmcs_config.cpu_based_2nd_exec_ctrl &
		SECONDARY_EXEC_RDRAND_EXITING;
}

static bool vmx_rdseed_supported(void)
{
	return vmcs_config.cpu_based_2nd_exec_ctrl &
		SECONDARY_EXEC_RDSEED_EXITING;
}

static void vmx_compute_secondary_exec_control(struct vcpu_vmx *vmx)
{
	struct kvm_vcpu *vcpu = &vmx->vcpu;

	u32 exec_control = vmcs_config.cpu_based_2nd_exec_ctrl;
	if (!cpu_need_virtualize_apic_accesses(vcpu))
		exec_control &= ~SECONDARY_EXEC_VIRTUALIZE_APIC_ACCESSES;
	if (vmx->vpid == 0)
		exec_control &= ~SECONDARY_EXEC_ENABLE_VPID;
	if (!enable_ept) {
		exec_control &= ~SECONDARY_EXEC_ENABLE_EPT;
		enable_unrestricted_guest = 0;
		/* Enable INVPCID for non-ept guests may cause performance regression. */
		exec_control &= ~SECONDARY_EXEC_ENABLE_INVPCID;
	}
	if (!enable_unrestricted_guest)
		exec_control &= ~SECONDARY_EXEC_UNRESTRICTED_GUEST;
	if (!ple_gap)
		exec_control &= ~SECONDARY_EXEC_PAUSE_LOOP_EXITING;
	if (!kvm_vcpu_apicv_active(vcpu))
		exec_control &= ~(SECONDARY_EXEC_APIC_REGISTER_VIRT |
				  SECONDARY_EXEC_VIRTUAL_INTR_DELIVERY);
	exec_control &= ~SECONDARY_EXEC_VIRTUALIZE_X2APIC_MODE;
	/* SECONDARY_EXEC_SHADOW_VMCS is enabled when L1 executes VMPTRLD
	   (handle_vmptrld).
	   We can NOT enable shadow_vmcs here because we don't have yet
	   a current VMCS12
	*/
	exec_control &= ~SECONDARY_EXEC_SHADOW_VMCS;

	if (!enable_pml)
		exec_control &= ~SECONDARY_EXEC_ENABLE_PML;

	if (vmx_xsaves_supported()) {
		/* Exposing XSAVES only when XSAVE is exposed */
		bool xsaves_enabled =
			guest_cpuid_has(vcpu, X86_FEATURE_XSAVE) &&
			guest_cpuid_has(vcpu, X86_FEATURE_XSAVES);

		if (!xsaves_enabled)
			exec_control &= ~SECONDARY_EXEC_XSAVES;

		if (nested) {
			if (xsaves_enabled)
				vmx->nested.nested_vmx_secondary_ctls_high |=
					SECONDARY_EXEC_XSAVES;
			else
				vmx->nested.nested_vmx_secondary_ctls_high &=
					~SECONDARY_EXEC_XSAVES;
		}
	}

	if (vmx_rdtscp_supported()) {
		bool rdtscp_enabled = guest_cpuid_has(vcpu, X86_FEATURE_RDTSCP);
		if (!rdtscp_enabled)
			exec_control &= ~SECONDARY_EXEC_RDTSCP;

		if (nested) {
			if (rdtscp_enabled)
				vmx->nested.nested_vmx_secondary_ctls_high |=
					SECONDARY_EXEC_RDTSCP;
			else
				vmx->nested.nested_vmx_secondary_ctls_high &=
					~SECONDARY_EXEC_RDTSCP;
		}
	}

	if (vmx_invpcid_supported()) {
		/* Exposing INVPCID only when PCID is exposed */
		bool invpcid_enabled =
			guest_cpuid_has(vcpu, X86_FEATURE_INVPCID) &&
			guest_cpuid_has(vcpu, X86_FEATURE_PCID);

		if (!invpcid_enabled) {
			exec_control &= ~SECONDARY_EXEC_ENABLE_INVPCID;
			guest_cpuid_clear(vcpu, X86_FEATURE_INVPCID);
		}

		if (nested) {
			if (invpcid_enabled)
				vmx->nested.nested_vmx_secondary_ctls_high |=
					SECONDARY_EXEC_ENABLE_INVPCID;
			else
				vmx->nested.nested_vmx_secondary_ctls_high &=
					~SECONDARY_EXEC_ENABLE_INVPCID;
		}
	}

	if (vmx_rdrand_supported()) {
		bool rdrand_enabled = guest_cpuid_has(vcpu, X86_FEATURE_RDRAND);
		if (rdrand_enabled)
			exec_control &= ~SECONDARY_EXEC_RDRAND_EXITING;

		if (nested) {
			if (rdrand_enabled)
				vmx->nested.nested_vmx_secondary_ctls_high |=
					SECONDARY_EXEC_RDRAND_EXITING;
			else
				vmx->nested.nested_vmx_secondary_ctls_high &=
					~SECONDARY_EXEC_RDRAND_EXITING;
		}
	}

	if (vmx_rdseed_supported()) {
		bool rdseed_enabled = guest_cpuid_has(vcpu, X86_FEATURE_RDSEED);
		if (rdseed_enabled)
			exec_control &= ~SECONDARY_EXEC_RDSEED_EXITING;

		if (nested) {
			if (rdseed_enabled)
				vmx->nested.nested_vmx_secondary_ctls_high |=
					SECONDARY_EXEC_RDSEED_EXITING;
			else
				vmx->nested.nested_vmx_secondary_ctls_high &=
					~SECONDARY_EXEC_RDSEED_EXITING;
		}
	}

	vmx->secondary_exec_control = exec_control;
}

static void ept_set_mmio_spte_mask(void)
{
	/*
	 * EPT Misconfigurations can be generated if the value of bits 2:0
	 * of an EPT paging-structure entry is 110b (write/execute).
	 */
	kvm_mmu_set_mmio_spte_mask(VMX_EPT_RWX_MASK,
				   VMX_EPT_MISCONFIG_WX_VALUE);
}

#define VMX_XSS_EXIT_BITMAP 0
/*
 * Sets up the vmcs for emulated real mode.
 */
static void vmx_vcpu_setup(struct vcpu_vmx *vmx)
{
#ifdef CONFIG_X86_64
	unsigned long a;
#endif
	int i;

	/* I/O */
	vmcs_write64(IO_BITMAP_A, __pa(vmx_io_bitmap_a));
	vmcs_write64(IO_BITMAP_B, __pa(vmx_io_bitmap_b));

	if (enable_shadow_vmcs) {
		vmcs_write64(VMREAD_BITMAP, __pa(vmx_vmread_bitmap));
		vmcs_write64(VMWRITE_BITMAP, __pa(vmx_vmwrite_bitmap));
	}
	if (cpu_has_vmx_msr_bitmap())
		vmcs_write64(MSR_BITMAP, __pa(vmx_msr_bitmap_legacy));

	vmcs_write64(VMCS_LINK_POINTER, -1ull); /* 22.3.1.5 */

	/* Control */
	vmcs_write32(PIN_BASED_VM_EXEC_CONTROL, vmx_pin_based_exec_ctrl(vmx));
	vmx->hv_deadline_tsc = -1;

	vmcs_write32(CPU_BASED_VM_EXEC_CONTROL, vmx_exec_control(vmx));

	if (cpu_has_secondary_exec_ctrls()) {
		vmx_compute_secondary_exec_control(vmx);
		vmcs_write32(SECONDARY_VM_EXEC_CONTROL,
			     vmx->secondary_exec_control);
	}

	if (kvm_vcpu_apicv_active(&vmx->vcpu)) {
		vmcs_write64(EOI_EXIT_BITMAP0, 0);
		vmcs_write64(EOI_EXIT_BITMAP1, 0);
		vmcs_write64(EOI_EXIT_BITMAP2, 0);
		vmcs_write64(EOI_EXIT_BITMAP3, 0);

		vmcs_write16(GUEST_INTR_STATUS, 0);

		vmcs_write16(POSTED_INTR_NV, POSTED_INTR_VECTOR);
		vmcs_write64(POSTED_INTR_DESC_ADDR, __pa((&vmx->pi_desc)));
	}

	if (ple_gap) {
		vmcs_write32(PLE_GAP, ple_gap);
		vmx->ple_window = ple_window;
		vmx->ple_window_dirty = true;
	}

	vmcs_write32(PAGE_FAULT_ERROR_CODE_MASK, 0);
	vmcs_write32(PAGE_FAULT_ERROR_CODE_MATCH, 0);
	vmcs_write32(CR3_TARGET_COUNT, 0);           /* 22.2.1 */

	vmcs_write16(HOST_FS_SELECTOR, 0);            /* 22.2.4 */
	vmcs_write16(HOST_GS_SELECTOR, 0);            /* 22.2.4 */
	vmx_set_constant_host_state(vmx);
#ifdef CONFIG_X86_64
	rdmsrl(MSR_FS_BASE, a);
	vmcs_writel(HOST_FS_BASE, a); /* 22.2.4 */
	rdmsrl(MSR_GS_BASE, a);
	vmcs_writel(HOST_GS_BASE, a); /* 22.2.4 */
#else
	vmcs_writel(HOST_FS_BASE, 0); /* 22.2.4 */
	vmcs_writel(HOST_GS_BASE, 0); /* 22.2.4 */
#endif

	if (cpu_has_vmx_vmfunc())
		vmcs_write64(VM_FUNCTION_CONTROL, 0);

	vmcs_write32(VM_EXIT_MSR_STORE_COUNT, 0);
	vmcs_write32(VM_EXIT_MSR_LOAD_COUNT, 0);
	vmcs_write64(VM_EXIT_MSR_LOAD_ADDR, __pa(vmx->msr_autoload.host));
	vmcs_write32(VM_ENTRY_MSR_LOAD_COUNT, 0);
	vmcs_write64(VM_ENTRY_MSR_LOAD_ADDR, __pa(vmx->msr_autoload.guest));

	if (vmcs_config.vmentry_ctrl & VM_ENTRY_LOAD_IA32_PAT)
		vmcs_write64(GUEST_IA32_PAT, vmx->vcpu.arch.pat);

	for (i = 0; i < ARRAY_SIZE(vmx_msr_index); ++i) {
		u32 index = vmx_msr_index[i];
		u32 data_low, data_high;
		int j = vmx->nmsrs;

		if (rdmsr_safe(index, &data_low, &data_high) < 0)
			continue;
		if (wrmsr_safe(index, data_low, data_high) < 0)
			continue;
		vmx->guest_msrs[j].index = i;
		vmx->guest_msrs[j].data = 0;
		vmx->guest_msrs[j].mask = -1ull;
		++vmx->nmsrs;
	}


	vm_exit_controls_init(vmx, vmcs_config.vmexit_ctrl);

	/* 22.2.1, 20.8.1 */
	vm_entry_controls_init(vmx, vmcs_config.vmentry_ctrl);

	vmx->vcpu.arch.cr0_guest_owned_bits = X86_CR0_TS;
	vmcs_writel(CR0_GUEST_HOST_MASK, ~X86_CR0_TS);

	set_cr4_guest_host_mask(vmx);

	if (vmx_xsaves_supported())
		vmcs_write64(XSS_EXIT_BITMAP, VMX_XSS_EXIT_BITMAP);

	if (enable_pml) {
		ASSERT(vmx->pml_pg);
		vmcs_write64(PML_ADDRESS, page_to_phys(vmx->pml_pg));
		vmcs_write16(GUEST_PML_INDEX, PML_ENTITY_NUM - 1);
	}
}

static void vmx_vcpu_reset(struct kvm_vcpu *vcpu, bool init_event)
{
	struct vcpu_vmx *vmx = to_vmx(vcpu);
	struct msr_data apic_base_msr;
	u64 cr0;

	vmx->rmode.vm86_active = 0;

	vmx->vcpu.arch.regs[VCPU_REGS_RDX] = get_rdx_init_val();
	kvm_set_cr8(vcpu, 0);

	if (!init_event) {
		apic_base_msr.data = APIC_DEFAULT_PHYS_BASE |
				     MSR_IA32_APICBASE_ENABLE;
		if (kvm_vcpu_is_reset_bsp(vcpu))
			apic_base_msr.data |= MSR_IA32_APICBASE_BSP;
		apic_base_msr.host_initiated = true;
		kvm_set_apic_base(vcpu, &apic_base_msr);
	}

	vmx_segment_cache_clear(vmx);

	seg_setup(VCPU_SREG_CS);
	vmcs_write16(GUEST_CS_SELECTOR, 0xf000);
	vmcs_writel(GUEST_CS_BASE, 0xffff0000ul);

	seg_setup(VCPU_SREG_DS);
	seg_setup(VCPU_SREG_ES);
	seg_setup(VCPU_SREG_FS);
	seg_setup(VCPU_SREG_GS);
	seg_setup(VCPU_SREG_SS);

	vmcs_write16(GUEST_TR_SELECTOR, 0);
	vmcs_writel(GUEST_TR_BASE, 0);
	vmcs_write32(GUEST_TR_LIMIT, 0xffff);
	vmcs_write32(GUEST_TR_AR_BYTES, 0x008b);

	vmcs_write16(GUEST_LDTR_SELECTOR, 0);
	vmcs_writel(GUEST_LDTR_BASE, 0);
	vmcs_write32(GUEST_LDTR_LIMIT, 0xffff);
	vmcs_write32(GUEST_LDTR_AR_BYTES, 0x00082);

	if (!init_event) {
		vmcs_write32(GUEST_SYSENTER_CS, 0);
		vmcs_writel(GUEST_SYSENTER_ESP, 0);
		vmcs_writel(GUEST_SYSENTER_EIP, 0);
		vmcs_write64(GUEST_IA32_DEBUGCTL, 0);
	}

	kvm_set_rflags(vcpu, X86_EFLAGS_FIXED);
	kvm_rip_write(vcpu, 0xfff0);

	vmcs_writel(GUEST_GDTR_BASE, 0);
	vmcs_write32(GUEST_GDTR_LIMIT, 0xffff);

	vmcs_writel(GUEST_IDTR_BASE, 0);
	vmcs_write32(GUEST_IDTR_LIMIT, 0xffff);

	vmcs_write32(GUEST_ACTIVITY_STATE, GUEST_ACTIVITY_ACTIVE);
	vmcs_write32(GUEST_INTERRUPTIBILITY_INFO, 0);
	vmcs_writel(GUEST_PENDING_DBG_EXCEPTIONS, 0);
	if (kvm_mpx_supported())
		vmcs_write64(GUEST_BNDCFGS, 0);

	setup_msrs(vmx);

	vmcs_write32(VM_ENTRY_INTR_INFO_FIELD, 0);  /* 22.2.1 */

	if (cpu_has_vmx_tpr_shadow() && !init_event) {
		vmcs_write64(VIRTUAL_APIC_PAGE_ADDR, 0);
		if (cpu_need_tpr_shadow(vcpu))
			vmcs_write64(VIRTUAL_APIC_PAGE_ADDR,
				     __pa(vcpu->arch.apic->regs));
		vmcs_write32(TPR_THRESHOLD, 0);
	}

	kvm_make_request(KVM_REQ_APIC_PAGE_RELOAD, vcpu);

	if (vmx->vpid != 0)
		vmcs_write16(VIRTUAL_PROCESSOR_ID, vmx->vpid);

	cr0 = X86_CR0_NW | X86_CR0_CD | X86_CR0_ET;
	vmx->vcpu.arch.cr0 = cr0;
	vmx_set_cr0(vcpu, cr0); /* enter rmode */
	vmx_set_cr4(vcpu, 0);
	vmx_set_efer(vcpu, 0);

	update_exception_bitmap(vcpu);

	vpid_sync_context(vmx->vpid);
}

/*
 * In nested virtualization, check if L1 asked to exit on external interrupts.
 * For most existing hypervisors, this will always return true.
 */
static bool nested_exit_on_intr(struct kvm_vcpu *vcpu)
{
	return get_vmcs12(vcpu)->pin_based_vm_exec_control &
		PIN_BASED_EXT_INTR_MASK;
}

/*
 * In nested virtualization, check if L1 has set
 * VM_EXIT_ACK_INTR_ON_EXIT
 */
static bool nested_exit_intr_ack_set(struct kvm_vcpu *vcpu)
{
	return get_vmcs12(vcpu)->vm_exit_controls &
		VM_EXIT_ACK_INTR_ON_EXIT;
}

static bool nested_exit_on_nmi(struct kvm_vcpu *vcpu)
{
	return get_vmcs12(vcpu)->pin_based_vm_exec_control &
		PIN_BASED_NMI_EXITING;
}

static void enable_irq_window(struct kvm_vcpu *vcpu)
{
	vmcs_set_bits(CPU_BASED_VM_EXEC_CONTROL,
		      CPU_BASED_VIRTUAL_INTR_PENDING);
}

static void enable_nmi_window(struct kvm_vcpu *vcpu)
{
	if (!enable_vnmi ||
	    vmcs_read32(GUEST_INTERRUPTIBILITY_INFO) & GUEST_INTR_STATE_STI) {
		enable_irq_window(vcpu);
		return;
	}

	vmcs_set_bits(CPU_BASED_VM_EXEC_CONTROL,
		      CPU_BASED_VIRTUAL_NMI_PENDING);
}

static void vmx_inject_irq(struct kvm_vcpu *vcpu)
{
	struct vcpu_vmx *vmx = to_vmx(vcpu);
	uint32_t intr;
	int irq = vcpu->arch.interrupt.nr;

	trace_kvm_inj_virq(irq);

	++vcpu->stat.irq_injections;
	if (vmx->rmode.vm86_active) {
		int inc_eip = 0;
		if (vcpu->arch.interrupt.soft)
			inc_eip = vcpu->arch.event_exit_inst_len;
		if (kvm_inject_realmode_interrupt(vcpu, irq, inc_eip) != EMULATE_DONE)
			kvm_make_request(KVM_REQ_TRIPLE_FAULT, vcpu);
		return;
	}
	intr = irq | INTR_INFO_VALID_MASK;
	if (vcpu->arch.interrupt.soft) {
		intr |= INTR_TYPE_SOFT_INTR;
		vmcs_write32(VM_ENTRY_INSTRUCTION_LEN,
			     vmx->vcpu.arch.event_exit_inst_len);
	} else
		intr |= INTR_TYPE_EXT_INTR;
	vmcs_write32(VM_ENTRY_INTR_INFO_FIELD, intr);
}

static void vmx_inject_nmi(struct kvm_vcpu *vcpu)
{
	struct vcpu_vmx *vmx = to_vmx(vcpu);

	if (!enable_vnmi) {
		/*
		 * Tracking the NMI-blocked state in software is built upon
		 * finding the next open IRQ window. This, in turn, depends on
		 * well-behaving guests: They have to keep IRQs disabled at
		 * least as long as the NMI handler runs. Otherwise we may
		 * cause NMI nesting, maybe breaking the guest. But as this is
		 * highly unlikely, we can live with the residual risk.
		 */
		vmx->loaded_vmcs->soft_vnmi_blocked = 1;
		vmx->loaded_vmcs->vnmi_blocked_time = 0;
	}

	++vcpu->stat.nmi_injections;
	vmx->loaded_vmcs->nmi_known_unmasked = false;

	if (vmx->rmode.vm86_active) {
		if (kvm_inject_realmode_interrupt(vcpu, NMI_VECTOR, 0) != EMULATE_DONE)
			kvm_make_request(KVM_REQ_TRIPLE_FAULT, vcpu);
		return;
	}

	vmcs_write32(VM_ENTRY_INTR_INFO_FIELD,
			INTR_TYPE_NMI_INTR | INTR_INFO_VALID_MASK | NMI_VECTOR);
}

static bool vmx_get_nmi_mask(struct kvm_vcpu *vcpu)
{
	struct vcpu_vmx *vmx = to_vmx(vcpu);
	bool masked;

	if (!enable_vnmi)
		return vmx->loaded_vmcs->soft_vnmi_blocked;
	if (vmx->loaded_vmcs->nmi_known_unmasked)
		return false;
	masked = vmcs_read32(GUEST_INTERRUPTIBILITY_INFO) & GUEST_INTR_STATE_NMI;
	vmx->loaded_vmcs->nmi_known_unmasked = !masked;
	return masked;
}

static void vmx_set_nmi_mask(struct kvm_vcpu *vcpu, bool masked)
{
	struct vcpu_vmx *vmx = to_vmx(vcpu);

	if (!enable_vnmi) {
		if (vmx->loaded_vmcs->soft_vnmi_blocked != masked) {
			vmx->loaded_vmcs->soft_vnmi_blocked = masked;
			vmx->loaded_vmcs->vnmi_blocked_time = 0;
		}
	} else {
		vmx->loaded_vmcs->nmi_known_unmasked = !masked;
		if (masked)
			vmcs_set_bits(GUEST_INTERRUPTIBILITY_INFO,
				      GUEST_INTR_STATE_NMI);
		else
			vmcs_clear_bits(GUEST_INTERRUPTIBILITY_INFO,
					GUEST_INTR_STATE_NMI);
	}
}

static int vmx_nmi_allowed(struct kvm_vcpu *vcpu)
{
	if (to_vmx(vcpu)->nested.nested_run_pending)
		return 0;

	if (!enable_vnmi &&
	    to_vmx(vcpu)->loaded_vmcs->soft_vnmi_blocked)
		return 0;

	return	!(vmcs_read32(GUEST_INTERRUPTIBILITY_INFO) &
		  (GUEST_INTR_STATE_MOV_SS | GUEST_INTR_STATE_STI
		   | GUEST_INTR_STATE_NMI));
}

static int vmx_interrupt_allowed(struct kvm_vcpu *vcpu)
{
	return (!to_vmx(vcpu)->nested.nested_run_pending &&
		vmcs_readl(GUEST_RFLAGS) & X86_EFLAGS_IF) &&
		!(vmcs_read32(GUEST_INTERRUPTIBILITY_INFO) &
			(GUEST_INTR_STATE_STI | GUEST_INTR_STATE_MOV_SS));
}

static int vmx_set_tss_addr(struct kvm *kvm, unsigned int addr)
{
	int ret;

	ret = x86_set_memory_region(kvm, TSS_PRIVATE_MEMSLOT, addr,
				    PAGE_SIZE * 3);
	if (ret)
		return ret;
	kvm->arch.tss_addr = addr;
	return init_rmode_tss(kvm);
}

static bool rmode_exception(struct kvm_vcpu *vcpu, int vec)
{
	switch (vec) {
	case BP_VECTOR:
		/*
		 * Update instruction length as we may reinject the exception
		 * from user space while in guest debugging mode.
		 */
		to_vmx(vcpu)->vcpu.arch.event_exit_inst_len =
			vmcs_read32(VM_EXIT_INSTRUCTION_LEN);
		if (vcpu->guest_debug & KVM_GUESTDBG_USE_SW_BP)
			return false;
		/* fall through */
	case DB_VECTOR:
		if (vcpu->guest_debug &
			(KVM_GUESTDBG_SINGLESTEP | KVM_GUESTDBG_USE_HW_BP))
			return false;
		/* fall through */
	case DE_VECTOR:
	case OF_VECTOR:
	case BR_VECTOR:
	case UD_VECTOR:
	case DF_VECTOR:
	case SS_VECTOR:
	case GP_VECTOR:
	case MF_VECTOR:
		return true;
	break;
	}
	return false;
}

static int handle_rmode_exception(struct kvm_vcpu *vcpu,
				  int vec, u32 err_code)
{
	/*
	 * Instruction with address size override prefix opcode 0x67
	 * Cause the #SS fault with 0 error code in VM86 mode.
	 */
	if (((vec == GP_VECTOR) || (vec == SS_VECTOR)) && err_code == 0) {
		if (emulate_instruction(vcpu, 0) == EMULATE_DONE) {
			if (vcpu->arch.halt_request) {
				vcpu->arch.halt_request = 0;
				return kvm_vcpu_halt(vcpu);
			}
			return 1;
		}
		return 0;
	}

	/*
	 * Forward all other exceptions that are valid in real mode.
	 * FIXME: Breaks guest debugging in real mode, needs to be fixed with
	 *        the required debugging infrastructure rework.
	 */
	kvm_queue_exception(vcpu, vec);
	return 1;
}

/*
 * Trigger machine check on the host. We assume all the MSRs are already set up
 * by the CPU and that we still run on the same CPU as the MCE occurred on.
 * We pass a fake environment to the machine check handler because we want
 * the guest to be always treated like user space, no matter what context
 * it used internally.
 */
static void kvm_machine_check(void)
{
#if defined(CONFIG_X86_MCE) && defined(CONFIG_X86_64)
	struct pt_regs regs = {
		.cs = 3, /* Fake ring 3 no matter what the guest ran on */
		.flags = X86_EFLAGS_IF,
	};

	do_machine_check(&regs, 0);
#endif
}

static int handle_machine_check(struct kvm_vcpu *vcpu)
{
	/* already handled by vcpu_run */
	return 1;
}

static int handle_exception(struct kvm_vcpu *vcpu)
{
	struct vcpu_vmx *vmx = to_vmx(vcpu);
	struct kvm_run *kvm_run = vcpu->run;
	u32 intr_info, ex_no, error_code;
	unsigned long cr2, rip, dr6;
	u32 vect_info;
	enum emulation_result er;

	vect_info = vmx->idt_vectoring_info;
	intr_info = vmx->exit_intr_info;

	if (is_machine_check(intr_info))
		return handle_machine_check(vcpu);

	if (is_nmi(intr_info))
		return 1;  /* already handled by vmx_vcpu_run() */

	if (is_invalid_opcode(intr_info)) {
<<<<<<< HEAD
		WARN_ON_ONCE(is_guest_mode(vcpu));
=======
>>>>>>> 8f05b9c6
		er = emulate_instruction(vcpu, EMULTYPE_TRAP_UD);
		if (er == EMULATE_USER_EXIT)
			return 0;
		if (er != EMULATE_DONE)
			kvm_queue_exception(vcpu, UD_VECTOR);
		return 1;
	}

	error_code = 0;
	if (intr_info & INTR_INFO_DELIVER_CODE_MASK)
		error_code = vmcs_read32(VM_EXIT_INTR_ERROR_CODE);

	/*
	 * The #PF with PFEC.RSVD = 1 indicates the guest is accessing
	 * MMIO, it is better to report an internal error.
	 * See the comments in vmx_handle_exit.
	 */
	if ((vect_info & VECTORING_INFO_VALID_MASK) &&
	    !(is_page_fault(intr_info) && !(error_code & PFERR_RSVD_MASK))) {
		vcpu->run->exit_reason = KVM_EXIT_INTERNAL_ERROR;
		vcpu->run->internal.suberror = KVM_INTERNAL_ERROR_SIMUL_EX;
		vcpu->run->internal.ndata = 3;
		vcpu->run->internal.data[0] = vect_info;
		vcpu->run->internal.data[1] = intr_info;
		vcpu->run->internal.data[2] = error_code;
		return 0;
	}

	if (is_page_fault(intr_info)) {
		cr2 = vmcs_readl(EXIT_QUALIFICATION);
		/* EPT won't cause page fault directly */
		WARN_ON_ONCE(!vcpu->arch.apf.host_apf_reason && enable_ept);
		return kvm_handle_page_fault(vcpu, error_code, cr2, NULL, 0);
	}

	ex_no = intr_info & INTR_INFO_VECTOR_MASK;

	if (vmx->rmode.vm86_active && rmode_exception(vcpu, ex_no))
		return handle_rmode_exception(vcpu, ex_no, error_code);

	switch (ex_no) {
	case AC_VECTOR:
		kvm_queue_exception_e(vcpu, AC_VECTOR, error_code);
		return 1;
	case DB_VECTOR:
		dr6 = vmcs_readl(EXIT_QUALIFICATION);
		if (!(vcpu->guest_debug &
		      (KVM_GUESTDBG_SINGLESTEP | KVM_GUESTDBG_USE_HW_BP))) {
			vcpu->arch.dr6 &= ~15;
			vcpu->arch.dr6 |= dr6 | DR6_RTM;
			if (!(dr6 & ~DR6_RESERVED)) /* icebp */
				skip_emulated_instruction(vcpu);

			kvm_queue_exception(vcpu, DB_VECTOR);
			return 1;
		}
		kvm_run->debug.arch.dr6 = dr6 | DR6_FIXED_1;
		kvm_run->debug.arch.dr7 = vmcs_readl(GUEST_DR7);
		/* fall through */
	case BP_VECTOR:
		/*
		 * Update instruction length as we may reinject #BP from
		 * user space while in guest debugging mode. Reading it for
		 * #DB as well causes no harm, it is not used in that case.
		 */
		vmx->vcpu.arch.event_exit_inst_len =
			vmcs_read32(VM_EXIT_INSTRUCTION_LEN);
		kvm_run->exit_reason = KVM_EXIT_DEBUG;
		rip = kvm_rip_read(vcpu);
		kvm_run->debug.arch.pc = vmcs_readl(GUEST_CS_BASE) + rip;
		kvm_run->debug.arch.exception = ex_no;
		break;
	default:
		kvm_run->exit_reason = KVM_EXIT_EXCEPTION;
		kvm_run->ex.exception = ex_no;
		kvm_run->ex.error_code = error_code;
		break;
	}
	return 0;
}

static int handle_external_interrupt(struct kvm_vcpu *vcpu)
{
	++vcpu->stat.irq_exits;
	return 1;
}

static int handle_triple_fault(struct kvm_vcpu *vcpu)
{
	vcpu->run->exit_reason = KVM_EXIT_SHUTDOWN;
	vcpu->mmio_needed = 0;
	return 0;
}

static int handle_io(struct kvm_vcpu *vcpu)
{
	unsigned long exit_qualification;
	int size, in, string, ret;
	unsigned port;

	exit_qualification = vmcs_readl(EXIT_QUALIFICATION);
	string = (exit_qualification & 16) != 0;
	in = (exit_qualification & 8) != 0;

	++vcpu->stat.io_exits;

	if (string || in)
		return emulate_instruction(vcpu, 0) == EMULATE_DONE;

	port = exit_qualification >> 16;
	size = (exit_qualification & 7) + 1;

	ret = kvm_skip_emulated_instruction(vcpu);

	/*
	 * TODO: we might be squashing a KVM_GUESTDBG_SINGLESTEP-triggered
	 * KVM_EXIT_DEBUG here.
	 */
	return kvm_fast_pio_out(vcpu, size, port) && ret;
}

static void
vmx_patch_hypercall(struct kvm_vcpu *vcpu, unsigned char *hypercall)
{
	/*
	 * Patch in the VMCALL instruction:
	 */
	hypercall[0] = 0x0f;
	hypercall[1] = 0x01;
	hypercall[2] = 0xc1;
}

/* called to set cr0 as appropriate for a mov-to-cr0 exit. */
static int handle_set_cr0(struct kvm_vcpu *vcpu, unsigned long val)
{
	if (is_guest_mode(vcpu)) {
		struct vmcs12 *vmcs12 = get_vmcs12(vcpu);
		unsigned long orig_val = val;

		/*
		 * We get here when L2 changed cr0 in a way that did not change
		 * any of L1's shadowed bits (see nested_vmx_exit_handled_cr),
		 * but did change L0 shadowed bits. So we first calculate the
		 * effective cr0 value that L1 would like to write into the
		 * hardware. It consists of the L2-owned bits from the new
		 * value combined with the L1-owned bits from L1's guest_cr0.
		 */
		val = (val & ~vmcs12->cr0_guest_host_mask) |
			(vmcs12->guest_cr0 & vmcs12->cr0_guest_host_mask);

		if (!nested_guest_cr0_valid(vcpu, val))
			return 1;

		if (kvm_set_cr0(vcpu, val))
			return 1;
		vmcs_writel(CR0_READ_SHADOW, orig_val);
		return 0;
	} else {
		if (to_vmx(vcpu)->nested.vmxon &&
		    !nested_host_cr0_valid(vcpu, val))
			return 1;

		return kvm_set_cr0(vcpu, val);
	}
}

static int handle_set_cr4(struct kvm_vcpu *vcpu, unsigned long val)
{
	if (is_guest_mode(vcpu)) {
		struct vmcs12 *vmcs12 = get_vmcs12(vcpu);
		unsigned long orig_val = val;

		/* analogously to handle_set_cr0 */
		val = (val & ~vmcs12->cr4_guest_host_mask) |
			(vmcs12->guest_cr4 & vmcs12->cr4_guest_host_mask);
		if (kvm_set_cr4(vcpu, val))
			return 1;
		vmcs_writel(CR4_READ_SHADOW, orig_val);
		return 0;
	} else
		return kvm_set_cr4(vcpu, val);
}

static int handle_cr(struct kvm_vcpu *vcpu)
{
	unsigned long exit_qualification, val;
	int cr;
	int reg;
	int err;
	int ret;

	exit_qualification = vmcs_readl(EXIT_QUALIFICATION);
	cr = exit_qualification & 15;
	reg = (exit_qualification >> 8) & 15;
	switch ((exit_qualification >> 4) & 3) {
	case 0: /* mov to cr */
		val = kvm_register_readl(vcpu, reg);
		trace_kvm_cr_write(cr, val);
		switch (cr) {
		case 0:
			err = handle_set_cr0(vcpu, val);
			return kvm_complete_insn_gp(vcpu, err);
		case 3:
			err = kvm_set_cr3(vcpu, val);
			return kvm_complete_insn_gp(vcpu, err);
		case 4:
			err = handle_set_cr4(vcpu, val);
			return kvm_complete_insn_gp(vcpu, err);
		case 8: {
				u8 cr8_prev = kvm_get_cr8(vcpu);
				u8 cr8 = (u8)val;
				err = kvm_set_cr8(vcpu, cr8);
				ret = kvm_complete_insn_gp(vcpu, err);
				if (lapic_in_kernel(vcpu))
					return ret;
				if (cr8_prev <= cr8)
					return ret;
				/*
				 * TODO: we might be squashing a
				 * KVM_GUESTDBG_SINGLESTEP-triggered
				 * KVM_EXIT_DEBUG here.
				 */
				vcpu->run->exit_reason = KVM_EXIT_SET_TPR;
				return 0;
			}
		}
		break;
	case 2: /* clts */
		WARN_ONCE(1, "Guest should always own CR0.TS");
		vmx_set_cr0(vcpu, kvm_read_cr0_bits(vcpu, ~X86_CR0_TS));
		trace_kvm_cr_write(0, kvm_read_cr0(vcpu));
		return kvm_skip_emulated_instruction(vcpu);
	case 1: /*mov from cr*/
		switch (cr) {
		case 3:
			val = kvm_read_cr3(vcpu);
			kvm_register_write(vcpu, reg, val);
			trace_kvm_cr_read(cr, val);
			return kvm_skip_emulated_instruction(vcpu);
		case 8:
			val = kvm_get_cr8(vcpu);
			kvm_register_write(vcpu, reg, val);
			trace_kvm_cr_read(cr, val);
			return kvm_skip_emulated_instruction(vcpu);
		}
		break;
	case 3: /* lmsw */
		val = (exit_qualification >> LMSW_SOURCE_DATA_SHIFT) & 0x0f;
		trace_kvm_cr_write(0, (kvm_read_cr0(vcpu) & ~0xful) | val);
		kvm_lmsw(vcpu, val);

		return kvm_skip_emulated_instruction(vcpu);
	default:
		break;
	}
	vcpu->run->exit_reason = 0;
	vcpu_unimpl(vcpu, "unhandled control register: op %d cr %d\n",
	       (int)(exit_qualification >> 4) & 3, cr);
	return 0;
}

static int handle_dr(struct kvm_vcpu *vcpu)
{
	unsigned long exit_qualification;
	int dr, dr7, reg;

	exit_qualification = vmcs_readl(EXIT_QUALIFICATION);
	dr = exit_qualification & DEBUG_REG_ACCESS_NUM;

	/* First, if DR does not exist, trigger UD */
	if (!kvm_require_dr(vcpu, dr))
		return 1;

	/* Do not handle if the CPL > 0, will trigger GP on re-entry */
	if (!kvm_require_cpl(vcpu, 0))
		return 1;
	dr7 = vmcs_readl(GUEST_DR7);
	if (dr7 & DR7_GD) {
		/*
		 * As the vm-exit takes precedence over the debug trap, we
		 * need to emulate the latter, either for the host or the
		 * guest debugging itself.
		 */
		if (vcpu->guest_debug & KVM_GUESTDBG_USE_HW_BP) {
			vcpu->run->debug.arch.dr6 = vcpu->arch.dr6;
			vcpu->run->debug.arch.dr7 = dr7;
			vcpu->run->debug.arch.pc = kvm_get_linear_rip(vcpu);
			vcpu->run->debug.arch.exception = DB_VECTOR;
			vcpu->run->exit_reason = KVM_EXIT_DEBUG;
			return 0;
		} else {
			vcpu->arch.dr6 &= ~15;
			vcpu->arch.dr6 |= DR6_BD | DR6_RTM;
			kvm_queue_exception(vcpu, DB_VECTOR);
			return 1;
		}
	}

	if (vcpu->guest_debug == 0) {
		vmcs_clear_bits(CPU_BASED_VM_EXEC_CONTROL,
				CPU_BASED_MOV_DR_EXITING);

		/*
		 * No more DR vmexits; force a reload of the debug registers
		 * and reenter on this instruction.  The next vmexit will
		 * retrieve the full state of the debug registers.
		 */
		vcpu->arch.switch_db_regs |= KVM_DEBUGREG_WONT_EXIT;
		return 1;
	}

	reg = DEBUG_REG_ACCESS_REG(exit_qualification);
	if (exit_qualification & TYPE_MOV_FROM_DR) {
		unsigned long val;

		if (kvm_get_dr(vcpu, dr, &val))
			return 1;
		kvm_register_write(vcpu, reg, val);
	} else
		if (kvm_set_dr(vcpu, dr, kvm_register_readl(vcpu, reg)))
			return 1;

	return kvm_skip_emulated_instruction(vcpu);
}

static u64 vmx_get_dr6(struct kvm_vcpu *vcpu)
{
	return vcpu->arch.dr6;
}

static void vmx_set_dr6(struct kvm_vcpu *vcpu, unsigned long val)
{
}

static void vmx_sync_dirty_debug_regs(struct kvm_vcpu *vcpu)
{
	get_debugreg(vcpu->arch.db[0], 0);
	get_debugreg(vcpu->arch.db[1], 1);
	get_debugreg(vcpu->arch.db[2], 2);
	get_debugreg(vcpu->arch.db[3], 3);
	get_debugreg(vcpu->arch.dr6, 6);
	vcpu->arch.dr7 = vmcs_readl(GUEST_DR7);

	vcpu->arch.switch_db_regs &= ~KVM_DEBUGREG_WONT_EXIT;
	vmcs_set_bits(CPU_BASED_VM_EXEC_CONTROL, CPU_BASED_MOV_DR_EXITING);
}

static void vmx_set_dr7(struct kvm_vcpu *vcpu, unsigned long val)
{
	vmcs_writel(GUEST_DR7, val);
}

static int handle_cpuid(struct kvm_vcpu *vcpu)
{
	return kvm_emulate_cpuid(vcpu);
}

static int handle_rdmsr(struct kvm_vcpu *vcpu)
{
	u32 ecx = vcpu->arch.regs[VCPU_REGS_RCX];
	struct msr_data msr_info;

	msr_info.index = ecx;
	msr_info.host_initiated = false;
	if (vmx_get_msr(vcpu, &msr_info)) {
		trace_kvm_msr_read_ex(ecx);
		kvm_inject_gp(vcpu, 0);
		return 1;
	}

	trace_kvm_msr_read(ecx, msr_info.data);

	/* FIXME: handling of bits 32:63 of rax, rdx */
	vcpu->arch.regs[VCPU_REGS_RAX] = msr_info.data & -1u;
	vcpu->arch.regs[VCPU_REGS_RDX] = (msr_info.data >> 32) & -1u;
	return kvm_skip_emulated_instruction(vcpu);
}

static int handle_wrmsr(struct kvm_vcpu *vcpu)
{
	struct msr_data msr;
	u32 ecx = vcpu->arch.regs[VCPU_REGS_RCX];
	u64 data = (vcpu->arch.regs[VCPU_REGS_RAX] & -1u)
		| ((u64)(vcpu->arch.regs[VCPU_REGS_RDX] & -1u) << 32);

	msr.data = data;
	msr.index = ecx;
	msr.host_initiated = false;
	if (kvm_set_msr(vcpu, &msr) != 0) {
		trace_kvm_msr_write_ex(ecx, data);
		kvm_inject_gp(vcpu, 0);
		return 1;
	}

	trace_kvm_msr_write(ecx, data);
	return kvm_skip_emulated_instruction(vcpu);
}

static int handle_tpr_below_threshold(struct kvm_vcpu *vcpu)
{
	kvm_apic_update_ppr(vcpu);
	return 1;
}

static int handle_interrupt_window(struct kvm_vcpu *vcpu)
{
	vmcs_clear_bits(CPU_BASED_VM_EXEC_CONTROL,
			CPU_BASED_VIRTUAL_INTR_PENDING);

	kvm_make_request(KVM_REQ_EVENT, vcpu);

	++vcpu->stat.irq_window_exits;
	return 1;
}

static int handle_halt(struct kvm_vcpu *vcpu)
{
	return kvm_emulate_halt(vcpu);
}

static int handle_vmcall(struct kvm_vcpu *vcpu)
{
	return kvm_emulate_hypercall(vcpu);
}

static int handle_invd(struct kvm_vcpu *vcpu)
{
	return emulate_instruction(vcpu, 0) == EMULATE_DONE;
}

static int handle_invlpg(struct kvm_vcpu *vcpu)
{
	unsigned long exit_qualification = vmcs_readl(EXIT_QUALIFICATION);

	kvm_mmu_invlpg(vcpu, exit_qualification);
	return kvm_skip_emulated_instruction(vcpu);
}

static int handle_rdpmc(struct kvm_vcpu *vcpu)
{
	int err;

	err = kvm_rdpmc(vcpu);
	return kvm_complete_insn_gp(vcpu, err);
}

static int handle_wbinvd(struct kvm_vcpu *vcpu)
{
	return kvm_emulate_wbinvd(vcpu);
}

static int handle_xsetbv(struct kvm_vcpu *vcpu)
{
	u64 new_bv = kvm_read_edx_eax(vcpu);
	u32 index = kvm_register_read(vcpu, VCPU_REGS_RCX);

	if (kvm_set_xcr(vcpu, index, new_bv) == 0)
		return kvm_skip_emulated_instruction(vcpu);
	return 1;
}

static int handle_xsaves(struct kvm_vcpu *vcpu)
{
	kvm_skip_emulated_instruction(vcpu);
	WARN(1, "this should never happen\n");
	return 1;
}

static int handle_xrstors(struct kvm_vcpu *vcpu)
{
	kvm_skip_emulated_instruction(vcpu);
	WARN(1, "this should never happen\n");
	return 1;
}

static int handle_apic_access(struct kvm_vcpu *vcpu)
{
	if (likely(fasteoi)) {
		unsigned long exit_qualification = vmcs_readl(EXIT_QUALIFICATION);
		int access_type, offset;

		access_type = exit_qualification & APIC_ACCESS_TYPE;
		offset = exit_qualification & APIC_ACCESS_OFFSET;
		/*
		 * Sane guest uses MOV to write EOI, with written value
		 * not cared. So make a short-circuit here by avoiding
		 * heavy instruction emulation.
		 */
		if ((access_type == TYPE_LINEAR_APIC_INST_WRITE) &&
		    (offset == APIC_EOI)) {
			kvm_lapic_set_eoi(vcpu);
			return kvm_skip_emulated_instruction(vcpu);
		}
	}
	return emulate_instruction(vcpu, 0) == EMULATE_DONE;
}

static int handle_apic_eoi_induced(struct kvm_vcpu *vcpu)
{
	unsigned long exit_qualification = vmcs_readl(EXIT_QUALIFICATION);
	int vector = exit_qualification & 0xff;

	/* EOI-induced VM exit is trap-like and thus no need to adjust IP */
	kvm_apic_set_eoi_accelerated(vcpu, vector);
	return 1;
}

static int handle_apic_write(struct kvm_vcpu *vcpu)
{
	unsigned long exit_qualification = vmcs_readl(EXIT_QUALIFICATION);
	u32 offset = exit_qualification & 0xfff;

	/* APIC-write VM exit is trap-like and thus no need to adjust IP */
	kvm_apic_write_nodecode(vcpu, offset);
	return 1;
}

static int handle_task_switch(struct kvm_vcpu *vcpu)
{
	struct vcpu_vmx *vmx = to_vmx(vcpu);
	unsigned long exit_qualification;
	bool has_error_code = false;
	u32 error_code = 0;
	u16 tss_selector;
	int reason, type, idt_v, idt_index;

	idt_v = (vmx->idt_vectoring_info & VECTORING_INFO_VALID_MASK);
	idt_index = (vmx->idt_vectoring_info & VECTORING_INFO_VECTOR_MASK);
	type = (vmx->idt_vectoring_info & VECTORING_INFO_TYPE_MASK);

	exit_qualification = vmcs_readl(EXIT_QUALIFICATION);

	reason = (u32)exit_qualification >> 30;
	if (reason == TASK_SWITCH_GATE && idt_v) {
		switch (type) {
		case INTR_TYPE_NMI_INTR:
			vcpu->arch.nmi_injected = false;
			vmx_set_nmi_mask(vcpu, true);
			break;
		case INTR_TYPE_EXT_INTR:
		case INTR_TYPE_SOFT_INTR:
			kvm_clear_interrupt_queue(vcpu);
			break;
		case INTR_TYPE_HARD_EXCEPTION:
			if (vmx->idt_vectoring_info &
			    VECTORING_INFO_DELIVER_CODE_MASK) {
				has_error_code = true;
				error_code =
					vmcs_read32(IDT_VECTORING_ERROR_CODE);
			}
			/* fall through */
		case INTR_TYPE_SOFT_EXCEPTION:
			kvm_clear_exception_queue(vcpu);
			break;
		default:
			break;
		}
	}
	tss_selector = exit_qualification;

	if (!idt_v || (type != INTR_TYPE_HARD_EXCEPTION &&
		       type != INTR_TYPE_EXT_INTR &&
		       type != INTR_TYPE_NMI_INTR))
		skip_emulated_instruction(vcpu);

	if (kvm_task_switch(vcpu, tss_selector,
			    type == INTR_TYPE_SOFT_INTR ? idt_index : -1, reason,
			    has_error_code, error_code) == EMULATE_FAIL) {
		vcpu->run->exit_reason = KVM_EXIT_INTERNAL_ERROR;
		vcpu->run->internal.suberror = KVM_INTERNAL_ERROR_EMULATION;
		vcpu->run->internal.ndata = 0;
		return 0;
	}

	/*
	 * TODO: What about debug traps on tss switch?
	 *       Are we supposed to inject them and update dr6?
	 */

	return 1;
}

static int handle_ept_violation(struct kvm_vcpu *vcpu)
{
	unsigned long exit_qualification;
	gpa_t gpa;
	u64 error_code;

	exit_qualification = vmcs_readl(EXIT_QUALIFICATION);

	/*
	 * EPT violation happened while executing iret from NMI,
	 * "blocked by NMI" bit has to be set before next VM entry.
	 * There are errata that may cause this bit to not be set:
	 * AAK134, BY25.
	 */
	if (!(to_vmx(vcpu)->idt_vectoring_info & VECTORING_INFO_VALID_MASK) &&
			enable_vnmi &&
			(exit_qualification & INTR_INFO_UNBLOCK_NMI))
		vmcs_set_bits(GUEST_INTERRUPTIBILITY_INFO, GUEST_INTR_STATE_NMI);

	gpa = vmcs_read64(GUEST_PHYSICAL_ADDRESS);
	trace_kvm_page_fault(gpa, exit_qualification);

	/* Is it a read fault? */
	error_code = (exit_qualification & EPT_VIOLATION_ACC_READ)
		     ? PFERR_USER_MASK : 0;
	/* Is it a write fault? */
	error_code |= (exit_qualification & EPT_VIOLATION_ACC_WRITE)
		      ? PFERR_WRITE_MASK : 0;
	/* Is it a fetch fault? */
	error_code |= (exit_qualification & EPT_VIOLATION_ACC_INSTR)
		      ? PFERR_FETCH_MASK : 0;
	/* ept page table entry is present? */
	error_code |= (exit_qualification &
		       (EPT_VIOLATION_READABLE | EPT_VIOLATION_WRITABLE |
			EPT_VIOLATION_EXECUTABLE))
		      ? PFERR_PRESENT_MASK : 0;

	error_code |= (exit_qualification & 0x100) != 0 ?
	       PFERR_GUEST_FINAL_MASK : PFERR_GUEST_PAGE_MASK;

	vcpu->arch.exit_qualification = exit_qualification;
	return kvm_mmu_page_fault(vcpu, gpa, error_code, NULL, 0);
}

static int handle_ept_misconfig(struct kvm_vcpu *vcpu)
{
	int ret;
	gpa_t gpa;

	/*
	 * A nested guest cannot optimize MMIO vmexits, because we have an
	 * nGPA here instead of the required GPA.
	 */
	gpa = vmcs_read64(GUEST_PHYSICAL_ADDRESS);
	if (!is_guest_mode(vcpu) &&
	    !kvm_io_bus_write(vcpu, KVM_FAST_MMIO_BUS, gpa, 0, NULL)) {
		trace_kvm_fast_mmio(gpa);
		return kvm_skip_emulated_instruction(vcpu);
	}

	ret = kvm_mmu_page_fault(vcpu, gpa, PFERR_RSVD_MASK, NULL, 0);
	if (ret >= 0)
		return ret;

	/* It is the real ept misconfig */
	WARN_ON(1);

	vcpu->run->exit_reason = KVM_EXIT_UNKNOWN;
	vcpu->run->hw.hardware_exit_reason = EXIT_REASON_EPT_MISCONFIG;

	return 0;
}

static int handle_nmi_window(struct kvm_vcpu *vcpu)
{
	WARN_ON_ONCE(!enable_vnmi);
	vmcs_clear_bits(CPU_BASED_VM_EXEC_CONTROL,
			CPU_BASED_VIRTUAL_NMI_PENDING);
	++vcpu->stat.nmi_window_exits;
	kvm_make_request(KVM_REQ_EVENT, vcpu);

	return 1;
}

static int handle_invalid_guest_state(struct kvm_vcpu *vcpu)
{
	struct vcpu_vmx *vmx = to_vmx(vcpu);
	enum emulation_result err = EMULATE_DONE;
	int ret = 1;
	u32 cpu_exec_ctrl;
	bool intr_window_requested;
	unsigned count = 130;

	cpu_exec_ctrl = vmcs_read32(CPU_BASED_VM_EXEC_CONTROL);
	intr_window_requested = cpu_exec_ctrl & CPU_BASED_VIRTUAL_INTR_PENDING;

	while (vmx->emulation_required && count-- != 0) {
		if (intr_window_requested && vmx_interrupt_allowed(vcpu))
			return handle_interrupt_window(&vmx->vcpu);

		if (kvm_test_request(KVM_REQ_EVENT, vcpu))
			return 1;

		err = emulate_instruction(vcpu, 0);

		if (err == EMULATE_USER_EXIT) {
			++vcpu->stat.mmio_exits;
			ret = 0;
			goto out;
		}

		if (err != EMULATE_DONE) {
			vcpu->run->exit_reason = KVM_EXIT_INTERNAL_ERROR;
			vcpu->run->internal.suberror = KVM_INTERNAL_ERROR_EMULATION;
			vcpu->run->internal.ndata = 0;
			return 0;
		}

		if (vcpu->arch.halt_request) {
			vcpu->arch.halt_request = 0;
			ret = kvm_vcpu_halt(vcpu);
			goto out;
		}

		if (signal_pending(current))
			goto out;
		if (need_resched())
			schedule();
	}

out:
	return ret;
}

static int __grow_ple_window(int val)
{
	if (ple_window_grow < 1)
		return ple_window;

	val = min(val, ple_window_actual_max);

	if (ple_window_grow < ple_window)
		val *= ple_window_grow;
	else
		val += ple_window_grow;

	return val;
}

static int __shrink_ple_window(int val, int modifier, int minimum)
{
	if (modifier < 1)
		return ple_window;

	if (modifier < ple_window)
		val /= modifier;
	else
		val -= modifier;

	return max(val, minimum);
}

static void grow_ple_window(struct kvm_vcpu *vcpu)
{
	struct vcpu_vmx *vmx = to_vmx(vcpu);
	int old = vmx->ple_window;

	vmx->ple_window = __grow_ple_window(old);

	if (vmx->ple_window != old)
		vmx->ple_window_dirty = true;

	trace_kvm_ple_window_grow(vcpu->vcpu_id, vmx->ple_window, old);
}

static void shrink_ple_window(struct kvm_vcpu *vcpu)
{
	struct vcpu_vmx *vmx = to_vmx(vcpu);
	int old = vmx->ple_window;

	vmx->ple_window = __shrink_ple_window(old,
	                                      ple_window_shrink, ple_window);

	if (vmx->ple_window != old)
		vmx->ple_window_dirty = true;

	trace_kvm_ple_window_shrink(vcpu->vcpu_id, vmx->ple_window, old);
}

/*
 * ple_window_actual_max is computed to be one grow_ple_window() below
 * ple_window_max. (See __grow_ple_window for the reason.)
 * This prevents overflows, because ple_window_max is int.
 * ple_window_max effectively rounded down to a multiple of ple_window_grow in
 * this process.
 * ple_window_max is also prevented from setting vmx->ple_window < ple_window.
 */
static void update_ple_window_actual_max(void)
{
	ple_window_actual_max =
			__shrink_ple_window(max(ple_window_max, ple_window),
			                    ple_window_grow, INT_MIN);
}

/*
 * Handler for POSTED_INTERRUPT_WAKEUP_VECTOR.
 */
static void wakeup_handler(void)
{
	struct kvm_vcpu *vcpu;
	int cpu = smp_processor_id();

	spin_lock(&per_cpu(blocked_vcpu_on_cpu_lock, cpu));
	list_for_each_entry(vcpu, &per_cpu(blocked_vcpu_on_cpu, cpu),
			blocked_vcpu_list) {
		struct pi_desc *pi_desc = vcpu_to_pi_desc(vcpu);

		if (pi_test_on(pi_desc) == 1)
			kvm_vcpu_kick(vcpu);
	}
	spin_unlock(&per_cpu(blocked_vcpu_on_cpu_lock, cpu));
}

void vmx_enable_tdp(void)
{
	kvm_mmu_set_mask_ptes(VMX_EPT_READABLE_MASK,
		enable_ept_ad_bits ? VMX_EPT_ACCESS_BIT : 0ull,
		enable_ept_ad_bits ? VMX_EPT_DIRTY_BIT : 0ull,
		0ull, VMX_EPT_EXECUTABLE_MASK,
		cpu_has_vmx_ept_execute_only() ? 0ull : VMX_EPT_READABLE_MASK,
		VMX_EPT_RWX_MASK, 0ull);

	ept_set_mmio_spte_mask();
	kvm_enable_tdp();
}

static __init int hardware_setup(void)
{
	int r = -ENOMEM, i, msr;

	rdmsrl_safe(MSR_EFER, &host_efer);

	for (i = 0; i < ARRAY_SIZE(vmx_msr_index); ++i)
		kvm_define_shared_msr(i, vmx_msr_index[i]);

	for (i = 0; i < VMX_BITMAP_NR; i++) {
		vmx_bitmap[i] = (unsigned long *)__get_free_page(GFP_KERNEL);
		if (!vmx_bitmap[i])
			goto out;
	}

	memset(vmx_vmread_bitmap, 0xff, PAGE_SIZE);
	memset(vmx_vmwrite_bitmap, 0xff, PAGE_SIZE);

	memset(vmx_io_bitmap_a, 0xff, PAGE_SIZE);

	memset(vmx_io_bitmap_b, 0xff, PAGE_SIZE);

	memset(vmx_msr_bitmap_legacy, 0xff, PAGE_SIZE);
	memset(vmx_msr_bitmap_longmode, 0xff, PAGE_SIZE);

	if (setup_vmcs_config(&vmcs_config) < 0) {
		r = -EIO;
		goto out;
	}

	if (boot_cpu_has(X86_FEATURE_NX))
		kvm_enable_efer_bits(EFER_NX);

	if (!cpu_has_vmx_vpid() || !cpu_has_vmx_invvpid() ||
		!(cpu_has_vmx_invvpid_single() || cpu_has_vmx_invvpid_global()))
		enable_vpid = 0;

	if (!cpu_has_vmx_shadow_vmcs())
		enable_shadow_vmcs = 0;
	if (enable_shadow_vmcs)
		init_vmcs_shadow_fields();

	if (!cpu_has_vmx_ept() ||
	    !cpu_has_vmx_ept_4levels() ||
	    !cpu_has_vmx_ept_mt_wb() ||
	    !cpu_has_vmx_invept_global())
		enable_ept = 0;

	if (!cpu_has_vmx_ept_ad_bits() || !enable_ept)
		enable_ept_ad_bits = 0;

	if (!cpu_has_vmx_unrestricted_guest() || !enable_ept)
		enable_unrestricted_guest = 0;

	if (!cpu_has_vmx_flexpriority())
		flexpriority_enabled = 0;

	if (!cpu_has_virtual_nmis())
		enable_vnmi = 0;

	/*
	 * set_apic_access_page_addr() is used to reload apic access
	 * page upon invalidation.  No need to do anything if not
	 * using the APIC_ACCESS_ADDR VMCS field.
	 */
	if (!flexpriority_enabled)
		kvm_x86_ops->set_apic_access_page_addr = NULL;

	if (!cpu_has_vmx_tpr_shadow())
		kvm_x86_ops->update_cr8_intercept = NULL;

	if (enable_ept && !cpu_has_vmx_ept_2m_page())
		kvm_disable_largepages();

	if (!cpu_has_vmx_ple()) {
		ple_gap = 0;
		ple_window = 0;
		ple_window_grow = 0;
		ple_window_max = 0;
		ple_window_shrink = 0;
	}

	if (!cpu_has_vmx_apicv()) {
		enable_apicv = 0;
		kvm_x86_ops->sync_pir_to_irr = NULL;
	}

	if (cpu_has_vmx_tsc_scaling()) {
		kvm_has_tsc_control = true;
		kvm_max_tsc_scaling_ratio = KVM_VMX_TSC_MULTIPLIER_MAX;
		kvm_tsc_scaling_ratio_frac_bits = 48;
	}

	vmx_disable_intercept_for_msr(MSR_FS_BASE, false);
	vmx_disable_intercept_for_msr(MSR_GS_BASE, false);
	vmx_disable_intercept_for_msr(MSR_KERNEL_GS_BASE, true);
	vmx_disable_intercept_for_msr(MSR_IA32_SYSENTER_CS, false);
	vmx_disable_intercept_for_msr(MSR_IA32_SYSENTER_ESP, false);
	vmx_disable_intercept_for_msr(MSR_IA32_SYSENTER_EIP, false);

	memcpy(vmx_msr_bitmap_legacy_x2apic_apicv,
			vmx_msr_bitmap_legacy, PAGE_SIZE);
	memcpy(vmx_msr_bitmap_longmode_x2apic_apicv,
			vmx_msr_bitmap_longmode, PAGE_SIZE);
	memcpy(vmx_msr_bitmap_legacy_x2apic,
			vmx_msr_bitmap_legacy, PAGE_SIZE);
	memcpy(vmx_msr_bitmap_longmode_x2apic,
			vmx_msr_bitmap_longmode, PAGE_SIZE);

	set_bit(0, vmx_vpid_bitmap); /* 0 is reserved for host */

	for (msr = 0x800; msr <= 0x8ff; msr++) {
		if (msr == 0x839 /* TMCCT */)
			continue;
		vmx_disable_intercept_msr_x2apic(msr, MSR_TYPE_R, true);
	}

	/*
	 * TPR reads and writes can be virtualized even if virtual interrupt
	 * delivery is not in use.
	 */
	vmx_disable_intercept_msr_x2apic(0x808, MSR_TYPE_W, true);
	vmx_disable_intercept_msr_x2apic(0x808, MSR_TYPE_R | MSR_TYPE_W, false);

	/* EOI */
	vmx_disable_intercept_msr_x2apic(0x80b, MSR_TYPE_W, true);
	/* SELF-IPI */
	vmx_disable_intercept_msr_x2apic(0x83f, MSR_TYPE_W, true);

	if (enable_ept)
		vmx_enable_tdp();
	else
		kvm_disable_tdp();

	update_ple_window_actual_max();

	/*
	 * Only enable PML when hardware supports PML feature, and both EPT
	 * and EPT A/D bit features are enabled -- PML depends on them to work.
	 */
	if (!enable_ept || !enable_ept_ad_bits || !cpu_has_vmx_pml())
		enable_pml = 0;

	if (!enable_pml) {
		kvm_x86_ops->slot_enable_log_dirty = NULL;
		kvm_x86_ops->slot_disable_log_dirty = NULL;
		kvm_x86_ops->flush_log_dirty = NULL;
		kvm_x86_ops->enable_log_dirty_pt_masked = NULL;
	}

	if (cpu_has_vmx_preemption_timer() && enable_preemption_timer) {
		u64 vmx_msr;

		rdmsrl(MSR_IA32_VMX_MISC, vmx_msr);
		cpu_preemption_timer_multi =
			 vmx_msr & VMX_MISC_PREEMPTION_TIMER_RATE_MASK;
	} else {
		kvm_x86_ops->set_hv_timer = NULL;
		kvm_x86_ops->cancel_hv_timer = NULL;
	}

	kvm_set_posted_intr_wakeup_handler(wakeup_handler);

	kvm_mce_cap_supported |= MCG_LMCE_P;

	return alloc_kvm_area();

out:
	for (i = 0; i < VMX_BITMAP_NR; i++)
		free_page((unsigned long)vmx_bitmap[i]);

    return r;
}

static __exit void hardware_unsetup(void)
{
	int i;

	for (i = 0; i < VMX_BITMAP_NR; i++)
		free_page((unsigned long)vmx_bitmap[i]);

	free_kvm_area();
}

/*
 * Indicate a busy-waiting vcpu in spinlock. We do not enable the PAUSE
 * exiting, so only get here on cpu with PAUSE-Loop-Exiting.
 */
static int handle_pause(struct kvm_vcpu *vcpu)
{
	if (ple_gap)
		grow_ple_window(vcpu);

	/*
	 * Intel sdm vol3 ch-25.1.3 says: The "PAUSE-loop exiting"
	 * VM-execution control is ignored if CPL > 0. OTOH, KVM
	 * never set PAUSE_EXITING and just set PLE if supported,
	 * so the vcpu must be CPL=0 if it gets a PAUSE exit.
	 */
	kvm_vcpu_on_spin(vcpu, true);
	return kvm_skip_emulated_instruction(vcpu);
}

static int handle_nop(struct kvm_vcpu *vcpu)
{
	return kvm_skip_emulated_instruction(vcpu);
}

static int handle_mwait(struct kvm_vcpu *vcpu)
{
	printk_once(KERN_WARNING "kvm: MWAIT instruction emulated as NOP!\n");
	return handle_nop(vcpu);
}

static int handle_invalid_op(struct kvm_vcpu *vcpu)
{
	kvm_queue_exception(vcpu, UD_VECTOR);
	return 1;
}

static int handle_monitor_trap(struct kvm_vcpu *vcpu)
{
	return 1;
}

static int handle_monitor(struct kvm_vcpu *vcpu)
{
	printk_once(KERN_WARNING "kvm: MONITOR instruction emulated as NOP!\n");
	return handle_nop(vcpu);
}

/*
 * To run an L2 guest, we need a vmcs02 based on the L1-specified vmcs12.
 * We could reuse a single VMCS for all the L2 guests, but we also want the
 * option to allocate a separate vmcs02 for each separate loaded vmcs12 - this
 * allows keeping them loaded on the processor, and in the future will allow
 * optimizations where prepare_vmcs02 doesn't need to set all the fields on
 * every entry if they never change.
 * So we keep, in vmx->nested.vmcs02_pool, a cache of size VMCS02_POOL_SIZE
 * (>=0) with a vmcs02 for each recently loaded vmcs12s, most recent first.
 *
 * The following functions allocate and free a vmcs02 in this pool.
 */

/* Get a VMCS from the pool to use as vmcs02 for the current vmcs12. */
static struct loaded_vmcs *nested_get_current_vmcs02(struct vcpu_vmx *vmx)
{
	struct vmcs02_list *item;
	list_for_each_entry(item, &vmx->nested.vmcs02_pool, list)
		if (item->vmptr == vmx->nested.current_vmptr) {
			list_move(&item->list, &vmx->nested.vmcs02_pool);
			return &item->vmcs02;
		}

	if (vmx->nested.vmcs02_num >= max(VMCS02_POOL_SIZE, 1)) {
		/* Recycle the least recently used VMCS. */
		item = list_last_entry(&vmx->nested.vmcs02_pool,
				       struct vmcs02_list, list);
		item->vmptr = vmx->nested.current_vmptr;
		list_move(&item->list, &vmx->nested.vmcs02_pool);
		return &item->vmcs02;
	}

	/* Create a new VMCS */
	item = kzalloc(sizeof(struct vmcs02_list), GFP_KERNEL);
	if (!item)
		return NULL;
	item->vmcs02.vmcs = alloc_vmcs();
	item->vmcs02.shadow_vmcs = NULL;
	if (!item->vmcs02.vmcs) {
		kfree(item);
		return NULL;
	}
	loaded_vmcs_init(&item->vmcs02);
	item->vmptr = vmx->nested.current_vmptr;
	list_add(&(item->list), &(vmx->nested.vmcs02_pool));
	vmx->nested.vmcs02_num++;
	return &item->vmcs02;
}

/* Free and remove from pool a vmcs02 saved for a vmcs12 (if there is one) */
static void nested_free_vmcs02(struct vcpu_vmx *vmx, gpa_t vmptr)
{
	struct vmcs02_list *item;
	list_for_each_entry(item, &vmx->nested.vmcs02_pool, list)
		if (item->vmptr == vmptr) {
			free_loaded_vmcs(&item->vmcs02);
			list_del(&item->list);
			kfree(item);
			vmx->nested.vmcs02_num--;
			return;
		}
}

/*
 * Free all VMCSs saved for this vcpu, except the one pointed by
 * vmx->loaded_vmcs. We must be running L1, so vmx->loaded_vmcs
 * must be &vmx->vmcs01.
 */
static void nested_free_all_saved_vmcss(struct vcpu_vmx *vmx)
{
	struct vmcs02_list *item, *n;

	WARN_ON(vmx->loaded_vmcs != &vmx->vmcs01);
	list_for_each_entry_safe(item, n, &vmx->nested.vmcs02_pool, list) {
		/*
		 * Something will leak if the above WARN triggers.  Better than
		 * a use-after-free.
		 */
		if (vmx->loaded_vmcs == &item->vmcs02)
			continue;

		free_loaded_vmcs(&item->vmcs02);
		list_del(&item->list);
		kfree(item);
		vmx->nested.vmcs02_num--;
	}
}

/*
 * The following 3 functions, nested_vmx_succeed()/failValid()/failInvalid(),
 * set the success or error code of an emulated VMX instruction, as specified
 * by Vol 2B, VMX Instruction Reference, "Conventions".
 */
static void nested_vmx_succeed(struct kvm_vcpu *vcpu)
{
	vmx_set_rflags(vcpu, vmx_get_rflags(vcpu)
			& ~(X86_EFLAGS_CF | X86_EFLAGS_PF | X86_EFLAGS_AF |
			    X86_EFLAGS_ZF | X86_EFLAGS_SF | X86_EFLAGS_OF));
}

static void nested_vmx_failInvalid(struct kvm_vcpu *vcpu)
{
	vmx_set_rflags(vcpu, (vmx_get_rflags(vcpu)
			& ~(X86_EFLAGS_PF | X86_EFLAGS_AF | X86_EFLAGS_ZF |
			    X86_EFLAGS_SF | X86_EFLAGS_OF))
			| X86_EFLAGS_CF);
}

static void nested_vmx_failValid(struct kvm_vcpu *vcpu,
					u32 vm_instruction_error)
{
	if (to_vmx(vcpu)->nested.current_vmptr == -1ull) {
		/*
		 * failValid writes the error number to the current VMCS, which
		 * can't be done there isn't a current VMCS.
		 */
		nested_vmx_failInvalid(vcpu);
		return;
	}
	vmx_set_rflags(vcpu, (vmx_get_rflags(vcpu)
			& ~(X86_EFLAGS_CF | X86_EFLAGS_PF | X86_EFLAGS_AF |
			    X86_EFLAGS_SF | X86_EFLAGS_OF))
			| X86_EFLAGS_ZF);
	get_vmcs12(vcpu)->vm_instruction_error = vm_instruction_error;
	/*
	 * We don't need to force a shadow sync because
	 * VM_INSTRUCTION_ERROR is not shadowed
	 */
}

static void nested_vmx_abort(struct kvm_vcpu *vcpu, u32 indicator)
{
	/* TODO: not to reset guest simply here. */
	kvm_make_request(KVM_REQ_TRIPLE_FAULT, vcpu);
	pr_debug_ratelimited("kvm: nested vmx abort, indicator %d\n", indicator);
}

static enum hrtimer_restart vmx_preemption_timer_fn(struct hrtimer *timer)
{
	struct vcpu_vmx *vmx =
		container_of(timer, struct vcpu_vmx, nested.preemption_timer);

	vmx->nested.preemption_timer_expired = true;
	kvm_make_request(KVM_REQ_EVENT, &vmx->vcpu);
	kvm_vcpu_kick(&vmx->vcpu);

	return HRTIMER_NORESTART;
}

/*
 * Decode the memory-address operand of a vmx instruction, as recorded on an
 * exit caused by such an instruction (run by a guest hypervisor).
 * On success, returns 0. When the operand is invalid, returns 1 and throws
 * #UD or #GP.
 */
static int get_vmx_mem_address(struct kvm_vcpu *vcpu,
				 unsigned long exit_qualification,
				 u32 vmx_instruction_info, bool wr, gva_t *ret)
{
	gva_t off;
	bool exn;
	struct kvm_segment s;

	/*
	 * According to Vol. 3B, "Information for VM Exits Due to Instruction
	 * Execution", on an exit, vmx_instruction_info holds most of the
	 * addressing components of the operand. Only the displacement part
	 * is put in exit_qualification (see 3B, "Basic VM-Exit Information").
	 * For how an actual address is calculated from all these components,
	 * refer to Vol. 1, "Operand Addressing".
	 */
	int  scaling = vmx_instruction_info & 3;
	int  addr_size = (vmx_instruction_info >> 7) & 7;
	bool is_reg = vmx_instruction_info & (1u << 10);
	int  seg_reg = (vmx_instruction_info >> 15) & 7;
	int  index_reg = (vmx_instruction_info >> 18) & 0xf;
	bool index_is_valid = !(vmx_instruction_info & (1u << 22));
	int  base_reg       = (vmx_instruction_info >> 23) & 0xf;
	bool base_is_valid  = !(vmx_instruction_info & (1u << 27));

	if (is_reg) {
		kvm_queue_exception(vcpu, UD_VECTOR);
		return 1;
	}

	/* Addr = segment_base + offset */
	/* offset = base + [index * scale] + displacement */
	off = exit_qualification; /* holds the displacement */
	if (base_is_valid)
		off += kvm_register_read(vcpu, base_reg);
	if (index_is_valid)
		off += kvm_register_read(vcpu, index_reg)<<scaling;
	vmx_get_segment(vcpu, &s, seg_reg);
	*ret = s.base + off;

	if (addr_size == 1) /* 32 bit */
		*ret &= 0xffffffff;

	/* Checks for #GP/#SS exceptions. */
	exn = false;
	if (is_long_mode(vcpu)) {
		/* Long mode: #GP(0)/#SS(0) if the memory address is in a
		 * non-canonical form. This is the only check on the memory
		 * destination for long mode!
		 */
		exn = is_noncanonical_address(*ret, vcpu);
	} else if (is_protmode(vcpu)) {
		/* Protected mode: apply checks for segment validity in the
		 * following order:
		 * - segment type check (#GP(0) may be thrown)
		 * - usability check (#GP(0)/#SS(0))
		 * - limit check (#GP(0)/#SS(0))
		 */
		if (wr)
			/* #GP(0) if the destination operand is located in a
			 * read-only data segment or any code segment.
			 */
			exn = ((s.type & 0xa) == 0 || (s.type & 8));
		else
			/* #GP(0) if the source operand is located in an
			 * execute-only code segment
			 */
			exn = ((s.type & 0xa) == 8);
		if (exn) {
			kvm_queue_exception_e(vcpu, GP_VECTOR, 0);
			return 1;
		}
		/* Protected mode: #GP(0)/#SS(0) if the segment is unusable.
		 */
		exn = (s.unusable != 0);
		/* Protected mode: #GP(0)/#SS(0) if the memory
		 * operand is outside the segment limit.
		 */
		exn = exn || (off + sizeof(u64) > s.limit);
	}
	if (exn) {
		kvm_queue_exception_e(vcpu,
				      seg_reg == VCPU_SREG_SS ?
						SS_VECTOR : GP_VECTOR,
				      0);
		return 1;
	}

	return 0;
}

static int nested_vmx_get_vmptr(struct kvm_vcpu *vcpu, gpa_t *vmpointer)
{
	gva_t gva;
	struct x86_exception e;

	if (get_vmx_mem_address(vcpu, vmcs_readl(EXIT_QUALIFICATION),
			vmcs_read32(VMX_INSTRUCTION_INFO), false, &gva))
		return 1;

	if (kvm_read_guest_virt(&vcpu->arch.emulate_ctxt, gva, vmpointer,
				sizeof(*vmpointer), &e)) {
		kvm_inject_page_fault(vcpu, &e);
		return 1;
	}

	return 0;
}

static int enter_vmx_operation(struct kvm_vcpu *vcpu)
{
	struct vcpu_vmx *vmx = to_vmx(vcpu);
	struct vmcs *shadow_vmcs;

	if (cpu_has_vmx_msr_bitmap()) {
		vmx->nested.msr_bitmap =
				(unsigned long *)__get_free_page(GFP_KERNEL);
		if (!vmx->nested.msr_bitmap)
			goto out_msr_bitmap;
	}

	vmx->nested.cached_vmcs12 = kmalloc(VMCS12_SIZE, GFP_KERNEL);
	if (!vmx->nested.cached_vmcs12)
		goto out_cached_vmcs12;

	if (enable_shadow_vmcs) {
		shadow_vmcs = alloc_vmcs();
		if (!shadow_vmcs)
			goto out_shadow_vmcs;
		/* mark vmcs as shadow */
		shadow_vmcs->revision_id |= (1u << 31);
		/* init shadow vmcs */
		vmcs_clear(shadow_vmcs);
		vmx->vmcs01.shadow_vmcs = shadow_vmcs;
	}

	INIT_LIST_HEAD(&(vmx->nested.vmcs02_pool));
	vmx->nested.vmcs02_num = 0;

	hrtimer_init(&vmx->nested.preemption_timer, CLOCK_MONOTONIC,
		     HRTIMER_MODE_REL_PINNED);
	vmx->nested.preemption_timer.function = vmx_preemption_timer_fn;

	vmx->nested.vmxon = true;
	return 0;

out_shadow_vmcs:
	kfree(vmx->nested.cached_vmcs12);

out_cached_vmcs12:
	free_page((unsigned long)vmx->nested.msr_bitmap);

out_msr_bitmap:
	return -ENOMEM;
}

/*
 * Emulate the VMXON instruction.
 * Currently, we just remember that VMX is active, and do not save or even
 * inspect the argument to VMXON (the so-called "VMXON pointer") because we
 * do not currently need to store anything in that guest-allocated memory
 * region. Consequently, VMCLEAR and VMPTRLD also do not verify that the their
 * argument is different from the VMXON pointer (which the spec says they do).
 */
static int handle_vmon(struct kvm_vcpu *vcpu)
{
	int ret;
	gpa_t vmptr;
	struct page *page;
	struct vcpu_vmx *vmx = to_vmx(vcpu);
	const u64 VMXON_NEEDED_FEATURES = FEATURE_CONTROL_LOCKED
		| FEATURE_CONTROL_VMXON_ENABLED_OUTSIDE_SMX;

	/*
	 * The Intel VMX Instruction Reference lists a bunch of bits that are
	 * prerequisite to running VMXON, most notably cr4.VMXE must be set to
	 * 1 (see vmx_set_cr4() for when we allow the guest to set this).
	 * Otherwise, we should fail with #UD.  But most faulting conditions
	 * have already been checked by hardware, prior to the VM-exit for
	 * VMXON.  We do test guest cr4.VMXE because processor CR4 always has
	 * that bit set to 1 in non-root mode.
	 */
	if (!kvm_read_cr4_bits(vcpu, X86_CR4_VMXE)) {
		kvm_queue_exception(vcpu, UD_VECTOR);
		return 1;
	}

	if (vmx->nested.vmxon) {
		nested_vmx_failValid(vcpu, VMXERR_VMXON_IN_VMX_ROOT_OPERATION);
		return kvm_skip_emulated_instruction(vcpu);
	}

	if ((vmx->msr_ia32_feature_control & VMXON_NEEDED_FEATURES)
			!= VMXON_NEEDED_FEATURES) {
		kvm_inject_gp(vcpu, 0);
		return 1;
	}

	if (nested_vmx_get_vmptr(vcpu, &vmptr))
		return 1;

	/*
	 * SDM 3: 24.11.5
	 * The first 4 bytes of VMXON region contain the supported
	 * VMCS revision identifier
	 *
	 * Note - IA32_VMX_BASIC[48] will never be 1 for the nested case;
	 * which replaces physical address width with 32
	 */
	if (!PAGE_ALIGNED(vmptr) || (vmptr >> cpuid_maxphyaddr(vcpu))) {
		nested_vmx_failInvalid(vcpu);
		return kvm_skip_emulated_instruction(vcpu);
	}

	page = kvm_vcpu_gpa_to_page(vcpu, vmptr);
	if (is_error_page(page)) {
		nested_vmx_failInvalid(vcpu);
		return kvm_skip_emulated_instruction(vcpu);
	}
	if (*(u32 *)kmap(page) != VMCS12_REVISION) {
		kunmap(page);
		kvm_release_page_clean(page);
		nested_vmx_failInvalid(vcpu);
		return kvm_skip_emulated_instruction(vcpu);
	}
	kunmap(page);
	kvm_release_page_clean(page);

	vmx->nested.vmxon_ptr = vmptr;
	ret = enter_vmx_operation(vcpu);
	if (ret)
		return ret;

	nested_vmx_succeed(vcpu);
	return kvm_skip_emulated_instruction(vcpu);
}

/*
 * Intel's VMX Instruction Reference specifies a common set of prerequisites
 * for running VMX instructions (except VMXON, whose prerequisites are
 * slightly different). It also specifies what exception to inject otherwise.
 * Note that many of these exceptions have priority over VM exits, so they
 * don't have to be checked again here.
 */
static int nested_vmx_check_permission(struct kvm_vcpu *vcpu)
{
	if (!to_vmx(vcpu)->nested.vmxon) {
		kvm_queue_exception(vcpu, UD_VECTOR);
		return 0;
	}
	return 1;
}

static void vmx_disable_shadow_vmcs(struct vcpu_vmx *vmx)
{
	vmcs_clear_bits(SECONDARY_VM_EXEC_CONTROL, SECONDARY_EXEC_SHADOW_VMCS);
	vmcs_write64(VMCS_LINK_POINTER, -1ull);
}

static inline void nested_release_vmcs12(struct vcpu_vmx *vmx)
{
	if (vmx->nested.current_vmptr == -1ull)
		return;

	if (enable_shadow_vmcs) {
		/* copy to memory all shadowed fields in case
		   they were modified */
		copy_shadow_to_vmcs12(vmx);
		vmx->nested.sync_shadow_vmcs = false;
		vmx_disable_shadow_vmcs(vmx);
	}
	vmx->nested.posted_intr_nv = -1;

	/* Flush VMCS12 to guest memory */
	kvm_vcpu_write_guest_page(&vmx->vcpu,
				  vmx->nested.current_vmptr >> PAGE_SHIFT,
				  vmx->nested.cached_vmcs12, 0, VMCS12_SIZE);

	vmx->nested.current_vmptr = -1ull;
}

/*
 * Free whatever needs to be freed from vmx->nested when L1 goes down, or
 * just stops using VMX.
 */
static void free_nested(struct vcpu_vmx *vmx)
{
	if (!vmx->nested.vmxon && !vmx->nested.smm.vmxon)
		return;

	vmx->nested.vmxon = false;
	vmx->nested.smm.vmxon = false;
	free_vpid(vmx->nested.vpid02);
	vmx->nested.posted_intr_nv = -1;
	vmx->nested.current_vmptr = -1ull;
	if (vmx->nested.msr_bitmap) {
		free_page((unsigned long)vmx->nested.msr_bitmap);
		vmx->nested.msr_bitmap = NULL;
	}
	if (enable_shadow_vmcs) {
		vmx_disable_shadow_vmcs(vmx);
		vmcs_clear(vmx->vmcs01.shadow_vmcs);
		free_vmcs(vmx->vmcs01.shadow_vmcs);
		vmx->vmcs01.shadow_vmcs = NULL;
	}
	kfree(vmx->nested.cached_vmcs12);
	/* Unpin physical memory we referred to in current vmcs02 */
	if (vmx->nested.apic_access_page) {
		kvm_release_page_dirty(vmx->nested.apic_access_page);
		vmx->nested.apic_access_page = NULL;
	}
	if (vmx->nested.virtual_apic_page) {
		kvm_release_page_dirty(vmx->nested.virtual_apic_page);
		vmx->nested.virtual_apic_page = NULL;
	}
	if (vmx->nested.pi_desc_page) {
		kunmap(vmx->nested.pi_desc_page);
		kvm_release_page_dirty(vmx->nested.pi_desc_page);
		vmx->nested.pi_desc_page = NULL;
		vmx->nested.pi_desc = NULL;
	}

	nested_free_all_saved_vmcss(vmx);
}

/* Emulate the VMXOFF instruction */
static int handle_vmoff(struct kvm_vcpu *vcpu)
{
	if (!nested_vmx_check_permission(vcpu))
		return 1;
	free_nested(to_vmx(vcpu));
	nested_vmx_succeed(vcpu);
	return kvm_skip_emulated_instruction(vcpu);
}

/* Emulate the VMCLEAR instruction */
static int handle_vmclear(struct kvm_vcpu *vcpu)
{
	struct vcpu_vmx *vmx = to_vmx(vcpu);
	u32 zero = 0;
	gpa_t vmptr;

	if (!nested_vmx_check_permission(vcpu))
		return 1;

	if (nested_vmx_get_vmptr(vcpu, &vmptr))
		return 1;

	if (!PAGE_ALIGNED(vmptr) || (vmptr >> cpuid_maxphyaddr(vcpu))) {
		nested_vmx_failValid(vcpu, VMXERR_VMCLEAR_INVALID_ADDRESS);
		return kvm_skip_emulated_instruction(vcpu);
	}

	if (vmptr == vmx->nested.vmxon_ptr) {
		nested_vmx_failValid(vcpu, VMXERR_VMCLEAR_VMXON_POINTER);
		return kvm_skip_emulated_instruction(vcpu);
	}

	if (vmptr == vmx->nested.current_vmptr)
		nested_release_vmcs12(vmx);

	kvm_vcpu_write_guest(vcpu,
			vmptr + offsetof(struct vmcs12, launch_state),
			&zero, sizeof(zero));

	nested_free_vmcs02(vmx, vmptr);

	nested_vmx_succeed(vcpu);
	return kvm_skip_emulated_instruction(vcpu);
}

static int nested_vmx_run(struct kvm_vcpu *vcpu, bool launch);

/* Emulate the VMLAUNCH instruction */
static int handle_vmlaunch(struct kvm_vcpu *vcpu)
{
	return nested_vmx_run(vcpu, true);
}

/* Emulate the VMRESUME instruction */
static int handle_vmresume(struct kvm_vcpu *vcpu)
{

	return nested_vmx_run(vcpu, false);
}

/*
 * Read a vmcs12 field. Since these can have varying lengths and we return
 * one type, we chose the biggest type (u64) and zero-extend the return value
 * to that size. Note that the caller, handle_vmread, might need to use only
 * some of the bits we return here (e.g., on 32-bit guests, only 32 bits of
 * 64-bit fields are to be returned).
 */
static inline int vmcs12_read_any(struct kvm_vcpu *vcpu,
				  unsigned long field, u64 *ret)
{
	short offset = vmcs_field_to_offset(field);
	char *p;

	if (offset < 0)
		return offset;

	p = ((char *)(get_vmcs12(vcpu))) + offset;

	switch (vmcs_field_type(field)) {
	case VMCS_FIELD_TYPE_NATURAL_WIDTH:
		*ret = *((natural_width *)p);
		return 0;
	case VMCS_FIELD_TYPE_U16:
		*ret = *((u16 *)p);
		return 0;
	case VMCS_FIELD_TYPE_U32:
		*ret = *((u32 *)p);
		return 0;
	case VMCS_FIELD_TYPE_U64:
		*ret = *((u64 *)p);
		return 0;
	default:
		WARN_ON(1);
		return -ENOENT;
	}
}


static inline int vmcs12_write_any(struct kvm_vcpu *vcpu,
				   unsigned long field, u64 field_value){
	short offset = vmcs_field_to_offset(field);
	char *p = ((char *) get_vmcs12(vcpu)) + offset;
	if (offset < 0)
		return offset;

	switch (vmcs_field_type(field)) {
	case VMCS_FIELD_TYPE_U16:
		*(u16 *)p = field_value;
		return 0;
	case VMCS_FIELD_TYPE_U32:
		*(u32 *)p = field_value;
		return 0;
	case VMCS_FIELD_TYPE_U64:
		*(u64 *)p = field_value;
		return 0;
	case VMCS_FIELD_TYPE_NATURAL_WIDTH:
		*(natural_width *)p = field_value;
		return 0;
	default:
		WARN_ON(1);
		return -ENOENT;
	}

}

static void copy_shadow_to_vmcs12(struct vcpu_vmx *vmx)
{
	int i;
	unsigned long field;
	u64 field_value;
	struct vmcs *shadow_vmcs = vmx->vmcs01.shadow_vmcs;
	const unsigned long *fields = shadow_read_write_fields;
	const int num_fields = max_shadow_read_write_fields;

	preempt_disable();

	vmcs_load(shadow_vmcs);

	for (i = 0; i < num_fields; i++) {
		field = fields[i];
		switch (vmcs_field_type(field)) {
		case VMCS_FIELD_TYPE_U16:
			field_value = vmcs_read16(field);
			break;
		case VMCS_FIELD_TYPE_U32:
			field_value = vmcs_read32(field);
			break;
		case VMCS_FIELD_TYPE_U64:
			field_value = vmcs_read64(field);
			break;
		case VMCS_FIELD_TYPE_NATURAL_WIDTH:
			field_value = vmcs_readl(field);
			break;
		default:
			WARN_ON(1);
			continue;
		}
		vmcs12_write_any(&vmx->vcpu, field, field_value);
	}

	vmcs_clear(shadow_vmcs);
	vmcs_load(vmx->loaded_vmcs->vmcs);

	preempt_enable();
}

static void copy_vmcs12_to_shadow(struct vcpu_vmx *vmx)
{
	const unsigned long *fields[] = {
		shadow_read_write_fields,
		shadow_read_only_fields
	};
	const int max_fields[] = {
		max_shadow_read_write_fields,
		max_shadow_read_only_fields
	};
	int i, q;
	unsigned long field;
	u64 field_value = 0;
	struct vmcs *shadow_vmcs = vmx->vmcs01.shadow_vmcs;

	vmcs_load(shadow_vmcs);

	for (q = 0; q < ARRAY_SIZE(fields); q++) {
		for (i = 0; i < max_fields[q]; i++) {
			field = fields[q][i];
			vmcs12_read_any(&vmx->vcpu, field, &field_value);

			switch (vmcs_field_type(field)) {
			case VMCS_FIELD_TYPE_U16:
				vmcs_write16(field, (u16)field_value);
				break;
			case VMCS_FIELD_TYPE_U32:
				vmcs_write32(field, (u32)field_value);
				break;
			case VMCS_FIELD_TYPE_U64:
				vmcs_write64(field, (u64)field_value);
				break;
			case VMCS_FIELD_TYPE_NATURAL_WIDTH:
				vmcs_writel(field, (long)field_value);
				break;
			default:
				WARN_ON(1);
				break;
			}
		}
	}

	vmcs_clear(shadow_vmcs);
	vmcs_load(vmx->loaded_vmcs->vmcs);
}

/*
 * VMX instructions which assume a current vmcs12 (i.e., that VMPTRLD was
 * used before) all generate the same failure when it is missing.
 */
static int nested_vmx_check_vmcs12(struct kvm_vcpu *vcpu)
{
	struct vcpu_vmx *vmx = to_vmx(vcpu);
	if (vmx->nested.current_vmptr == -1ull) {
		nested_vmx_failInvalid(vcpu);
		return 0;
	}
	return 1;
}

static int handle_vmread(struct kvm_vcpu *vcpu)
{
	unsigned long field;
	u64 field_value;
	unsigned long exit_qualification = vmcs_readl(EXIT_QUALIFICATION);
	u32 vmx_instruction_info = vmcs_read32(VMX_INSTRUCTION_INFO);
	gva_t gva = 0;

	if (!nested_vmx_check_permission(vcpu))
		return 1;

	if (!nested_vmx_check_vmcs12(vcpu))
		return kvm_skip_emulated_instruction(vcpu);

	/* Decode instruction info and find the field to read */
	field = kvm_register_readl(vcpu, (((vmx_instruction_info) >> 28) & 0xf));
	/* Read the field, zero-extended to a u64 field_value */
	if (vmcs12_read_any(vcpu, field, &field_value) < 0) {
		nested_vmx_failValid(vcpu, VMXERR_UNSUPPORTED_VMCS_COMPONENT);
		return kvm_skip_emulated_instruction(vcpu);
	}
	/*
	 * Now copy part of this value to register or memory, as requested.
	 * Note that the number of bits actually copied is 32 or 64 depending
	 * on the guest's mode (32 or 64 bit), not on the given field's length.
	 */
	if (vmx_instruction_info & (1u << 10)) {
		kvm_register_writel(vcpu, (((vmx_instruction_info) >> 3) & 0xf),
			field_value);
	} else {
		if (get_vmx_mem_address(vcpu, exit_qualification,
				vmx_instruction_info, true, &gva))
			return 1;
		/* _system ok, as hardware has verified cpl=0 */
		kvm_write_guest_virt_system(&vcpu->arch.emulate_ctxt, gva,
			     &field_value, (is_long_mode(vcpu) ? 8 : 4), NULL);
	}

	nested_vmx_succeed(vcpu);
	return kvm_skip_emulated_instruction(vcpu);
}


static int handle_vmwrite(struct kvm_vcpu *vcpu)
{
	unsigned long field;
	gva_t gva;
	unsigned long exit_qualification = vmcs_readl(EXIT_QUALIFICATION);
	u32 vmx_instruction_info = vmcs_read32(VMX_INSTRUCTION_INFO);
	/* The value to write might be 32 or 64 bits, depending on L1's long
	 * mode, and eventually we need to write that into a field of several
	 * possible lengths. The code below first zero-extends the value to 64
	 * bit (field_value), and then copies only the appropriate number of
	 * bits into the vmcs12 field.
	 */
	u64 field_value = 0;
	struct x86_exception e;

	if (!nested_vmx_check_permission(vcpu))
		return 1;

	if (!nested_vmx_check_vmcs12(vcpu))
		return kvm_skip_emulated_instruction(vcpu);

	if (vmx_instruction_info & (1u << 10))
		field_value = kvm_register_readl(vcpu,
			(((vmx_instruction_info) >> 3) & 0xf));
	else {
		if (get_vmx_mem_address(vcpu, exit_qualification,
				vmx_instruction_info, false, &gva))
			return 1;
		if (kvm_read_guest_virt(&vcpu->arch.emulate_ctxt, gva,
			   &field_value, (is_64_bit_mode(vcpu) ? 8 : 4), &e)) {
			kvm_inject_page_fault(vcpu, &e);
			return 1;
		}
	}


	field = kvm_register_readl(vcpu, (((vmx_instruction_info) >> 28) & 0xf));
	if (vmcs_field_readonly(field)) {
		nested_vmx_failValid(vcpu,
			VMXERR_VMWRITE_READ_ONLY_VMCS_COMPONENT);
		return kvm_skip_emulated_instruction(vcpu);
	}

	if (vmcs12_write_any(vcpu, field, field_value) < 0) {
		nested_vmx_failValid(vcpu, VMXERR_UNSUPPORTED_VMCS_COMPONENT);
		return kvm_skip_emulated_instruction(vcpu);
	}

	nested_vmx_succeed(vcpu);
	return kvm_skip_emulated_instruction(vcpu);
}

static void set_current_vmptr(struct vcpu_vmx *vmx, gpa_t vmptr)
{
	vmx->nested.current_vmptr = vmptr;
	if (enable_shadow_vmcs) {
		vmcs_set_bits(SECONDARY_VM_EXEC_CONTROL,
			      SECONDARY_EXEC_SHADOW_VMCS);
		vmcs_write64(VMCS_LINK_POINTER,
			     __pa(vmx->vmcs01.shadow_vmcs));
		vmx->nested.sync_shadow_vmcs = true;
	}
}

/* Emulate the VMPTRLD instruction */
static int handle_vmptrld(struct kvm_vcpu *vcpu)
{
	struct vcpu_vmx *vmx = to_vmx(vcpu);
	gpa_t vmptr;

	if (!nested_vmx_check_permission(vcpu))
		return 1;

	if (nested_vmx_get_vmptr(vcpu, &vmptr))
		return 1;

	if (!PAGE_ALIGNED(vmptr) || (vmptr >> cpuid_maxphyaddr(vcpu))) {
		nested_vmx_failValid(vcpu, VMXERR_VMPTRLD_INVALID_ADDRESS);
		return kvm_skip_emulated_instruction(vcpu);
	}

	if (vmptr == vmx->nested.vmxon_ptr) {
		nested_vmx_failValid(vcpu, VMXERR_VMPTRLD_VMXON_POINTER);
		return kvm_skip_emulated_instruction(vcpu);
	}

	if (vmx->nested.current_vmptr != vmptr) {
		struct vmcs12 *new_vmcs12;
		struct page *page;
		page = kvm_vcpu_gpa_to_page(vcpu, vmptr);
		if (is_error_page(page)) {
			nested_vmx_failInvalid(vcpu);
			return kvm_skip_emulated_instruction(vcpu);
		}
		new_vmcs12 = kmap(page);
		if (new_vmcs12->revision_id != VMCS12_REVISION) {
			kunmap(page);
			kvm_release_page_clean(page);
			nested_vmx_failValid(vcpu,
				VMXERR_VMPTRLD_INCORRECT_VMCS_REVISION_ID);
			return kvm_skip_emulated_instruction(vcpu);
		}

		nested_release_vmcs12(vmx);
		/*
		 * Load VMCS12 from guest memory since it is not already
		 * cached.
		 */
		memcpy(vmx->nested.cached_vmcs12, new_vmcs12, VMCS12_SIZE);
		kunmap(page);
		kvm_release_page_clean(page);

		set_current_vmptr(vmx, vmptr);
	}

	nested_vmx_succeed(vcpu);
	return kvm_skip_emulated_instruction(vcpu);
}

/* Emulate the VMPTRST instruction */
static int handle_vmptrst(struct kvm_vcpu *vcpu)
{
	unsigned long exit_qualification = vmcs_readl(EXIT_QUALIFICATION);
	u32 vmx_instruction_info = vmcs_read32(VMX_INSTRUCTION_INFO);
	gva_t vmcs_gva;
	struct x86_exception e;

	if (!nested_vmx_check_permission(vcpu))
		return 1;

	if (get_vmx_mem_address(vcpu, exit_qualification,
			vmx_instruction_info, true, &vmcs_gva))
		return 1;
	/* ok to use *_system, as hardware has verified cpl=0 */
	if (kvm_write_guest_virt_system(&vcpu->arch.emulate_ctxt, vmcs_gva,
				 (void *)&to_vmx(vcpu)->nested.current_vmptr,
				 sizeof(u64), &e)) {
		kvm_inject_page_fault(vcpu, &e);
		return 1;
	}
	nested_vmx_succeed(vcpu);
	return kvm_skip_emulated_instruction(vcpu);
}

/* Emulate the INVEPT instruction */
static int handle_invept(struct kvm_vcpu *vcpu)
{
	struct vcpu_vmx *vmx = to_vmx(vcpu);
	u32 vmx_instruction_info, types;
	unsigned long type;
	gva_t gva;
	struct x86_exception e;
	struct {
		u64 eptp, gpa;
	} operand;

	if (!(vmx->nested.nested_vmx_secondary_ctls_high &
	      SECONDARY_EXEC_ENABLE_EPT) ||
	    !(vmx->nested.nested_vmx_ept_caps & VMX_EPT_INVEPT_BIT)) {
		kvm_queue_exception(vcpu, UD_VECTOR);
		return 1;
	}

	if (!nested_vmx_check_permission(vcpu))
		return 1;

	vmx_instruction_info = vmcs_read32(VMX_INSTRUCTION_INFO);
	type = kvm_register_readl(vcpu, (vmx_instruction_info >> 28) & 0xf);

	types = (vmx->nested.nested_vmx_ept_caps >> VMX_EPT_EXTENT_SHIFT) & 6;

	if (type >= 32 || !(types & (1 << type))) {
		nested_vmx_failValid(vcpu,
				VMXERR_INVALID_OPERAND_TO_INVEPT_INVVPID);
		return kvm_skip_emulated_instruction(vcpu);
	}

	/* According to the Intel VMX instruction reference, the memory
	 * operand is read even if it isn't needed (e.g., for type==global)
	 */
	if (get_vmx_mem_address(vcpu, vmcs_readl(EXIT_QUALIFICATION),
			vmx_instruction_info, false, &gva))
		return 1;
	if (kvm_read_guest_virt(&vcpu->arch.emulate_ctxt, gva, &operand,
				sizeof(operand), &e)) {
		kvm_inject_page_fault(vcpu, &e);
		return 1;
	}

	switch (type) {
	case VMX_EPT_EXTENT_GLOBAL:
	/*
	 * TODO: track mappings and invalidate
	 * single context requests appropriately
	 */
	case VMX_EPT_EXTENT_CONTEXT:
		kvm_mmu_sync_roots(vcpu);
		kvm_make_request(KVM_REQ_TLB_FLUSH, vcpu);
		nested_vmx_succeed(vcpu);
		break;
	default:
		BUG_ON(1);
		break;
	}

	return kvm_skip_emulated_instruction(vcpu);
}

static int handle_invvpid(struct kvm_vcpu *vcpu)
{
	struct vcpu_vmx *vmx = to_vmx(vcpu);
	u32 vmx_instruction_info;
	unsigned long type, types;
	gva_t gva;
	struct x86_exception e;
	struct {
		u64 vpid;
		u64 gla;
	} operand;

	if (!(vmx->nested.nested_vmx_secondary_ctls_high &
	      SECONDARY_EXEC_ENABLE_VPID) ||
			!(vmx->nested.nested_vmx_vpid_caps & VMX_VPID_INVVPID_BIT)) {
		kvm_queue_exception(vcpu, UD_VECTOR);
		return 1;
	}

	if (!nested_vmx_check_permission(vcpu))
		return 1;

	vmx_instruction_info = vmcs_read32(VMX_INSTRUCTION_INFO);
	type = kvm_register_readl(vcpu, (vmx_instruction_info >> 28) & 0xf);

	types = (vmx->nested.nested_vmx_vpid_caps &
			VMX_VPID_EXTENT_SUPPORTED_MASK) >> 8;

	if (type >= 32 || !(types & (1 << type))) {
		nested_vmx_failValid(vcpu,
			VMXERR_INVALID_OPERAND_TO_INVEPT_INVVPID);
		return kvm_skip_emulated_instruction(vcpu);
	}

	/* according to the intel vmx instruction reference, the memory
	 * operand is read even if it isn't needed (e.g., for type==global)
	 */
	if (get_vmx_mem_address(vcpu, vmcs_readl(EXIT_QUALIFICATION),
			vmx_instruction_info, false, &gva))
		return 1;
	if (kvm_read_guest_virt(&vcpu->arch.emulate_ctxt, gva, &operand,
				sizeof(operand), &e)) {
		kvm_inject_page_fault(vcpu, &e);
		return 1;
	}
	if (operand.vpid >> 16) {
		nested_vmx_failValid(vcpu,
			VMXERR_INVALID_OPERAND_TO_INVEPT_INVVPID);
		return kvm_skip_emulated_instruction(vcpu);
	}

	switch (type) {
	case VMX_VPID_EXTENT_INDIVIDUAL_ADDR:
		if (is_noncanonical_address(operand.gla, vcpu)) {
			nested_vmx_failValid(vcpu,
				VMXERR_INVALID_OPERAND_TO_INVEPT_INVVPID);
			return kvm_skip_emulated_instruction(vcpu);
		}
		/* fall through */
	case VMX_VPID_EXTENT_SINGLE_CONTEXT:
	case VMX_VPID_EXTENT_SINGLE_NON_GLOBAL:
		if (!operand.vpid) {
			nested_vmx_failValid(vcpu,
				VMXERR_INVALID_OPERAND_TO_INVEPT_INVVPID);
			return kvm_skip_emulated_instruction(vcpu);
		}
		break;
	case VMX_VPID_EXTENT_ALL_CONTEXT:
		break;
	default:
		WARN_ON_ONCE(1);
		return kvm_skip_emulated_instruction(vcpu);
	}

	__vmx_flush_tlb(vcpu, vmx->nested.vpid02);
	nested_vmx_succeed(vcpu);

	return kvm_skip_emulated_instruction(vcpu);
}

static int handle_pml_full(struct kvm_vcpu *vcpu)
{
	unsigned long exit_qualification;

	trace_kvm_pml_full(vcpu->vcpu_id);

	exit_qualification = vmcs_readl(EXIT_QUALIFICATION);

	/*
	 * PML buffer FULL happened while executing iret from NMI,
	 * "blocked by NMI" bit has to be set before next VM entry.
	 */
	if (!(to_vmx(vcpu)->idt_vectoring_info & VECTORING_INFO_VALID_MASK) &&
			enable_vnmi &&
			(exit_qualification & INTR_INFO_UNBLOCK_NMI))
		vmcs_set_bits(GUEST_INTERRUPTIBILITY_INFO,
				GUEST_INTR_STATE_NMI);

	/*
	 * PML buffer already flushed at beginning of VMEXIT. Nothing to do
	 * here.., and there's no userspace involvement needed for PML.
	 */
	return 1;
}

static int handle_preemption_timer(struct kvm_vcpu *vcpu)
{
	kvm_lapic_expired_hv_timer(vcpu);
	return 1;
}

static bool valid_ept_address(struct kvm_vcpu *vcpu, u64 address)
{
	struct vcpu_vmx *vmx = to_vmx(vcpu);
	int maxphyaddr = cpuid_maxphyaddr(vcpu);

	/* Check for memory type validity */
	switch (address & VMX_EPTP_MT_MASK) {
	case VMX_EPTP_MT_UC:
		if (!(vmx->nested.nested_vmx_ept_caps & VMX_EPTP_UC_BIT))
			return false;
		break;
	case VMX_EPTP_MT_WB:
		if (!(vmx->nested.nested_vmx_ept_caps & VMX_EPTP_WB_BIT))
			return false;
		break;
	default:
		return false;
	}

	/* only 4 levels page-walk length are valid */
	if ((address & VMX_EPTP_PWL_MASK) != VMX_EPTP_PWL_4)
		return false;

	/* Reserved bits should not be set */
	if (address >> maxphyaddr || ((address >> 7) & 0x1f))
		return false;

	/* AD, if set, should be supported */
	if (address & VMX_EPTP_AD_ENABLE_BIT) {
		if (!(vmx->nested.nested_vmx_ept_caps & VMX_EPT_AD_BIT))
			return false;
	}

	return true;
}

static int nested_vmx_eptp_switching(struct kvm_vcpu *vcpu,
				     struct vmcs12 *vmcs12)
{
	u32 index = vcpu->arch.regs[VCPU_REGS_RCX];
	u64 address;
	bool accessed_dirty;
	struct kvm_mmu *mmu = vcpu->arch.walk_mmu;

	if (!nested_cpu_has_eptp_switching(vmcs12) ||
	    !nested_cpu_has_ept(vmcs12))
		return 1;

	if (index >= VMFUNC_EPTP_ENTRIES)
		return 1;


	if (kvm_vcpu_read_guest_page(vcpu, vmcs12->eptp_list_address >> PAGE_SHIFT,
				     &address, index * 8, 8))
		return 1;

	accessed_dirty = !!(address & VMX_EPTP_AD_ENABLE_BIT);

	/*
	 * If the (L2) guest does a vmfunc to the currently
	 * active ept pointer, we don't have to do anything else
	 */
	if (vmcs12->ept_pointer != address) {
		if (!valid_ept_address(vcpu, address))
			return 1;

		kvm_mmu_unload(vcpu);
		mmu->ept_ad = accessed_dirty;
		mmu->base_role.ad_disabled = !accessed_dirty;
		vmcs12->ept_pointer = address;
		/*
		 * TODO: Check what's the correct approach in case
		 * mmu reload fails. Currently, we just let the next
		 * reload potentially fail
		 */
		kvm_mmu_reload(vcpu);
	}

	return 0;
}

static int handle_vmfunc(struct kvm_vcpu *vcpu)
{
	struct vcpu_vmx *vmx = to_vmx(vcpu);
	struct vmcs12 *vmcs12;
	u32 function = vcpu->arch.regs[VCPU_REGS_RAX];

	/*
	 * VMFUNC is only supported for nested guests, but we always enable the
	 * secondary control for simplicity; for non-nested mode, fake that we
	 * didn't by injecting #UD.
	 */
	if (!is_guest_mode(vcpu)) {
		kvm_queue_exception(vcpu, UD_VECTOR);
		return 1;
	}

	vmcs12 = get_vmcs12(vcpu);
	if ((vmcs12->vm_function_control & (1 << function)) == 0)
		goto fail;

	switch (function) {
	case 0:
		if (nested_vmx_eptp_switching(vcpu, vmcs12))
			goto fail;
		break;
	default:
		goto fail;
	}
	return kvm_skip_emulated_instruction(vcpu);

fail:
	nested_vmx_vmexit(vcpu, vmx->exit_reason,
			  vmcs_read32(VM_EXIT_INTR_INFO),
			  vmcs_readl(EXIT_QUALIFICATION));
	return 1;
}

/*
 * The exit handlers return 1 if the exit was handled fully and guest execution
 * may resume.  Otherwise they set the kvm_run parameter to indicate what needs
 * to be done to userspace and return 0.
 */
static int (*const kvm_vmx_exit_handlers[])(struct kvm_vcpu *vcpu) = {
	[EXIT_REASON_EXCEPTION_NMI]           = handle_exception,
	[EXIT_REASON_EXTERNAL_INTERRUPT]      = handle_external_interrupt,
	[EXIT_REASON_TRIPLE_FAULT]            = handle_triple_fault,
	[EXIT_REASON_NMI_WINDOW]	      = handle_nmi_window,
	[EXIT_REASON_IO_INSTRUCTION]          = handle_io,
	[EXIT_REASON_CR_ACCESS]               = handle_cr,
	[EXIT_REASON_DR_ACCESS]               = handle_dr,
	[EXIT_REASON_CPUID]                   = handle_cpuid,
	[EXIT_REASON_MSR_READ]                = handle_rdmsr,
	[EXIT_REASON_MSR_WRITE]               = handle_wrmsr,
	[EXIT_REASON_PENDING_INTERRUPT]       = handle_interrupt_window,
	[EXIT_REASON_HLT]                     = handle_halt,
	[EXIT_REASON_INVD]		      = handle_invd,
	[EXIT_REASON_INVLPG]		      = handle_invlpg,
	[EXIT_REASON_RDPMC]                   = handle_rdpmc,
	[EXIT_REASON_VMCALL]                  = handle_vmcall,
	[EXIT_REASON_VMCLEAR]	              = handle_vmclear,
	[EXIT_REASON_VMLAUNCH]                = handle_vmlaunch,
	[EXIT_REASON_VMPTRLD]                 = handle_vmptrld,
	[EXIT_REASON_VMPTRST]                 = handle_vmptrst,
	[EXIT_REASON_VMREAD]                  = handle_vmread,
	[EXIT_REASON_VMRESUME]                = handle_vmresume,
	[EXIT_REASON_VMWRITE]                 = handle_vmwrite,
	[EXIT_REASON_VMOFF]                   = handle_vmoff,
	[EXIT_REASON_VMON]                    = handle_vmon,
	[EXIT_REASON_TPR_BELOW_THRESHOLD]     = handle_tpr_below_threshold,
	[EXIT_REASON_APIC_ACCESS]             = handle_apic_access,
	[EXIT_REASON_APIC_WRITE]              = handle_apic_write,
	[EXIT_REASON_EOI_INDUCED]             = handle_apic_eoi_induced,
	[EXIT_REASON_WBINVD]                  = handle_wbinvd,
	[EXIT_REASON_XSETBV]                  = handle_xsetbv,
	[EXIT_REASON_TASK_SWITCH]             = handle_task_switch,
	[EXIT_REASON_MCE_DURING_VMENTRY]      = handle_machine_check,
	[EXIT_REASON_EPT_VIOLATION]	      = handle_ept_violation,
	[EXIT_REASON_EPT_MISCONFIG]           = handle_ept_misconfig,
	[EXIT_REASON_PAUSE_INSTRUCTION]       = handle_pause,
	[EXIT_REASON_MWAIT_INSTRUCTION]	      = handle_mwait,
	[EXIT_REASON_MONITOR_TRAP_FLAG]       = handle_monitor_trap,
	[EXIT_REASON_MONITOR_INSTRUCTION]     = handle_monitor,
	[EXIT_REASON_INVEPT]                  = handle_invept,
	[EXIT_REASON_INVVPID]                 = handle_invvpid,
	[EXIT_REASON_RDRAND]                  = handle_invalid_op,
	[EXIT_REASON_RDSEED]                  = handle_invalid_op,
	[EXIT_REASON_XSAVES]                  = handle_xsaves,
	[EXIT_REASON_XRSTORS]                 = handle_xrstors,
	[EXIT_REASON_PML_FULL]		      = handle_pml_full,
	[EXIT_REASON_VMFUNC]                  = handle_vmfunc,
	[EXIT_REASON_PREEMPTION_TIMER]	      = handle_preemption_timer,
};

static const int kvm_vmx_max_exit_handlers =
	ARRAY_SIZE(kvm_vmx_exit_handlers);

static bool nested_vmx_exit_handled_io(struct kvm_vcpu *vcpu,
				       struct vmcs12 *vmcs12)
{
	unsigned long exit_qualification;
	gpa_t bitmap, last_bitmap;
	unsigned int port;
	int size;
	u8 b;

	if (!nested_cpu_has(vmcs12, CPU_BASED_USE_IO_BITMAPS))
		return nested_cpu_has(vmcs12, CPU_BASED_UNCOND_IO_EXITING);

	exit_qualification = vmcs_readl(EXIT_QUALIFICATION);

	port = exit_qualification >> 16;
	size = (exit_qualification & 7) + 1;

	last_bitmap = (gpa_t)-1;
	b = -1;

	while (size > 0) {
		if (port < 0x8000)
			bitmap = vmcs12->io_bitmap_a;
		else if (port < 0x10000)
			bitmap = vmcs12->io_bitmap_b;
		else
			return true;
		bitmap += (port & 0x7fff) / 8;

		if (last_bitmap != bitmap)
			if (kvm_vcpu_read_guest(vcpu, bitmap, &b, 1))
				return true;
		if (b & (1 << (port & 7)))
			return true;

		port++;
		size--;
		last_bitmap = bitmap;
	}

	return false;
}

/*
 * Return 1 if we should exit from L2 to L1 to handle an MSR access access,
 * rather than handle it ourselves in L0. I.e., check whether L1 expressed
 * disinterest in the current event (read or write a specific MSR) by using an
 * MSR bitmap. This may be the case even when L0 doesn't use MSR bitmaps.
 */
static bool nested_vmx_exit_handled_msr(struct kvm_vcpu *vcpu,
	struct vmcs12 *vmcs12, u32 exit_reason)
{
	u32 msr_index = vcpu->arch.regs[VCPU_REGS_RCX];
	gpa_t bitmap;

	if (!nested_cpu_has(vmcs12, CPU_BASED_USE_MSR_BITMAPS))
		return true;

	/*
	 * The MSR_BITMAP page is divided into four 1024-byte bitmaps,
	 * for the four combinations of read/write and low/high MSR numbers.
	 * First we need to figure out which of the four to use:
	 */
	bitmap = vmcs12->msr_bitmap;
	if (exit_reason == EXIT_REASON_MSR_WRITE)
		bitmap += 2048;
	if (msr_index >= 0xc0000000) {
		msr_index -= 0xc0000000;
		bitmap += 1024;
	}

	/* Then read the msr_index'th bit from this bitmap: */
	if (msr_index < 1024*8) {
		unsigned char b;
		if (kvm_vcpu_read_guest(vcpu, bitmap + msr_index/8, &b, 1))
			return true;
		return 1 & (b >> (msr_index & 7));
	} else
		return true; /* let L1 handle the wrong parameter */
}

/*
 * Return 1 if we should exit from L2 to L1 to handle a CR access exit,
 * rather than handle it ourselves in L0. I.e., check if L1 wanted to
 * intercept (via guest_host_mask etc.) the current event.
 */
static bool nested_vmx_exit_handled_cr(struct kvm_vcpu *vcpu,
	struct vmcs12 *vmcs12)
{
	unsigned long exit_qualification = vmcs_readl(EXIT_QUALIFICATION);
	int cr = exit_qualification & 15;
	int reg;
	unsigned long val;

	switch ((exit_qualification >> 4) & 3) {
	case 0: /* mov to cr */
		reg = (exit_qualification >> 8) & 15;
		val = kvm_register_readl(vcpu, reg);
		switch (cr) {
		case 0:
			if (vmcs12->cr0_guest_host_mask &
			    (val ^ vmcs12->cr0_read_shadow))
				return true;
			break;
		case 3:
			if ((vmcs12->cr3_target_count >= 1 &&
					vmcs12->cr3_target_value0 == val) ||
				(vmcs12->cr3_target_count >= 2 &&
					vmcs12->cr3_target_value1 == val) ||
				(vmcs12->cr3_target_count >= 3 &&
					vmcs12->cr3_target_value2 == val) ||
				(vmcs12->cr3_target_count >= 4 &&
					vmcs12->cr3_target_value3 == val))
				return false;
			if (nested_cpu_has(vmcs12, CPU_BASED_CR3_LOAD_EXITING))
				return true;
			break;
		case 4:
			if (vmcs12->cr4_guest_host_mask &
			    (vmcs12->cr4_read_shadow ^ val))
				return true;
			break;
		case 8:
			if (nested_cpu_has(vmcs12, CPU_BASED_CR8_LOAD_EXITING))
				return true;
			break;
		}
		break;
	case 2: /* clts */
		if ((vmcs12->cr0_guest_host_mask & X86_CR0_TS) &&
		    (vmcs12->cr0_read_shadow & X86_CR0_TS))
			return true;
		break;
	case 1: /* mov from cr */
		switch (cr) {
		case 3:
			if (vmcs12->cpu_based_vm_exec_control &
			    CPU_BASED_CR3_STORE_EXITING)
				return true;
			break;
		case 8:
			if (vmcs12->cpu_based_vm_exec_control &
			    CPU_BASED_CR8_STORE_EXITING)
				return true;
			break;
		}
		break;
	case 3: /* lmsw */
		/*
		 * lmsw can change bits 1..3 of cr0, and only set bit 0 of
		 * cr0. Other attempted changes are ignored, with no exit.
		 */
		val = (exit_qualification >> LMSW_SOURCE_DATA_SHIFT) & 0x0f;
		if (vmcs12->cr0_guest_host_mask & 0xe &
		    (val ^ vmcs12->cr0_read_shadow))
			return true;
		if ((vmcs12->cr0_guest_host_mask & 0x1) &&
		    !(vmcs12->cr0_read_shadow & 0x1) &&
		    (val & 0x1))
			return true;
		break;
	}
	return false;
}

/*
 * Return 1 if we should exit from L2 to L1 to handle an exit, or 0 if we
 * should handle it ourselves in L0 (and then continue L2). Only call this
 * when in is_guest_mode (L2).
 */
static bool nested_vmx_exit_reflected(struct kvm_vcpu *vcpu, u32 exit_reason)
{
	u32 intr_info = vmcs_read32(VM_EXIT_INTR_INFO);
	struct vcpu_vmx *vmx = to_vmx(vcpu);
	struct vmcs12 *vmcs12 = get_vmcs12(vcpu);

	if (vmx->nested.nested_run_pending)
		return false;

	if (unlikely(vmx->fail)) {
		pr_info_ratelimited("%s failed vm entry %x\n", __func__,
				    vmcs_read32(VM_INSTRUCTION_ERROR));
		return true;
	}

	/*
	 * The host physical addresses of some pages of guest memory
	 * are loaded into VMCS02 (e.g. L1's Virtual APIC Page). The CPU
	 * may write to these pages via their host physical address while
	 * L2 is running, bypassing any address-translation-based dirty
	 * tracking (e.g. EPT write protection).
	 *
	 * Mark them dirty on every exit from L2 to prevent them from
	 * getting out of sync with dirty tracking.
	 */
	nested_mark_vmcs12_pages_dirty(vcpu);

	trace_kvm_nested_vmexit(kvm_rip_read(vcpu), exit_reason,
				vmcs_readl(EXIT_QUALIFICATION),
				vmx->idt_vectoring_info,
				intr_info,
				vmcs_read32(VM_EXIT_INTR_ERROR_CODE),
				KVM_ISA_VMX);

	switch (exit_reason) {
	case EXIT_REASON_EXCEPTION_NMI:
		if (is_nmi(intr_info))
			return false;
		else if (is_page_fault(intr_info))
			return !vmx->vcpu.arch.apf.host_apf_reason && enable_ept;
		else if (is_no_device(intr_info) &&
			 !(vmcs12->guest_cr0 & X86_CR0_TS))
			return false;
		else if (is_debug(intr_info) &&
			 vcpu->guest_debug &
			 (KVM_GUESTDBG_SINGLESTEP | KVM_GUESTDBG_USE_HW_BP))
			return false;
		else if (is_breakpoint(intr_info) &&
			 vcpu->guest_debug & KVM_GUESTDBG_USE_SW_BP)
			return false;
		return vmcs12->exception_bitmap &
				(1u << (intr_info & INTR_INFO_VECTOR_MASK));
	case EXIT_REASON_EXTERNAL_INTERRUPT:
		return false;
	case EXIT_REASON_TRIPLE_FAULT:
		return true;
	case EXIT_REASON_PENDING_INTERRUPT:
		return nested_cpu_has(vmcs12, CPU_BASED_VIRTUAL_INTR_PENDING);
	case EXIT_REASON_NMI_WINDOW:
		return nested_cpu_has(vmcs12, CPU_BASED_VIRTUAL_NMI_PENDING);
	case EXIT_REASON_TASK_SWITCH:
		return true;
	case EXIT_REASON_CPUID:
		return true;
	case EXIT_REASON_HLT:
		return nested_cpu_has(vmcs12, CPU_BASED_HLT_EXITING);
	case EXIT_REASON_INVD:
		return true;
	case EXIT_REASON_INVLPG:
		return nested_cpu_has(vmcs12, CPU_BASED_INVLPG_EXITING);
	case EXIT_REASON_RDPMC:
		return nested_cpu_has(vmcs12, CPU_BASED_RDPMC_EXITING);
	case EXIT_REASON_RDRAND:
		return nested_cpu_has2(vmcs12, SECONDARY_EXEC_RDRAND_EXITING);
	case EXIT_REASON_RDSEED:
		return nested_cpu_has2(vmcs12, SECONDARY_EXEC_RDSEED_EXITING);
	case EXIT_REASON_RDTSC: case EXIT_REASON_RDTSCP:
		return nested_cpu_has(vmcs12, CPU_BASED_RDTSC_EXITING);
	case EXIT_REASON_VMCALL: case EXIT_REASON_VMCLEAR:
	case EXIT_REASON_VMLAUNCH: case EXIT_REASON_VMPTRLD:
	case EXIT_REASON_VMPTRST: case EXIT_REASON_VMREAD:
	case EXIT_REASON_VMRESUME: case EXIT_REASON_VMWRITE:
	case EXIT_REASON_VMOFF: case EXIT_REASON_VMON:
	case EXIT_REASON_INVEPT: case EXIT_REASON_INVVPID:
		/*
		 * VMX instructions trap unconditionally. This allows L1 to
		 * emulate them for its L2 guest, i.e., allows 3-level nesting!
		 */
		return true;
	case EXIT_REASON_CR_ACCESS:
		return nested_vmx_exit_handled_cr(vcpu, vmcs12);
	case EXIT_REASON_DR_ACCESS:
		return nested_cpu_has(vmcs12, CPU_BASED_MOV_DR_EXITING);
	case EXIT_REASON_IO_INSTRUCTION:
		return nested_vmx_exit_handled_io(vcpu, vmcs12);
	case EXIT_REASON_GDTR_IDTR: case EXIT_REASON_LDTR_TR:
		return nested_cpu_has2(vmcs12, SECONDARY_EXEC_DESC);
	case EXIT_REASON_MSR_READ:
	case EXIT_REASON_MSR_WRITE:
		return nested_vmx_exit_handled_msr(vcpu, vmcs12, exit_reason);
	case EXIT_REASON_INVALID_STATE:
		return true;
	case EXIT_REASON_MWAIT_INSTRUCTION:
		return nested_cpu_has(vmcs12, CPU_BASED_MWAIT_EXITING);
	case EXIT_REASON_MONITOR_TRAP_FLAG:
		return nested_cpu_has(vmcs12, CPU_BASED_MONITOR_TRAP_FLAG);
	case EXIT_REASON_MONITOR_INSTRUCTION:
		return nested_cpu_has(vmcs12, CPU_BASED_MONITOR_EXITING);
	case EXIT_REASON_PAUSE_INSTRUCTION:
		return nested_cpu_has(vmcs12, CPU_BASED_PAUSE_EXITING) ||
			nested_cpu_has2(vmcs12,
				SECONDARY_EXEC_PAUSE_LOOP_EXITING);
	case EXIT_REASON_MCE_DURING_VMENTRY:
		return false;
	case EXIT_REASON_TPR_BELOW_THRESHOLD:
		return nested_cpu_has(vmcs12, CPU_BASED_TPR_SHADOW);
	case EXIT_REASON_APIC_ACCESS:
		return nested_cpu_has2(vmcs12,
			SECONDARY_EXEC_VIRTUALIZE_APIC_ACCESSES);
	case EXIT_REASON_APIC_WRITE:
	case EXIT_REASON_EOI_INDUCED:
		/* apic_write and eoi_induced should exit unconditionally. */
		return true;
	case EXIT_REASON_EPT_VIOLATION:
		/*
		 * L0 always deals with the EPT violation. If nested EPT is
		 * used, and the nested mmu code discovers that the address is
		 * missing in the guest EPT table (EPT12), the EPT violation
		 * will be injected with nested_ept_inject_page_fault()
		 */
		return false;
	case EXIT_REASON_EPT_MISCONFIG:
		/*
		 * L2 never uses directly L1's EPT, but rather L0's own EPT
		 * table (shadow on EPT) or a merged EPT table that L0 built
		 * (EPT on EPT). So any problems with the structure of the
		 * table is L0's fault.
		 */
		return false;
	case EXIT_REASON_INVPCID:
		return
			nested_cpu_has2(vmcs12, SECONDARY_EXEC_ENABLE_INVPCID) &&
			nested_cpu_has(vmcs12, CPU_BASED_INVLPG_EXITING);
	case EXIT_REASON_WBINVD:
		return nested_cpu_has2(vmcs12, SECONDARY_EXEC_WBINVD_EXITING);
	case EXIT_REASON_XSETBV:
		return true;
	case EXIT_REASON_XSAVES: case EXIT_REASON_XRSTORS:
		/*
		 * This should never happen, since it is not possible to
		 * set XSS to a non-zero value---neither in L1 nor in L2.
		 * If if it were, XSS would have to be checked against
		 * the XSS exit bitmap in vmcs12.
		 */
		return nested_cpu_has2(vmcs12, SECONDARY_EXEC_XSAVES);
	case EXIT_REASON_PREEMPTION_TIMER:
		return false;
	case EXIT_REASON_PML_FULL:
		/* We emulate PML support to L1. */
		return false;
	case EXIT_REASON_VMFUNC:
		/* VM functions are emulated through L2->L0 vmexits. */
		return false;
	default:
		return true;
	}
}

static int nested_vmx_reflect_vmexit(struct kvm_vcpu *vcpu, u32 exit_reason)
{
	u32 exit_intr_info = vmcs_read32(VM_EXIT_INTR_INFO);

	/*
	 * At this point, the exit interruption info in exit_intr_info
	 * is only valid for EXCEPTION_NMI exits.  For EXTERNAL_INTERRUPT
	 * we need to query the in-kernel LAPIC.
	 */
	WARN_ON(exit_reason == EXIT_REASON_EXTERNAL_INTERRUPT);
	if ((exit_intr_info &
	     (INTR_INFO_VALID_MASK | INTR_INFO_DELIVER_CODE_MASK)) ==
	    (INTR_INFO_VALID_MASK | INTR_INFO_DELIVER_CODE_MASK)) {
		struct vmcs12 *vmcs12 = get_vmcs12(vcpu);
		vmcs12->vm_exit_intr_error_code =
			vmcs_read32(VM_EXIT_INTR_ERROR_CODE);
	}

	nested_vmx_vmexit(vcpu, exit_reason, exit_intr_info,
			  vmcs_readl(EXIT_QUALIFICATION));
	return 1;
}

static void vmx_get_exit_info(struct kvm_vcpu *vcpu, u64 *info1, u64 *info2)
{
	*info1 = vmcs_readl(EXIT_QUALIFICATION);
	*info2 = vmcs_read32(VM_EXIT_INTR_INFO);
}

static void vmx_destroy_pml_buffer(struct vcpu_vmx *vmx)
{
	if (vmx->pml_pg) {
		__free_page(vmx->pml_pg);
		vmx->pml_pg = NULL;
	}
}

static void vmx_flush_pml_buffer(struct kvm_vcpu *vcpu)
{
	struct vcpu_vmx *vmx = to_vmx(vcpu);
	u64 *pml_buf;
	u16 pml_idx;

	pml_idx = vmcs_read16(GUEST_PML_INDEX);

	/* Do nothing if PML buffer is empty */
	if (pml_idx == (PML_ENTITY_NUM - 1))
		return;

	/* PML index always points to next available PML buffer entity */
	if (pml_idx >= PML_ENTITY_NUM)
		pml_idx = 0;
	else
		pml_idx++;

	pml_buf = page_address(vmx->pml_pg);
	for (; pml_idx < PML_ENTITY_NUM; pml_idx++) {
		u64 gpa;

		gpa = pml_buf[pml_idx];
		WARN_ON(gpa & (PAGE_SIZE - 1));
		kvm_vcpu_mark_page_dirty(vcpu, gpa >> PAGE_SHIFT);
	}

	/* reset PML index */
	vmcs_write16(GUEST_PML_INDEX, PML_ENTITY_NUM - 1);
}

/*
 * Flush all vcpus' PML buffer and update logged GPAs to dirty_bitmap.
 * Called before reporting dirty_bitmap to userspace.
 */
static void kvm_flush_pml_buffers(struct kvm *kvm)
{
	int i;
	struct kvm_vcpu *vcpu;
	/*
	 * We only need to kick vcpu out of guest mode here, as PML buffer
	 * is flushed at beginning of all VMEXITs, and it's obvious that only
	 * vcpus running in guest are possible to have unflushed GPAs in PML
	 * buffer.
	 */
	kvm_for_each_vcpu(i, vcpu, kvm)
		kvm_vcpu_kick(vcpu);
}

static void vmx_dump_sel(char *name, uint32_t sel)
{
	pr_err("%s sel=0x%04x, attr=0x%05x, limit=0x%08x, base=0x%016lx\n",
	       name, vmcs_read16(sel),
	       vmcs_read32(sel + GUEST_ES_AR_BYTES - GUEST_ES_SELECTOR),
	       vmcs_read32(sel + GUEST_ES_LIMIT - GUEST_ES_SELECTOR),
	       vmcs_readl(sel + GUEST_ES_BASE - GUEST_ES_SELECTOR));
}

static void vmx_dump_dtsel(char *name, uint32_t limit)
{
	pr_err("%s                           limit=0x%08x, base=0x%016lx\n",
	       name, vmcs_read32(limit),
	       vmcs_readl(limit + GUEST_GDTR_BASE - GUEST_GDTR_LIMIT));
}

static void dump_vmcs(void)
{
	u32 vmentry_ctl = vmcs_read32(VM_ENTRY_CONTROLS);
	u32 vmexit_ctl = vmcs_read32(VM_EXIT_CONTROLS);
	u32 cpu_based_exec_ctrl = vmcs_read32(CPU_BASED_VM_EXEC_CONTROL);
	u32 pin_based_exec_ctrl = vmcs_read32(PIN_BASED_VM_EXEC_CONTROL);
	u32 secondary_exec_control = 0;
	unsigned long cr4 = vmcs_readl(GUEST_CR4);
	u64 efer = vmcs_read64(GUEST_IA32_EFER);
	int i, n;

	if (cpu_has_secondary_exec_ctrls())
		secondary_exec_control = vmcs_read32(SECONDARY_VM_EXEC_CONTROL);

	pr_err("*** Guest State ***\n");
	pr_err("CR0: actual=0x%016lx, shadow=0x%016lx, gh_mask=%016lx\n",
	       vmcs_readl(GUEST_CR0), vmcs_readl(CR0_READ_SHADOW),
	       vmcs_readl(CR0_GUEST_HOST_MASK));
	pr_err("CR4: actual=0x%016lx, shadow=0x%016lx, gh_mask=%016lx\n",
	       cr4, vmcs_readl(CR4_READ_SHADOW), vmcs_readl(CR4_GUEST_HOST_MASK));
	pr_err("CR3 = 0x%016lx\n", vmcs_readl(GUEST_CR3));
	if ((secondary_exec_control & SECONDARY_EXEC_ENABLE_EPT) &&
	    (cr4 & X86_CR4_PAE) && !(efer & EFER_LMA))
	{
		pr_err("PDPTR0 = 0x%016llx  PDPTR1 = 0x%016llx\n",
		       vmcs_read64(GUEST_PDPTR0), vmcs_read64(GUEST_PDPTR1));
		pr_err("PDPTR2 = 0x%016llx  PDPTR3 = 0x%016llx\n",
		       vmcs_read64(GUEST_PDPTR2), vmcs_read64(GUEST_PDPTR3));
	}
	pr_err("RSP = 0x%016lx  RIP = 0x%016lx\n",
	       vmcs_readl(GUEST_RSP), vmcs_readl(GUEST_RIP));
	pr_err("RFLAGS=0x%08lx         DR7 = 0x%016lx\n",
	       vmcs_readl(GUEST_RFLAGS), vmcs_readl(GUEST_DR7));
	pr_err("Sysenter RSP=%016lx CS:RIP=%04x:%016lx\n",
	       vmcs_readl(GUEST_SYSENTER_ESP),
	       vmcs_read32(GUEST_SYSENTER_CS), vmcs_readl(GUEST_SYSENTER_EIP));
	vmx_dump_sel("CS:  ", GUEST_CS_SELECTOR);
	vmx_dump_sel("DS:  ", GUEST_DS_SELECTOR);
	vmx_dump_sel("SS:  ", GUEST_SS_SELECTOR);
	vmx_dump_sel("ES:  ", GUEST_ES_SELECTOR);
	vmx_dump_sel("FS:  ", GUEST_FS_SELECTOR);
	vmx_dump_sel("GS:  ", GUEST_GS_SELECTOR);
	vmx_dump_dtsel("GDTR:", GUEST_GDTR_LIMIT);
	vmx_dump_sel("LDTR:", GUEST_LDTR_SELECTOR);
	vmx_dump_dtsel("IDTR:", GUEST_IDTR_LIMIT);
	vmx_dump_sel("TR:  ", GUEST_TR_SELECTOR);
	if ((vmexit_ctl & (VM_EXIT_SAVE_IA32_PAT | VM_EXIT_SAVE_IA32_EFER)) ||
	    (vmentry_ctl & (VM_ENTRY_LOAD_IA32_PAT | VM_ENTRY_LOAD_IA32_EFER)))
		pr_err("EFER =     0x%016llx  PAT = 0x%016llx\n",
		       efer, vmcs_read64(GUEST_IA32_PAT));
	pr_err("DebugCtl = 0x%016llx  DebugExceptions = 0x%016lx\n",
	       vmcs_read64(GUEST_IA32_DEBUGCTL),
	       vmcs_readl(GUEST_PENDING_DBG_EXCEPTIONS));
	if (vmentry_ctl & VM_ENTRY_LOAD_IA32_PERF_GLOBAL_CTRL)
		pr_err("PerfGlobCtl = 0x%016llx\n",
		       vmcs_read64(GUEST_IA32_PERF_GLOBAL_CTRL));
	if (vmentry_ctl & VM_ENTRY_LOAD_BNDCFGS)
		pr_err("BndCfgS = 0x%016llx\n", vmcs_read64(GUEST_BNDCFGS));
	pr_err("Interruptibility = %08x  ActivityState = %08x\n",
	       vmcs_read32(GUEST_INTERRUPTIBILITY_INFO),
	       vmcs_read32(GUEST_ACTIVITY_STATE));
	if (secondary_exec_control & SECONDARY_EXEC_VIRTUAL_INTR_DELIVERY)
		pr_err("InterruptStatus = %04x\n",
		       vmcs_read16(GUEST_INTR_STATUS));

	pr_err("*** Host State ***\n");
	pr_err("RIP = 0x%016lx  RSP = 0x%016lx\n",
	       vmcs_readl(HOST_RIP), vmcs_readl(HOST_RSP));
	pr_err("CS=%04x SS=%04x DS=%04x ES=%04x FS=%04x GS=%04x TR=%04x\n",
	       vmcs_read16(HOST_CS_SELECTOR), vmcs_read16(HOST_SS_SELECTOR),
	       vmcs_read16(HOST_DS_SELECTOR), vmcs_read16(HOST_ES_SELECTOR),
	       vmcs_read16(HOST_FS_SELECTOR), vmcs_read16(HOST_GS_SELECTOR),
	       vmcs_read16(HOST_TR_SELECTOR));
	pr_err("FSBase=%016lx GSBase=%016lx TRBase=%016lx\n",
	       vmcs_readl(HOST_FS_BASE), vmcs_readl(HOST_GS_BASE),
	       vmcs_readl(HOST_TR_BASE));
	pr_err("GDTBase=%016lx IDTBase=%016lx\n",
	       vmcs_readl(HOST_GDTR_BASE), vmcs_readl(HOST_IDTR_BASE));
	pr_err("CR0=%016lx CR3=%016lx CR4=%016lx\n",
	       vmcs_readl(HOST_CR0), vmcs_readl(HOST_CR3),
	       vmcs_readl(HOST_CR4));
	pr_err("Sysenter RSP=%016lx CS:RIP=%04x:%016lx\n",
	       vmcs_readl(HOST_IA32_SYSENTER_ESP),
	       vmcs_read32(HOST_IA32_SYSENTER_CS),
	       vmcs_readl(HOST_IA32_SYSENTER_EIP));
	if (vmexit_ctl & (VM_EXIT_LOAD_IA32_PAT | VM_EXIT_LOAD_IA32_EFER))
		pr_err("EFER = 0x%016llx  PAT = 0x%016llx\n",
		       vmcs_read64(HOST_IA32_EFER),
		       vmcs_read64(HOST_IA32_PAT));
	if (vmexit_ctl & VM_EXIT_LOAD_IA32_PERF_GLOBAL_CTRL)
		pr_err("PerfGlobCtl = 0x%016llx\n",
		       vmcs_read64(HOST_IA32_PERF_GLOBAL_CTRL));

	pr_err("*** Control State ***\n");
	pr_err("PinBased=%08x CPUBased=%08x SecondaryExec=%08x\n",
	       pin_based_exec_ctrl, cpu_based_exec_ctrl, secondary_exec_control);
	pr_err("EntryControls=%08x ExitControls=%08x\n", vmentry_ctl, vmexit_ctl);
	pr_err("ExceptionBitmap=%08x PFECmask=%08x PFECmatch=%08x\n",
	       vmcs_read32(EXCEPTION_BITMAP),
	       vmcs_read32(PAGE_FAULT_ERROR_CODE_MASK),
	       vmcs_read32(PAGE_FAULT_ERROR_CODE_MATCH));
	pr_err("VMEntry: intr_info=%08x errcode=%08x ilen=%08x\n",
	       vmcs_read32(VM_ENTRY_INTR_INFO_FIELD),
	       vmcs_read32(VM_ENTRY_EXCEPTION_ERROR_CODE),
	       vmcs_read32(VM_ENTRY_INSTRUCTION_LEN));
	pr_err("VMExit: intr_info=%08x errcode=%08x ilen=%08x\n",
	       vmcs_read32(VM_EXIT_INTR_INFO),
	       vmcs_read32(VM_EXIT_INTR_ERROR_CODE),
	       vmcs_read32(VM_EXIT_INSTRUCTION_LEN));
	pr_err("        reason=%08x qualification=%016lx\n",
	       vmcs_read32(VM_EXIT_REASON), vmcs_readl(EXIT_QUALIFICATION));
	pr_err("IDTVectoring: info=%08x errcode=%08x\n",
	       vmcs_read32(IDT_VECTORING_INFO_FIELD),
	       vmcs_read32(IDT_VECTORING_ERROR_CODE));
	pr_err("TSC Offset = 0x%016llx\n", vmcs_read64(TSC_OFFSET));
	if (secondary_exec_control & SECONDARY_EXEC_TSC_SCALING)
		pr_err("TSC Multiplier = 0x%016llx\n",
		       vmcs_read64(TSC_MULTIPLIER));
	if (cpu_based_exec_ctrl & CPU_BASED_TPR_SHADOW)
		pr_err("TPR Threshold = 0x%02x\n", vmcs_read32(TPR_THRESHOLD));
	if (pin_based_exec_ctrl & PIN_BASED_POSTED_INTR)
		pr_err("PostedIntrVec = 0x%02x\n", vmcs_read16(POSTED_INTR_NV));
	if ((secondary_exec_control & SECONDARY_EXEC_ENABLE_EPT))
		pr_err("EPT pointer = 0x%016llx\n", vmcs_read64(EPT_POINTER));
	n = vmcs_read32(CR3_TARGET_COUNT);
	for (i = 0; i + 1 < n; i += 4)
		pr_err("CR3 target%u=%016lx target%u=%016lx\n",
		       i, vmcs_readl(CR3_TARGET_VALUE0 + i * 2),
		       i + 1, vmcs_readl(CR3_TARGET_VALUE0 + i * 2 + 2));
	if (i < n)
		pr_err("CR3 target%u=%016lx\n",
		       i, vmcs_readl(CR3_TARGET_VALUE0 + i * 2));
	if (secondary_exec_control & SECONDARY_EXEC_PAUSE_LOOP_EXITING)
		pr_err("PLE Gap=%08x Window=%08x\n",
		       vmcs_read32(PLE_GAP), vmcs_read32(PLE_WINDOW));
	if (secondary_exec_control & SECONDARY_EXEC_ENABLE_VPID)
		pr_err("Virtual processor ID = 0x%04x\n",
		       vmcs_read16(VIRTUAL_PROCESSOR_ID));
}

/*
 * The guest has exited.  See if we can fix it or if we need userspace
 * assistance.
 */
static int vmx_handle_exit(struct kvm_vcpu *vcpu)
{
	struct vcpu_vmx *vmx = to_vmx(vcpu);
	u32 exit_reason = vmx->exit_reason;
	u32 vectoring_info = vmx->idt_vectoring_info;

	trace_kvm_exit(exit_reason, vcpu, KVM_ISA_VMX);

	/*
	 * Flush logged GPAs PML buffer, this will make dirty_bitmap more
	 * updated. Another good is, in kvm_vm_ioctl_get_dirty_log, before
	 * querying dirty_bitmap, we only need to kick all vcpus out of guest
	 * mode as if vcpus is in root mode, the PML buffer must has been
	 * flushed already.
	 */
	if (enable_pml)
		vmx_flush_pml_buffer(vcpu);

	/* If guest state is invalid, start emulating */
	if (vmx->emulation_required)
		return handle_invalid_guest_state(vcpu);

	if (is_guest_mode(vcpu) && nested_vmx_exit_reflected(vcpu, exit_reason))
		return nested_vmx_reflect_vmexit(vcpu, exit_reason);

	if (exit_reason & VMX_EXIT_REASONS_FAILED_VMENTRY) {
		dump_vmcs();
		vcpu->run->exit_reason = KVM_EXIT_FAIL_ENTRY;
		vcpu->run->fail_entry.hardware_entry_failure_reason
			= exit_reason;
		return 0;
	}

	if (unlikely(vmx->fail)) {
		vcpu->run->exit_reason = KVM_EXIT_FAIL_ENTRY;
		vcpu->run->fail_entry.hardware_entry_failure_reason
			= vmcs_read32(VM_INSTRUCTION_ERROR);
		return 0;
	}

	/*
	 * Note:
	 * Do not try to fix EXIT_REASON_EPT_MISCONFIG if it caused by
	 * delivery event since it indicates guest is accessing MMIO.
	 * The vm-exit can be triggered again after return to guest that
	 * will cause infinite loop.
	 */
	if ((vectoring_info & VECTORING_INFO_VALID_MASK) &&
			(exit_reason != EXIT_REASON_EXCEPTION_NMI &&
			exit_reason != EXIT_REASON_EPT_VIOLATION &&
			exit_reason != EXIT_REASON_PML_FULL &&
			exit_reason != EXIT_REASON_TASK_SWITCH)) {
		vcpu->run->exit_reason = KVM_EXIT_INTERNAL_ERROR;
		vcpu->run->internal.suberror = KVM_INTERNAL_ERROR_DELIVERY_EV;
		vcpu->run->internal.ndata = 3;
		vcpu->run->internal.data[0] = vectoring_info;
		vcpu->run->internal.data[1] = exit_reason;
		vcpu->run->internal.data[2] = vcpu->arch.exit_qualification;
		if (exit_reason == EXIT_REASON_EPT_MISCONFIG) {
			vcpu->run->internal.ndata++;
			vcpu->run->internal.data[3] =
				vmcs_read64(GUEST_PHYSICAL_ADDRESS);
		}
		return 0;
	}

	if (unlikely(!enable_vnmi &&
		     vmx->loaded_vmcs->soft_vnmi_blocked)) {
		if (vmx_interrupt_allowed(vcpu)) {
			vmx->loaded_vmcs->soft_vnmi_blocked = 0;
		} else if (vmx->loaded_vmcs->vnmi_blocked_time > 1000000000LL &&
			   vcpu->arch.nmi_pending) {
			/*
			 * This CPU don't support us in finding the end of an
			 * NMI-blocked window if the guest runs with IRQs
			 * disabled. So we pull the trigger after 1 s of
			 * futile waiting, but inform the user about this.
			 */
			printk(KERN_WARNING "%s: Breaking out of NMI-blocked "
			       "state on VCPU %d after 1 s timeout\n",
			       __func__, vcpu->vcpu_id);
			vmx->loaded_vmcs->soft_vnmi_blocked = 0;
		}
	}

	if (exit_reason < kvm_vmx_max_exit_handlers
	    && kvm_vmx_exit_handlers[exit_reason])
		return kvm_vmx_exit_handlers[exit_reason](vcpu);
	else {
		vcpu_unimpl(vcpu, "vmx: unexpected exit reason 0x%x\n",
				exit_reason);
		kvm_queue_exception(vcpu, UD_VECTOR);
		return 1;
	}
}

static void update_cr8_intercept(struct kvm_vcpu *vcpu, int tpr, int irr)
{
	struct vmcs12 *vmcs12 = get_vmcs12(vcpu);

	if (is_guest_mode(vcpu) &&
		nested_cpu_has(vmcs12, CPU_BASED_TPR_SHADOW))
		return;

	if (irr == -1 || tpr < irr) {
		vmcs_write32(TPR_THRESHOLD, 0);
		return;
	}

	vmcs_write32(TPR_THRESHOLD, irr);
}

static void vmx_set_virtual_x2apic_mode(struct kvm_vcpu *vcpu, bool set)
{
	u32 sec_exec_control;

	/* Postpone execution until vmcs01 is the current VMCS. */
	if (is_guest_mode(vcpu)) {
		to_vmx(vcpu)->nested.change_vmcs01_virtual_x2apic_mode = true;
		return;
	}

	if (!cpu_has_vmx_virtualize_x2apic_mode())
		return;

	if (!cpu_need_tpr_shadow(vcpu))
		return;

	sec_exec_control = vmcs_read32(SECONDARY_VM_EXEC_CONTROL);

	if (set) {
		sec_exec_control &= ~SECONDARY_EXEC_VIRTUALIZE_APIC_ACCESSES;
		sec_exec_control |= SECONDARY_EXEC_VIRTUALIZE_X2APIC_MODE;
	} else {
		sec_exec_control &= ~SECONDARY_EXEC_VIRTUALIZE_X2APIC_MODE;
		sec_exec_control |= SECONDARY_EXEC_VIRTUALIZE_APIC_ACCESSES;
		vmx_flush_tlb_ept_only(vcpu);
	}
	vmcs_write32(SECONDARY_VM_EXEC_CONTROL, sec_exec_control);

	vmx_set_msr_bitmap(vcpu);
}

static void vmx_set_apic_access_page_addr(struct kvm_vcpu *vcpu, hpa_t hpa)
{
	struct vcpu_vmx *vmx = to_vmx(vcpu);

	/*
	 * Currently we do not handle the nested case where L2 has an
	 * APIC access page of its own; that page is still pinned.
	 * Hence, we skip the case where the VCPU is in guest mode _and_
	 * L1 prepared an APIC access page for L2.
	 *
	 * For the case where L1 and L2 share the same APIC access page
	 * (flexpriority=Y but SECONDARY_EXEC_VIRTUALIZE_APIC_ACCESSES clear
	 * in the vmcs12), this function will only update either the vmcs01
	 * or the vmcs02.  If the former, the vmcs02 will be updated by
	 * prepare_vmcs02.  If the latter, the vmcs01 will be updated in
	 * the next L2->L1 exit.
	 */
	if (!is_guest_mode(vcpu) ||
	    !nested_cpu_has2(get_vmcs12(&vmx->vcpu),
			     SECONDARY_EXEC_VIRTUALIZE_APIC_ACCESSES)) {
		vmcs_write64(APIC_ACCESS_ADDR, hpa);
		vmx_flush_tlb_ept_only(vcpu);
	}
}

static void vmx_hwapic_isr_update(struct kvm_vcpu *vcpu, int max_isr)
{
	u16 status;
	u8 old;

	if (max_isr == -1)
		max_isr = 0;

	status = vmcs_read16(GUEST_INTR_STATUS);
	old = status >> 8;
	if (max_isr != old) {
		status &= 0xff;
		status |= max_isr << 8;
		vmcs_write16(GUEST_INTR_STATUS, status);
	}
}

static void vmx_set_rvi(int vector)
{
	u16 status;
	u8 old;

	if (vector == -1)
		vector = 0;

	status = vmcs_read16(GUEST_INTR_STATUS);
	old = (u8)status & 0xff;
	if ((u8)vector != old) {
		status &= ~0xff;
		status |= (u8)vector;
		vmcs_write16(GUEST_INTR_STATUS, status);
	}
}

static void vmx_hwapic_irr_update(struct kvm_vcpu *vcpu, int max_irr)
{
	if (!is_guest_mode(vcpu)) {
		vmx_set_rvi(max_irr);
		return;
	}

	if (max_irr == -1)
		return;

	/*
	 * In guest mode.  If a vmexit is needed, vmx_check_nested_events
	 * handles it.
	 */
	if (nested_exit_on_intr(vcpu))
		return;

	/*
	 * Else, fall back to pre-APICv interrupt injection since L2
	 * is run without virtual interrupt delivery.
	 */
	if (!kvm_event_needs_reinjection(vcpu) &&
	    vmx_interrupt_allowed(vcpu)) {
		kvm_queue_interrupt(vcpu, max_irr, false);
		vmx_inject_irq(vcpu);
	}
}

static int vmx_sync_pir_to_irr(struct kvm_vcpu *vcpu)
{
	struct vcpu_vmx *vmx = to_vmx(vcpu);
	int max_irr;

	WARN_ON(!vcpu->arch.apicv_active);
	if (pi_test_on(&vmx->pi_desc)) {
		pi_clear_on(&vmx->pi_desc);
		/*
		 * IOMMU can write to PIR.ON, so the barrier matters even on UP.
		 * But on x86 this is just a compiler barrier anyway.
		 */
		smp_mb__after_atomic();
		max_irr = kvm_apic_update_irr(vcpu, vmx->pi_desc.pir);
	} else {
		max_irr = kvm_lapic_find_highest_irr(vcpu);
	}
	vmx_hwapic_irr_update(vcpu, max_irr);
	return max_irr;
}

static void vmx_load_eoi_exitmap(struct kvm_vcpu *vcpu, u64 *eoi_exit_bitmap)
{
	if (!kvm_vcpu_apicv_active(vcpu))
		return;

	vmcs_write64(EOI_EXIT_BITMAP0, eoi_exit_bitmap[0]);
	vmcs_write64(EOI_EXIT_BITMAP1, eoi_exit_bitmap[1]);
	vmcs_write64(EOI_EXIT_BITMAP2, eoi_exit_bitmap[2]);
	vmcs_write64(EOI_EXIT_BITMAP3, eoi_exit_bitmap[3]);
}

static void vmx_apicv_post_state_restore(struct kvm_vcpu *vcpu)
{
	struct vcpu_vmx *vmx = to_vmx(vcpu);

	pi_clear_on(&vmx->pi_desc);
	memset(vmx->pi_desc.pir, 0, sizeof(vmx->pi_desc.pir));
}

static void vmx_complete_atomic_exit(struct vcpu_vmx *vmx)
{
	u32 exit_intr_info = 0;
	u16 basic_exit_reason = (u16)vmx->exit_reason;

	if (!(basic_exit_reason == EXIT_REASON_MCE_DURING_VMENTRY
	      || basic_exit_reason == EXIT_REASON_EXCEPTION_NMI))
		return;

	if (!(vmx->exit_reason & VMX_EXIT_REASONS_FAILED_VMENTRY))
		exit_intr_info = vmcs_read32(VM_EXIT_INTR_INFO);
	vmx->exit_intr_info = exit_intr_info;

	/* if exit due to PF check for async PF */
	if (is_page_fault(exit_intr_info))
		vmx->vcpu.arch.apf.host_apf_reason = kvm_read_and_reset_pf_reason();

	/* Handle machine checks before interrupts are enabled */
	if (basic_exit_reason == EXIT_REASON_MCE_DURING_VMENTRY ||
	    is_machine_check(exit_intr_info))
		kvm_machine_check();

	/* We need to handle NMIs before interrupts are enabled */
	if (is_nmi(exit_intr_info)) {
		kvm_before_handle_nmi(&vmx->vcpu);
		asm("int $2");
		kvm_after_handle_nmi(&vmx->vcpu);
	}
}

static void vmx_handle_external_intr(struct kvm_vcpu *vcpu)
{
	u32 exit_intr_info = vmcs_read32(VM_EXIT_INTR_INFO);

	if ((exit_intr_info & (INTR_INFO_VALID_MASK | INTR_INFO_INTR_TYPE_MASK))
			== (INTR_INFO_VALID_MASK | INTR_TYPE_EXT_INTR)) {
		unsigned int vector;
		unsigned long entry;
		gate_desc *desc;
		struct vcpu_vmx *vmx = to_vmx(vcpu);
#ifdef CONFIG_X86_64
		unsigned long tmp;
#endif

		vector =  exit_intr_info & INTR_INFO_VECTOR_MASK;
		desc = (gate_desc *)vmx->host_idt_base + vector;
		entry = gate_offset(desc);
		asm volatile(
#ifdef CONFIG_X86_64
			"mov %%" _ASM_SP ", %[sp]\n\t"
			"and $0xfffffffffffffff0, %%" _ASM_SP "\n\t"
			"push $%c[ss]\n\t"
			"push %[sp]\n\t"
#endif
			"pushf\n\t"
			__ASM_SIZE(push) " $%c[cs]\n\t"
			"call *%[entry]\n\t"
			:
#ifdef CONFIG_X86_64
			[sp]"=&r"(tmp),
#endif
			ASM_CALL_CONSTRAINT
			:
			[entry]"r"(entry),
			[ss]"i"(__KERNEL_DS),
			[cs]"i"(__KERNEL_CS)
			);
	}
}
STACK_FRAME_NON_STANDARD(vmx_handle_external_intr);

static bool vmx_has_high_real_mode_segbase(void)
{
	return enable_unrestricted_guest || emulate_invalid_guest_state;
}

static bool vmx_mpx_supported(void)
{
	return (vmcs_config.vmexit_ctrl & VM_EXIT_CLEAR_BNDCFGS) &&
		(vmcs_config.vmentry_ctrl & VM_ENTRY_LOAD_BNDCFGS);
}

static bool vmx_xsaves_supported(void)
{
	return vmcs_config.cpu_based_2nd_exec_ctrl &
		SECONDARY_EXEC_XSAVES;
}

static void vmx_recover_nmi_blocking(struct vcpu_vmx *vmx)
{
	u32 exit_intr_info;
	bool unblock_nmi;
	u8 vector;
	bool idtv_info_valid;

	idtv_info_valid = vmx->idt_vectoring_info & VECTORING_INFO_VALID_MASK;

	if (enable_vnmi) {
		if (vmx->loaded_vmcs->nmi_known_unmasked)
			return;
		/*
		 * Can't use vmx->exit_intr_info since we're not sure what
		 * the exit reason is.
		 */
		exit_intr_info = vmcs_read32(VM_EXIT_INTR_INFO);
		unblock_nmi = (exit_intr_info & INTR_INFO_UNBLOCK_NMI) != 0;
		vector = exit_intr_info & INTR_INFO_VECTOR_MASK;
		/*
		 * SDM 3: 27.7.1.2 (September 2008)
		 * Re-set bit "block by NMI" before VM entry if vmexit caused by
		 * a guest IRET fault.
		 * SDM 3: 23.2.2 (September 2008)
		 * Bit 12 is undefined in any of the following cases:
		 *  If the VM exit sets the valid bit in the IDT-vectoring
		 *   information field.
		 *  If the VM exit is due to a double fault.
		 */
		if ((exit_intr_info & INTR_INFO_VALID_MASK) && unblock_nmi &&
		    vector != DF_VECTOR && !idtv_info_valid)
			vmcs_set_bits(GUEST_INTERRUPTIBILITY_INFO,
				      GUEST_INTR_STATE_NMI);
		else
			vmx->loaded_vmcs->nmi_known_unmasked =
				!(vmcs_read32(GUEST_INTERRUPTIBILITY_INFO)
				  & GUEST_INTR_STATE_NMI);
	} else if (unlikely(vmx->loaded_vmcs->soft_vnmi_blocked))
		vmx->loaded_vmcs->vnmi_blocked_time +=
			ktime_to_ns(ktime_sub(ktime_get(),
					      vmx->loaded_vmcs->entry_time));
}

static void __vmx_complete_interrupts(struct kvm_vcpu *vcpu,
				      u32 idt_vectoring_info,
				      int instr_len_field,
				      int error_code_field)
{
	u8 vector;
	int type;
	bool idtv_info_valid;

	idtv_info_valid = idt_vectoring_info & VECTORING_INFO_VALID_MASK;

	vcpu->arch.nmi_injected = false;
	kvm_clear_exception_queue(vcpu);
	kvm_clear_interrupt_queue(vcpu);

	if (!idtv_info_valid)
		return;

	kvm_make_request(KVM_REQ_EVENT, vcpu);

	vector = idt_vectoring_info & VECTORING_INFO_VECTOR_MASK;
	type = idt_vectoring_info & VECTORING_INFO_TYPE_MASK;

	switch (type) {
	case INTR_TYPE_NMI_INTR:
		vcpu->arch.nmi_injected = true;
		/*
		 * SDM 3: 27.7.1.2 (September 2008)
		 * Clear bit "block by NMI" before VM entry if a NMI
		 * delivery faulted.
		 */
		vmx_set_nmi_mask(vcpu, false);
		break;
	case INTR_TYPE_SOFT_EXCEPTION:
		vcpu->arch.event_exit_inst_len = vmcs_read32(instr_len_field);
		/* fall through */
	case INTR_TYPE_HARD_EXCEPTION:
		if (idt_vectoring_info & VECTORING_INFO_DELIVER_CODE_MASK) {
			u32 err = vmcs_read32(error_code_field);
			kvm_requeue_exception_e(vcpu, vector, err);
		} else
			kvm_requeue_exception(vcpu, vector);
		break;
	case INTR_TYPE_SOFT_INTR:
		vcpu->arch.event_exit_inst_len = vmcs_read32(instr_len_field);
		/* fall through */
	case INTR_TYPE_EXT_INTR:
		kvm_queue_interrupt(vcpu, vector, type == INTR_TYPE_SOFT_INTR);
		break;
	default:
		break;
	}
}

static void vmx_complete_interrupts(struct vcpu_vmx *vmx)
{
	__vmx_complete_interrupts(&vmx->vcpu, vmx->idt_vectoring_info,
				  VM_EXIT_INSTRUCTION_LEN,
				  IDT_VECTORING_ERROR_CODE);
}

static void vmx_cancel_injection(struct kvm_vcpu *vcpu)
{
	__vmx_complete_interrupts(vcpu,
				  vmcs_read32(VM_ENTRY_INTR_INFO_FIELD),
				  VM_ENTRY_INSTRUCTION_LEN,
				  VM_ENTRY_EXCEPTION_ERROR_CODE);

	vmcs_write32(VM_ENTRY_INTR_INFO_FIELD, 0);
}

static void atomic_switch_perf_msrs(struct vcpu_vmx *vmx)
{
	int i, nr_msrs;
	struct perf_guest_switch_msr *msrs;

	msrs = perf_guest_get_msrs(&nr_msrs);

	if (!msrs)
		return;

	for (i = 0; i < nr_msrs; i++)
		if (msrs[i].host == msrs[i].guest)
			clear_atomic_switch_msr(vmx, msrs[i].msr);
		else
			add_atomic_switch_msr(vmx, msrs[i].msr, msrs[i].guest,
					msrs[i].host);
}

static void vmx_arm_hv_timer(struct kvm_vcpu *vcpu)
{
	struct vcpu_vmx *vmx = to_vmx(vcpu);
	u64 tscl;
	u32 delta_tsc;

	if (vmx->hv_deadline_tsc == -1)
		return;

	tscl = rdtsc();
	if (vmx->hv_deadline_tsc > tscl)
		/* sure to be 32 bit only because checked on set_hv_timer */
		delta_tsc = (u32)((vmx->hv_deadline_tsc - tscl) >>
			cpu_preemption_timer_multi);
	else
		delta_tsc = 0;

	vmcs_write32(VMX_PREEMPTION_TIMER_VALUE, delta_tsc);
}

static void __noclone vmx_vcpu_run(struct kvm_vcpu *vcpu)
{
	struct vcpu_vmx *vmx = to_vmx(vcpu);
	unsigned long debugctlmsr, cr3, cr4;

	/* Record the guest's net vcpu time for enforced NMI injections. */
	if (unlikely(!enable_vnmi &&
		     vmx->loaded_vmcs->soft_vnmi_blocked))
		vmx->loaded_vmcs->entry_time = ktime_get();

	/* Don't enter VMX if guest state is invalid, let the exit handler
	   start emulation until we arrive back to a valid state */
	if (vmx->emulation_required)
		return;

	if (vmx->ple_window_dirty) {
		vmx->ple_window_dirty = false;
		vmcs_write32(PLE_WINDOW, vmx->ple_window);
	}

	if (vmx->nested.sync_shadow_vmcs) {
		copy_vmcs12_to_shadow(vmx);
		vmx->nested.sync_shadow_vmcs = false;
	}

	if (test_bit(VCPU_REGS_RSP, (unsigned long *)&vcpu->arch.regs_dirty))
		vmcs_writel(GUEST_RSP, vcpu->arch.regs[VCPU_REGS_RSP]);
	if (test_bit(VCPU_REGS_RIP, (unsigned long *)&vcpu->arch.regs_dirty))
		vmcs_writel(GUEST_RIP, vcpu->arch.regs[VCPU_REGS_RIP]);

	cr3 = __get_current_cr3_fast();
	if (unlikely(cr3 != vmx->loaded_vmcs->vmcs_host_cr3)) {
		vmcs_writel(HOST_CR3, cr3);
		vmx->loaded_vmcs->vmcs_host_cr3 = cr3;
	}

	cr4 = cr4_read_shadow();
	if (unlikely(cr4 != vmx->loaded_vmcs->vmcs_host_cr4)) {
		vmcs_writel(HOST_CR4, cr4);
		vmx->loaded_vmcs->vmcs_host_cr4 = cr4;
	}

	/* When single-stepping over STI and MOV SS, we must clear the
	 * corresponding interruptibility bits in the guest state. Otherwise
	 * vmentry fails as it then expects bit 14 (BS) in pending debug
	 * exceptions being set, but that's not correct for the guest debugging
	 * case. */
	if (vcpu->guest_debug & KVM_GUESTDBG_SINGLESTEP)
		vmx_set_interrupt_shadow(vcpu, 0);

	if (static_cpu_has(X86_FEATURE_PKU) &&
	    kvm_read_cr4_bits(vcpu, X86_CR4_PKE) &&
	    vcpu->arch.pkru != vmx->host_pkru)
		__write_pkru(vcpu->arch.pkru);

	atomic_switch_perf_msrs(vmx);
	debugctlmsr = get_debugctlmsr();

	vmx_arm_hv_timer(vcpu);

	vmx->__launched = vmx->loaded_vmcs->launched;
	asm(
		/* Store host registers */
		"push %%" _ASM_DX "; push %%" _ASM_BP ";"
		"push %%" _ASM_CX " \n\t" /* placeholder for guest rcx */
		"push %%" _ASM_CX " \n\t"
		"cmp %%" _ASM_SP ", %c[host_rsp](%0) \n\t"
		"je 1f \n\t"
		"mov %%" _ASM_SP ", %c[host_rsp](%0) \n\t"
		__ex(ASM_VMX_VMWRITE_RSP_RDX) "\n\t"
		"1: \n\t"
		/* Reload cr2 if changed */
		"mov %c[cr2](%0), %%" _ASM_AX " \n\t"
		"mov %%cr2, %%" _ASM_DX " \n\t"
		"cmp %%" _ASM_AX ", %%" _ASM_DX " \n\t"
		"je 2f \n\t"
		"mov %%" _ASM_AX", %%cr2 \n\t"
		"2: \n\t"
		/* Check if vmlaunch of vmresume is needed */
		"cmpl $0, %c[launched](%0) \n\t"
		/* Load guest registers.  Don't clobber flags. */
		"mov %c[rax](%0), %%" _ASM_AX " \n\t"
		"mov %c[rbx](%0), %%" _ASM_BX " \n\t"
		"mov %c[rdx](%0), %%" _ASM_DX " \n\t"
		"mov %c[rsi](%0), %%" _ASM_SI " \n\t"
		"mov %c[rdi](%0), %%" _ASM_DI " \n\t"
		"mov %c[rbp](%0), %%" _ASM_BP " \n\t"
#ifdef CONFIG_X86_64
		"mov %c[r8](%0),  %%r8  \n\t"
		"mov %c[r9](%0),  %%r9  \n\t"
		"mov %c[r10](%0), %%r10 \n\t"
		"mov %c[r11](%0), %%r11 \n\t"
		"mov %c[r12](%0), %%r12 \n\t"
		"mov %c[r13](%0), %%r13 \n\t"
		"mov %c[r14](%0), %%r14 \n\t"
		"mov %c[r15](%0), %%r15 \n\t"
#endif
		"mov %c[rcx](%0), %%" _ASM_CX " \n\t" /* kills %0 (ecx) */

		/* Enter guest mode */
		"jne 1f \n\t"
		__ex(ASM_VMX_VMLAUNCH) "\n\t"
		"jmp 2f \n\t"
		"1: " __ex(ASM_VMX_VMRESUME) "\n\t"
		"2: "
		/* Save guest registers, load host registers, keep flags */
		"mov %0, %c[wordsize](%%" _ASM_SP ") \n\t"
		"pop %0 \n\t"
		"setbe %c[fail](%0)\n\t"
		"mov %%" _ASM_AX ", %c[rax](%0) \n\t"
		"mov %%" _ASM_BX ", %c[rbx](%0) \n\t"
		__ASM_SIZE(pop) " %c[rcx](%0) \n\t"
		"mov %%" _ASM_DX ", %c[rdx](%0) \n\t"
		"mov %%" _ASM_SI ", %c[rsi](%0) \n\t"
		"mov %%" _ASM_DI ", %c[rdi](%0) \n\t"
		"mov %%" _ASM_BP ", %c[rbp](%0) \n\t"
#ifdef CONFIG_X86_64
		"mov %%r8,  %c[r8](%0) \n\t"
		"mov %%r9,  %c[r9](%0) \n\t"
		"mov %%r10, %c[r10](%0) \n\t"
		"mov %%r11, %c[r11](%0) \n\t"
		"mov %%r12, %c[r12](%0) \n\t"
		"mov %%r13, %c[r13](%0) \n\t"
		"mov %%r14, %c[r14](%0) \n\t"
		"mov %%r15, %c[r15](%0) \n\t"
		"xor %%r8d,  %%r8d \n\t"
		"xor %%r9d,  %%r9d \n\t"
		"xor %%r10d, %%r10d \n\t"
		"xor %%r11d, %%r11d \n\t"
		"xor %%r12d, %%r12d \n\t"
		"xor %%r13d, %%r13d \n\t"
		"xor %%r14d, %%r14d \n\t"
		"xor %%r15d, %%r15d \n\t"
#endif
		"mov %%cr2, %%" _ASM_AX "   \n\t"
		"mov %%" _ASM_AX ", %c[cr2](%0) \n\t"

		"xor %%eax, %%eax \n\t"
		"xor %%ebx, %%ebx \n\t"
		"xor %%esi, %%esi \n\t"
		"xor %%edi, %%edi \n\t"
		"pop  %%" _ASM_BP "; pop  %%" _ASM_DX " \n\t"
		".pushsection .rodata \n\t"
		".global vmx_return \n\t"
		"vmx_return: " _ASM_PTR " 2b \n\t"
		".popsection"
	      : : "c"(vmx), "d"((unsigned long)HOST_RSP),
		[launched]"i"(offsetof(struct vcpu_vmx, __launched)),
		[fail]"i"(offsetof(struct vcpu_vmx, fail)),
		[host_rsp]"i"(offsetof(struct vcpu_vmx, host_rsp)),
		[rax]"i"(offsetof(struct vcpu_vmx, vcpu.arch.regs[VCPU_REGS_RAX])),
		[rbx]"i"(offsetof(struct vcpu_vmx, vcpu.arch.regs[VCPU_REGS_RBX])),
		[rcx]"i"(offsetof(struct vcpu_vmx, vcpu.arch.regs[VCPU_REGS_RCX])),
		[rdx]"i"(offsetof(struct vcpu_vmx, vcpu.arch.regs[VCPU_REGS_RDX])),
		[rsi]"i"(offsetof(struct vcpu_vmx, vcpu.arch.regs[VCPU_REGS_RSI])),
		[rdi]"i"(offsetof(struct vcpu_vmx, vcpu.arch.regs[VCPU_REGS_RDI])),
		[rbp]"i"(offsetof(struct vcpu_vmx, vcpu.arch.regs[VCPU_REGS_RBP])),
#ifdef CONFIG_X86_64
		[r8]"i"(offsetof(struct vcpu_vmx, vcpu.arch.regs[VCPU_REGS_R8])),
		[r9]"i"(offsetof(struct vcpu_vmx, vcpu.arch.regs[VCPU_REGS_R9])),
		[r10]"i"(offsetof(struct vcpu_vmx, vcpu.arch.regs[VCPU_REGS_R10])),
		[r11]"i"(offsetof(struct vcpu_vmx, vcpu.arch.regs[VCPU_REGS_R11])),
		[r12]"i"(offsetof(struct vcpu_vmx, vcpu.arch.regs[VCPU_REGS_R12])),
		[r13]"i"(offsetof(struct vcpu_vmx, vcpu.arch.regs[VCPU_REGS_R13])),
		[r14]"i"(offsetof(struct vcpu_vmx, vcpu.arch.regs[VCPU_REGS_R14])),
		[r15]"i"(offsetof(struct vcpu_vmx, vcpu.arch.regs[VCPU_REGS_R15])),
#endif
		[cr2]"i"(offsetof(struct vcpu_vmx, vcpu.arch.cr2)),
		[wordsize]"i"(sizeof(ulong))
	      : "cc", "memory"
#ifdef CONFIG_X86_64
		, "rax", "rbx", "rdi", "rsi"
		, "r8", "r9", "r10", "r11", "r12", "r13", "r14", "r15"
#else
		, "eax", "ebx", "edi", "esi"
#endif
	      );

	/* Eliminate branch target predictions from guest mode */
	vmexit_fill_RSB();

	/* MSR_IA32_DEBUGCTLMSR is zeroed on vmexit. Restore it if needed */
	if (debugctlmsr)
		update_debugctlmsr(debugctlmsr);

#ifndef CONFIG_X86_64
	/*
	 * The sysexit path does not restore ds/es, so we must set them to
	 * a reasonable value ourselves.
	 *
	 * We can't defer this to vmx_load_host_state() since that function
	 * may be executed in interrupt context, which saves and restore segments
	 * around it, nullifying its effect.
	 */
	loadsegment(ds, __USER_DS);
	loadsegment(es, __USER_DS);
#endif

	vcpu->arch.regs_avail = ~((1 << VCPU_REGS_RIP) | (1 << VCPU_REGS_RSP)
				  | (1 << VCPU_EXREG_RFLAGS)
				  | (1 << VCPU_EXREG_PDPTR)
				  | (1 << VCPU_EXREG_SEGMENTS)
				  | (1 << VCPU_EXREG_CR3));
	vcpu->arch.regs_dirty = 0;

	/*
	 * eager fpu is enabled if PKEY is supported and CR4 is switched
	 * back on host, so it is safe to read guest PKRU from current
	 * XSAVE.
	 */
	if (static_cpu_has(X86_FEATURE_PKU) &&
	    kvm_read_cr4_bits(vcpu, X86_CR4_PKE)) {
		vcpu->arch.pkru = __read_pkru();
		if (vcpu->arch.pkru != vmx->host_pkru)
			__write_pkru(vmx->host_pkru);
	}

	/*
	 * the KVM_REQ_EVENT optimization bit is only on for one entry, and if
	 * we did not inject a still-pending event to L1 now because of
	 * nested_run_pending, we need to re-enable this bit.
	 */
	if (vmx->nested.nested_run_pending)
		kvm_make_request(KVM_REQ_EVENT, vcpu);

	vmx->nested.nested_run_pending = 0;
	vmx->idt_vectoring_info = 0;

	vmx->exit_reason = vmx->fail ? 0xdead : vmcs_read32(VM_EXIT_REASON);
	if (vmx->fail || (vmx->exit_reason & VMX_EXIT_REASONS_FAILED_VMENTRY))
		return;

	vmx->loaded_vmcs->launched = 1;
	vmx->idt_vectoring_info = vmcs_read32(IDT_VECTORING_INFO_FIELD);

	vmx_complete_atomic_exit(vmx);
	vmx_recover_nmi_blocking(vmx);
	vmx_complete_interrupts(vmx);
}
STACK_FRAME_NON_STANDARD(vmx_vcpu_run);

static void vmx_switch_vmcs(struct kvm_vcpu *vcpu, struct loaded_vmcs *vmcs)
{
	struct vcpu_vmx *vmx = to_vmx(vcpu);
	int cpu;

	if (vmx->loaded_vmcs == vmcs)
		return;

	cpu = get_cpu();
	vmx->loaded_vmcs = vmcs;
	vmx_vcpu_put(vcpu);
	vmx_vcpu_load(vcpu, cpu);
	put_cpu();
}

/*
 * Ensure that the current vmcs of the logical processor is the
 * vmcs01 of the vcpu before calling free_nested().
 */
static void vmx_free_vcpu_nested(struct kvm_vcpu *vcpu)
{
       struct vcpu_vmx *vmx = to_vmx(vcpu);
       int r;

       r = vcpu_load(vcpu);
       BUG_ON(r);
       vmx_switch_vmcs(vcpu, &vmx->vmcs01);
       free_nested(vmx);
       vcpu_put(vcpu);
}

static void vmx_free_vcpu(struct kvm_vcpu *vcpu)
{
	struct vcpu_vmx *vmx = to_vmx(vcpu);

	if (enable_pml)
		vmx_destroy_pml_buffer(vmx);
	free_vpid(vmx->vpid);
	leave_guest_mode(vcpu);
	vmx_free_vcpu_nested(vcpu);
	free_loaded_vmcs(vmx->loaded_vmcs);
	kfree(vmx->guest_msrs);
	kvm_vcpu_uninit(vcpu);
	kmem_cache_free(kvm_vcpu_cache, vmx);
}

static struct kvm_vcpu *vmx_create_vcpu(struct kvm *kvm, unsigned int id)
{
	int err;
	struct vcpu_vmx *vmx = kmem_cache_zalloc(kvm_vcpu_cache, GFP_KERNEL);
	int cpu;

	if (!vmx)
		return ERR_PTR(-ENOMEM);

	vmx->vpid = allocate_vpid();

	err = kvm_vcpu_init(&vmx->vcpu, kvm, id);
	if (err)
		goto free_vcpu;

	err = -ENOMEM;

	/*
	 * If PML is turned on, failure on enabling PML just results in failure
	 * of creating the vcpu, therefore we can simplify PML logic (by
	 * avoiding dealing with cases, such as enabling PML partially on vcpus
	 * for the guest, etc.
	 */
	if (enable_pml) {
		vmx->pml_pg = alloc_page(GFP_KERNEL | __GFP_ZERO);
		if (!vmx->pml_pg)
			goto uninit_vcpu;
	}

	vmx->guest_msrs = kmalloc(PAGE_SIZE, GFP_KERNEL);
	BUILD_BUG_ON(ARRAY_SIZE(vmx_msr_index) * sizeof(vmx->guest_msrs[0])
		     > PAGE_SIZE);

	if (!vmx->guest_msrs)
		goto free_pml;

	vmx->loaded_vmcs = &vmx->vmcs01;
	vmx->loaded_vmcs->vmcs = alloc_vmcs();
	vmx->loaded_vmcs->shadow_vmcs = NULL;
	if (!vmx->loaded_vmcs->vmcs)
		goto free_msrs;
	loaded_vmcs_init(vmx->loaded_vmcs);

	cpu = get_cpu();
	vmx_vcpu_load(&vmx->vcpu, cpu);
	vmx->vcpu.cpu = cpu;
	vmx_vcpu_setup(vmx);
	vmx_vcpu_put(&vmx->vcpu);
	put_cpu();
	if (cpu_need_virtualize_apic_accesses(&vmx->vcpu)) {
		err = alloc_apic_access_page(kvm);
		if (err)
			goto free_vmcs;
	}

	if (enable_ept) {
		err = init_rmode_identity_map(kvm);
		if (err)
			goto free_vmcs;
	}

	if (nested) {
		nested_vmx_setup_ctls_msrs(vmx);
		vmx->nested.vpid02 = allocate_vpid();
	}

	vmx->nested.posted_intr_nv = -1;
	vmx->nested.current_vmptr = -1ull;

	vmx->msr_ia32_feature_control_valid_bits = FEATURE_CONTROL_LOCKED;

	/*
	 * Enforce invariant: pi_desc.nv is always either POSTED_INTR_VECTOR
	 * or POSTED_INTR_WAKEUP_VECTOR.
	 */
	vmx->pi_desc.nv = POSTED_INTR_VECTOR;
	vmx->pi_desc.sn = 1;

	return &vmx->vcpu;

free_vmcs:
	free_vpid(vmx->nested.vpid02);
	free_loaded_vmcs(vmx->loaded_vmcs);
free_msrs:
	kfree(vmx->guest_msrs);
free_pml:
	vmx_destroy_pml_buffer(vmx);
uninit_vcpu:
	kvm_vcpu_uninit(&vmx->vcpu);
free_vcpu:
	free_vpid(vmx->vpid);
	kmem_cache_free(kvm_vcpu_cache, vmx);
	return ERR_PTR(err);
}

static void __init vmx_check_processor_compat(void *rtn)
{
	struct vmcs_config vmcs_conf;

	*(int *)rtn = 0;
	if (setup_vmcs_config(&vmcs_conf) < 0)
		*(int *)rtn = -EIO;
	if (memcmp(&vmcs_config, &vmcs_conf, sizeof(struct vmcs_config)) != 0) {
		printk(KERN_ERR "kvm: CPU %d feature inconsistency!\n",
				smp_processor_id());
		*(int *)rtn = -EIO;
	}
}

static u64 vmx_get_mt_mask(struct kvm_vcpu *vcpu, gfn_t gfn, bool is_mmio)
{
	u8 cache;
	u64 ipat = 0;

	/* For VT-d and EPT combination
	 * 1. MMIO: always map as UC
	 * 2. EPT with VT-d:
	 *   a. VT-d without snooping control feature: can't guarantee the
	 *	result, try to trust guest.
	 *   b. VT-d with snooping control feature: snooping control feature of
	 *	VT-d engine can guarantee the cache correctness. Just set it
	 *	to WB to keep consistent with host. So the same as item 3.
	 * 3. EPT without VT-d: always map as WB and set IPAT=1 to keep
	 *    consistent with host MTRR
	 */
	if (is_mmio) {
		cache = MTRR_TYPE_UNCACHABLE;
		goto exit;
	}

	if (!kvm_arch_has_noncoherent_dma(vcpu->kvm)) {
		ipat = VMX_EPT_IPAT_BIT;
		cache = MTRR_TYPE_WRBACK;
		goto exit;
	}

	if (kvm_read_cr0(vcpu) & X86_CR0_CD) {
		ipat = VMX_EPT_IPAT_BIT;
		if (kvm_check_has_quirk(vcpu->kvm, KVM_X86_QUIRK_CD_NW_CLEARED))
			cache = MTRR_TYPE_WRBACK;
		else
			cache = MTRR_TYPE_UNCACHABLE;
		goto exit;
	}

	cache = kvm_mtrr_get_guest_memory_type(vcpu, gfn);

exit:
	return (cache << VMX_EPT_MT_EPTE_SHIFT) | ipat;
}

static int vmx_get_lpage_level(void)
{
	if (enable_ept && !cpu_has_vmx_ept_1g_page())
		return PT_DIRECTORY_LEVEL;
	else
		/* For shadow and EPT supported 1GB page */
		return PT_PDPE_LEVEL;
}

static void vmcs_set_secondary_exec_control(u32 new_ctl)
{
	/*
	 * These bits in the secondary execution controls field
	 * are dynamic, the others are mostly based on the hypervisor
	 * architecture and the guest's CPUID.  Do not touch the
	 * dynamic bits.
	 */
	u32 mask =
		SECONDARY_EXEC_SHADOW_VMCS |
		SECONDARY_EXEC_VIRTUALIZE_X2APIC_MODE |
		SECONDARY_EXEC_VIRTUALIZE_APIC_ACCESSES;

	u32 cur_ctl = vmcs_read32(SECONDARY_VM_EXEC_CONTROL);

	vmcs_write32(SECONDARY_VM_EXEC_CONTROL,
		     (new_ctl & ~mask) | (cur_ctl & mask));
}

/*
 * Generate MSR_IA32_VMX_CR{0,4}_FIXED1 according to CPUID. Only set bits
 * (indicating "allowed-1") if they are supported in the guest's CPUID.
 */
static void nested_vmx_cr_fixed1_bits_update(struct kvm_vcpu *vcpu)
{
	struct vcpu_vmx *vmx = to_vmx(vcpu);
	struct kvm_cpuid_entry2 *entry;

	vmx->nested.nested_vmx_cr0_fixed1 = 0xffffffff;
	vmx->nested.nested_vmx_cr4_fixed1 = X86_CR4_PCE;

#define cr4_fixed1_update(_cr4_mask, _reg, _cpuid_mask) do {		\
	if (entry && (entry->_reg & (_cpuid_mask)))			\
		vmx->nested.nested_vmx_cr4_fixed1 |= (_cr4_mask);	\
} while (0)

	entry = kvm_find_cpuid_entry(vcpu, 0x1, 0);
	cr4_fixed1_update(X86_CR4_VME,        edx, bit(X86_FEATURE_VME));
	cr4_fixed1_update(X86_CR4_PVI,        edx, bit(X86_FEATURE_VME));
	cr4_fixed1_update(X86_CR4_TSD,        edx, bit(X86_FEATURE_TSC));
	cr4_fixed1_update(X86_CR4_DE,         edx, bit(X86_FEATURE_DE));
	cr4_fixed1_update(X86_CR4_PSE,        edx, bit(X86_FEATURE_PSE));
	cr4_fixed1_update(X86_CR4_PAE,        edx, bit(X86_FEATURE_PAE));
	cr4_fixed1_update(X86_CR4_MCE,        edx, bit(X86_FEATURE_MCE));
	cr4_fixed1_update(X86_CR4_PGE,        edx, bit(X86_FEATURE_PGE));
	cr4_fixed1_update(X86_CR4_OSFXSR,     edx, bit(X86_FEATURE_FXSR));
	cr4_fixed1_update(X86_CR4_OSXMMEXCPT, edx, bit(X86_FEATURE_XMM));
	cr4_fixed1_update(X86_CR4_VMXE,       ecx, bit(X86_FEATURE_VMX));
	cr4_fixed1_update(X86_CR4_SMXE,       ecx, bit(X86_FEATURE_SMX));
	cr4_fixed1_update(X86_CR4_PCIDE,      ecx, bit(X86_FEATURE_PCID));
	cr4_fixed1_update(X86_CR4_OSXSAVE,    ecx, bit(X86_FEATURE_XSAVE));

	entry = kvm_find_cpuid_entry(vcpu, 0x7, 0);
	cr4_fixed1_update(X86_CR4_FSGSBASE,   ebx, bit(X86_FEATURE_FSGSBASE));
	cr4_fixed1_update(X86_CR4_SMEP,       ebx, bit(X86_FEATURE_SMEP));
	cr4_fixed1_update(X86_CR4_SMAP,       ebx, bit(X86_FEATURE_SMAP));
	cr4_fixed1_update(X86_CR4_PKE,        ecx, bit(X86_FEATURE_PKU));
	cr4_fixed1_update(X86_CR4_UMIP,       ecx, bit(X86_FEATURE_UMIP));

#undef cr4_fixed1_update
}

static void vmx_cpuid_update(struct kvm_vcpu *vcpu)
{
	struct vcpu_vmx *vmx = to_vmx(vcpu);

	if (cpu_has_secondary_exec_ctrls()) {
		vmx_compute_secondary_exec_control(vmx);
		vmcs_set_secondary_exec_control(vmx->secondary_exec_control);
	}

	if (nested_vmx_allowed(vcpu))
		to_vmx(vcpu)->msr_ia32_feature_control_valid_bits |=
			FEATURE_CONTROL_VMXON_ENABLED_OUTSIDE_SMX;
	else
		to_vmx(vcpu)->msr_ia32_feature_control_valid_bits &=
			~FEATURE_CONTROL_VMXON_ENABLED_OUTSIDE_SMX;

	if (nested_vmx_allowed(vcpu))
		nested_vmx_cr_fixed1_bits_update(vcpu);
}

static void vmx_set_supported_cpuid(u32 func, struct kvm_cpuid_entry2 *entry)
{
	if (func == 1 && nested)
		entry->ecx |= bit(X86_FEATURE_VMX);
}

static void nested_ept_inject_page_fault(struct kvm_vcpu *vcpu,
		struct x86_exception *fault)
{
	struct vmcs12 *vmcs12 = get_vmcs12(vcpu);
	struct vcpu_vmx *vmx = to_vmx(vcpu);
	u32 exit_reason;
	unsigned long exit_qualification = vcpu->arch.exit_qualification;

	if (vmx->nested.pml_full) {
		exit_reason = EXIT_REASON_PML_FULL;
		vmx->nested.pml_full = false;
		exit_qualification &= INTR_INFO_UNBLOCK_NMI;
	} else if (fault->error_code & PFERR_RSVD_MASK)
		exit_reason = EXIT_REASON_EPT_MISCONFIG;
	else
		exit_reason = EXIT_REASON_EPT_VIOLATION;

	nested_vmx_vmexit(vcpu, exit_reason, 0, exit_qualification);
	vmcs12->guest_physical_address = fault->address;
}

static bool nested_ept_ad_enabled(struct kvm_vcpu *vcpu)
{
	return nested_ept_get_cr3(vcpu) & VMX_EPTP_AD_ENABLE_BIT;
}

/* Callbacks for nested_ept_init_mmu_context: */

static unsigned long nested_ept_get_cr3(struct kvm_vcpu *vcpu)
{
	/* return the page table to be shadowed - in our case, EPT12 */
	return get_vmcs12(vcpu)->ept_pointer;
}

static int nested_ept_init_mmu_context(struct kvm_vcpu *vcpu)
{
	WARN_ON(mmu_is_nested(vcpu));
	if (!valid_ept_address(vcpu, nested_ept_get_cr3(vcpu)))
		return 1;

	kvm_mmu_unload(vcpu);
	kvm_init_shadow_ept_mmu(vcpu,
			to_vmx(vcpu)->nested.nested_vmx_ept_caps &
			VMX_EPT_EXECUTE_ONLY_BIT,
			nested_ept_ad_enabled(vcpu));
	vcpu->arch.mmu.set_cr3           = vmx_set_cr3;
	vcpu->arch.mmu.get_cr3           = nested_ept_get_cr3;
	vcpu->arch.mmu.inject_page_fault = nested_ept_inject_page_fault;

	vcpu->arch.walk_mmu              = &vcpu->arch.nested_mmu;
	return 0;
}

static void nested_ept_uninit_mmu_context(struct kvm_vcpu *vcpu)
{
	vcpu->arch.walk_mmu = &vcpu->arch.mmu;
}

static bool nested_vmx_is_page_fault_vmexit(struct vmcs12 *vmcs12,
					    u16 error_code)
{
	bool inequality, bit;

	bit = (vmcs12->exception_bitmap & (1u << PF_VECTOR)) != 0;
	inequality =
		(error_code & vmcs12->page_fault_error_code_mask) !=
		 vmcs12->page_fault_error_code_match;
	return inequality ^ bit;
}

static void vmx_inject_page_fault_nested(struct kvm_vcpu *vcpu,
		struct x86_exception *fault)
{
	struct vmcs12 *vmcs12 = get_vmcs12(vcpu);

	WARN_ON(!is_guest_mode(vcpu));

	if (nested_vmx_is_page_fault_vmexit(vmcs12, fault->error_code) &&
		!to_vmx(vcpu)->nested.nested_run_pending) {
		vmcs12->vm_exit_intr_error_code = fault->error_code;
		nested_vmx_vmexit(vcpu, EXIT_REASON_EXCEPTION_NMI,
				  PF_VECTOR | INTR_TYPE_HARD_EXCEPTION |
				  INTR_INFO_DELIVER_CODE_MASK | INTR_INFO_VALID_MASK,
				  fault->address);
	} else {
		kvm_inject_page_fault(vcpu, fault);
	}
}

static inline bool nested_vmx_merge_msr_bitmap(struct kvm_vcpu *vcpu,
					       struct vmcs12 *vmcs12);

static void nested_get_vmcs12_pages(struct kvm_vcpu *vcpu,
					struct vmcs12 *vmcs12)
{
	struct vcpu_vmx *vmx = to_vmx(vcpu);
	struct page *page;
	u64 hpa;

	if (nested_cpu_has2(vmcs12, SECONDARY_EXEC_VIRTUALIZE_APIC_ACCESSES)) {
		/*
		 * Translate L1 physical address to host physical
		 * address for vmcs02. Keep the page pinned, so this
		 * physical address remains valid. We keep a reference
		 * to it so we can release it later.
		 */
		if (vmx->nested.apic_access_page) { /* shouldn't happen */
			kvm_release_page_dirty(vmx->nested.apic_access_page);
			vmx->nested.apic_access_page = NULL;
		}
		page = kvm_vcpu_gpa_to_page(vcpu, vmcs12->apic_access_addr);
		/*
		 * If translation failed, no matter: This feature asks
		 * to exit when accessing the given address, and if it
		 * can never be accessed, this feature won't do
		 * anything anyway.
		 */
		if (!is_error_page(page)) {
			vmx->nested.apic_access_page = page;
			hpa = page_to_phys(vmx->nested.apic_access_page);
			vmcs_write64(APIC_ACCESS_ADDR, hpa);
		} else {
			vmcs_clear_bits(SECONDARY_VM_EXEC_CONTROL,
					SECONDARY_EXEC_VIRTUALIZE_APIC_ACCESSES);
		}
	} else if (!(nested_cpu_has_virt_x2apic_mode(vmcs12)) &&
		   cpu_need_virtualize_apic_accesses(&vmx->vcpu)) {
		vmcs_set_bits(SECONDARY_VM_EXEC_CONTROL,
			      SECONDARY_EXEC_VIRTUALIZE_APIC_ACCESSES);
		kvm_vcpu_reload_apic_access_page(vcpu);
	}

	if (nested_cpu_has(vmcs12, CPU_BASED_TPR_SHADOW)) {
		if (vmx->nested.virtual_apic_page) { /* shouldn't happen */
			kvm_release_page_dirty(vmx->nested.virtual_apic_page);
			vmx->nested.virtual_apic_page = NULL;
		}
		page = kvm_vcpu_gpa_to_page(vcpu, vmcs12->virtual_apic_page_addr);

		/*
		 * If translation failed, VM entry will fail because
		 * prepare_vmcs02 set VIRTUAL_APIC_PAGE_ADDR to -1ull.
		 * Failing the vm entry is _not_ what the processor
		 * does but it's basically the only possibility we
		 * have.  We could still enter the guest if CR8 load
		 * exits are enabled, CR8 store exits are enabled, and
		 * virtualize APIC access is disabled; in this case
		 * the processor would never use the TPR shadow and we
		 * could simply clear the bit from the execution
		 * control.  But such a configuration is useless, so
		 * let's keep the code simple.
		 */
		if (!is_error_page(page)) {
			vmx->nested.virtual_apic_page = page;
			hpa = page_to_phys(vmx->nested.virtual_apic_page);
			vmcs_write64(VIRTUAL_APIC_PAGE_ADDR, hpa);
		}
	}

	if (nested_cpu_has_posted_intr(vmcs12)) {
		if (vmx->nested.pi_desc_page) { /* shouldn't happen */
			kunmap(vmx->nested.pi_desc_page);
			kvm_release_page_dirty(vmx->nested.pi_desc_page);
			vmx->nested.pi_desc_page = NULL;
		}
		page = kvm_vcpu_gpa_to_page(vcpu, vmcs12->posted_intr_desc_addr);
		if (is_error_page(page))
			return;
		vmx->nested.pi_desc_page = page;
		vmx->nested.pi_desc = kmap(vmx->nested.pi_desc_page);
		vmx->nested.pi_desc =
			(struct pi_desc *)((void *)vmx->nested.pi_desc +
			(unsigned long)(vmcs12->posted_intr_desc_addr &
			(PAGE_SIZE - 1)));
		vmcs_write64(POSTED_INTR_DESC_ADDR,
			page_to_phys(vmx->nested.pi_desc_page) +
			(unsigned long)(vmcs12->posted_intr_desc_addr &
			(PAGE_SIZE - 1)));
	}
	if (cpu_has_vmx_msr_bitmap() &&
	    nested_cpu_has(vmcs12, CPU_BASED_USE_MSR_BITMAPS) &&
	    nested_vmx_merge_msr_bitmap(vcpu, vmcs12))
		;
	else
		vmcs_clear_bits(CPU_BASED_VM_EXEC_CONTROL,
				CPU_BASED_USE_MSR_BITMAPS);
}

static void vmx_start_preemption_timer(struct kvm_vcpu *vcpu)
{
	u64 preemption_timeout = get_vmcs12(vcpu)->vmx_preemption_timer_value;
	struct vcpu_vmx *vmx = to_vmx(vcpu);

	if (vcpu->arch.virtual_tsc_khz == 0)
		return;

	/* Make sure short timeouts reliably trigger an immediate vmexit.
	 * hrtimer_start does not guarantee this. */
	if (preemption_timeout <= 1) {
		vmx_preemption_timer_fn(&vmx->nested.preemption_timer);
		return;
	}

	preemption_timeout <<= VMX_MISC_EMULATED_PREEMPTION_TIMER_RATE;
	preemption_timeout *= 1000000;
	do_div(preemption_timeout, vcpu->arch.virtual_tsc_khz);
	hrtimer_start(&vmx->nested.preemption_timer,
		      ns_to_ktime(preemption_timeout), HRTIMER_MODE_REL);
}

static int nested_vmx_check_io_bitmap_controls(struct kvm_vcpu *vcpu,
					       struct vmcs12 *vmcs12)
{
	if (!nested_cpu_has(vmcs12, CPU_BASED_USE_IO_BITMAPS))
		return 0;

	if (!page_address_valid(vcpu, vmcs12->io_bitmap_a) ||
	    !page_address_valid(vcpu, vmcs12->io_bitmap_b))
		return -EINVAL;

	return 0;
}

static int nested_vmx_check_msr_bitmap_controls(struct kvm_vcpu *vcpu,
						struct vmcs12 *vmcs12)
{
	if (!nested_cpu_has(vmcs12, CPU_BASED_USE_MSR_BITMAPS))
		return 0;

	if (!page_address_valid(vcpu, vmcs12->msr_bitmap))
		return -EINVAL;

	return 0;
}

static int nested_vmx_check_tpr_shadow_controls(struct kvm_vcpu *vcpu,
						struct vmcs12 *vmcs12)
{
	if (!nested_cpu_has(vmcs12, CPU_BASED_TPR_SHADOW))
		return 0;

	if (!page_address_valid(vcpu, vmcs12->virtual_apic_page_addr))
		return -EINVAL;

	return 0;
}

/*
 * Merge L0's and L1's MSR bitmap, return false to indicate that
 * we do not use the hardware.
 */
static inline bool nested_vmx_merge_msr_bitmap(struct kvm_vcpu *vcpu,
					       struct vmcs12 *vmcs12)
{
	int msr;
	struct page *page;
	unsigned long *msr_bitmap_l1;
	unsigned long *msr_bitmap_l0 = to_vmx(vcpu)->nested.msr_bitmap;

	/* This shortcut is ok because we support only x2APIC MSRs so far. */
	if (!nested_cpu_has_virt_x2apic_mode(vmcs12))
		return false;

	page = kvm_vcpu_gpa_to_page(vcpu, vmcs12->msr_bitmap);
	if (is_error_page(page))
		return false;
	msr_bitmap_l1 = (unsigned long *)kmap(page);

	memset(msr_bitmap_l0, 0xff, PAGE_SIZE);

	if (nested_cpu_has_virt_x2apic_mode(vmcs12)) {
		if (nested_cpu_has_apic_reg_virt(vmcs12))
			for (msr = 0x800; msr <= 0x8ff; msr++)
				nested_vmx_disable_intercept_for_msr(
					msr_bitmap_l1, msr_bitmap_l0,
					msr, MSR_TYPE_R);

		nested_vmx_disable_intercept_for_msr(
				msr_bitmap_l1, msr_bitmap_l0,
				APIC_BASE_MSR + (APIC_TASKPRI >> 4),
				MSR_TYPE_R | MSR_TYPE_W);

		if (nested_cpu_has_vid(vmcs12)) {
			nested_vmx_disable_intercept_for_msr(
				msr_bitmap_l1, msr_bitmap_l0,
				APIC_BASE_MSR + (APIC_EOI >> 4),
				MSR_TYPE_W);
			nested_vmx_disable_intercept_for_msr(
				msr_bitmap_l1, msr_bitmap_l0,
				APIC_BASE_MSR + (APIC_SELF_IPI >> 4),
				MSR_TYPE_W);
		}
	}
	kunmap(page);
	kvm_release_page_clean(page);

	return true;
}

static int nested_vmx_check_apicv_controls(struct kvm_vcpu *vcpu,
					   struct vmcs12 *vmcs12)
{
	if (!nested_cpu_has_virt_x2apic_mode(vmcs12) &&
	    !nested_cpu_has_apic_reg_virt(vmcs12) &&
	    !nested_cpu_has_vid(vmcs12) &&
	    !nested_cpu_has_posted_intr(vmcs12))
		return 0;

	/*
	 * If virtualize x2apic mode is enabled,
	 * virtualize apic access must be disabled.
	 */
	if (nested_cpu_has_virt_x2apic_mode(vmcs12) &&
	    nested_cpu_has2(vmcs12, SECONDARY_EXEC_VIRTUALIZE_APIC_ACCESSES))
		return -EINVAL;

	/*
	 * If virtual interrupt delivery is enabled,
	 * we must exit on external interrupts.
	 */
	if (nested_cpu_has_vid(vmcs12) &&
	   !nested_exit_on_intr(vcpu))
		return -EINVAL;

	/*
	 * bits 15:8 should be zero in posted_intr_nv,
	 * the descriptor address has been already checked
	 * in nested_get_vmcs12_pages.
	 */
	if (nested_cpu_has_posted_intr(vmcs12) &&
	   (!nested_cpu_has_vid(vmcs12) ||
	    !nested_exit_intr_ack_set(vcpu) ||
	    vmcs12->posted_intr_nv & 0xff00))
		return -EINVAL;

	/* tpr shadow is needed by all apicv features. */
	if (!nested_cpu_has(vmcs12, CPU_BASED_TPR_SHADOW))
		return -EINVAL;

	return 0;
}

static int nested_vmx_check_msr_switch(struct kvm_vcpu *vcpu,
				       unsigned long count_field,
				       unsigned long addr_field)
{
	int maxphyaddr;
	u64 count, addr;

	if (vmcs12_read_any(vcpu, count_field, &count) ||
	    vmcs12_read_any(vcpu, addr_field, &addr)) {
		WARN_ON(1);
		return -EINVAL;
	}
	if (count == 0)
		return 0;
	maxphyaddr = cpuid_maxphyaddr(vcpu);
	if (!IS_ALIGNED(addr, 16) || addr >> maxphyaddr ||
	    (addr + count * sizeof(struct vmx_msr_entry) - 1) >> maxphyaddr) {
		pr_debug_ratelimited(
			"nVMX: invalid MSR switch (0x%lx, %d, %llu, 0x%08llx)",
			addr_field, maxphyaddr, count, addr);
		return -EINVAL;
	}
	return 0;
}

static int nested_vmx_check_msr_switch_controls(struct kvm_vcpu *vcpu,
						struct vmcs12 *vmcs12)
{
	if (vmcs12->vm_exit_msr_load_count == 0 &&
	    vmcs12->vm_exit_msr_store_count == 0 &&
	    vmcs12->vm_entry_msr_load_count == 0)
		return 0; /* Fast path */
	if (nested_vmx_check_msr_switch(vcpu, VM_EXIT_MSR_LOAD_COUNT,
					VM_EXIT_MSR_LOAD_ADDR) ||
	    nested_vmx_check_msr_switch(vcpu, VM_EXIT_MSR_STORE_COUNT,
					VM_EXIT_MSR_STORE_ADDR) ||
	    nested_vmx_check_msr_switch(vcpu, VM_ENTRY_MSR_LOAD_COUNT,
					VM_ENTRY_MSR_LOAD_ADDR))
		return -EINVAL;
	return 0;
}

static int nested_vmx_check_pml_controls(struct kvm_vcpu *vcpu,
					 struct vmcs12 *vmcs12)
{
	u64 address = vmcs12->pml_address;
	int maxphyaddr = cpuid_maxphyaddr(vcpu);

	if (nested_cpu_has2(vmcs12, SECONDARY_EXEC_ENABLE_PML)) {
		if (!nested_cpu_has_ept(vmcs12) ||
		    !IS_ALIGNED(address, 4096)  ||
		    address >> maxphyaddr)
			return -EINVAL;
	}

	return 0;
}

static int nested_vmx_msr_check_common(struct kvm_vcpu *vcpu,
				       struct vmx_msr_entry *e)
{
	/* x2APIC MSR accesses are not allowed */
	if (vcpu->arch.apic_base & X2APIC_ENABLE && e->index >> 8 == 0x8)
		return -EINVAL;
	if (e->index == MSR_IA32_UCODE_WRITE || /* SDM Table 35-2 */
	    e->index == MSR_IA32_UCODE_REV)
		return -EINVAL;
	if (e->reserved != 0)
		return -EINVAL;
	return 0;
}

static int nested_vmx_load_msr_check(struct kvm_vcpu *vcpu,
				     struct vmx_msr_entry *e)
{
	if (e->index == MSR_FS_BASE ||
	    e->index == MSR_GS_BASE ||
	    e->index == MSR_IA32_SMM_MONITOR_CTL || /* SMM is not supported */
	    nested_vmx_msr_check_common(vcpu, e))
		return -EINVAL;
	return 0;
}

static int nested_vmx_store_msr_check(struct kvm_vcpu *vcpu,
				      struct vmx_msr_entry *e)
{
	if (e->index == MSR_IA32_SMBASE || /* SMM is not supported */
	    nested_vmx_msr_check_common(vcpu, e))
		return -EINVAL;
	return 0;
}

/*
 * Load guest's/host's msr at nested entry/exit.
 * return 0 for success, entry index for failure.
 */
static u32 nested_vmx_load_msr(struct kvm_vcpu *vcpu, u64 gpa, u32 count)
{
	u32 i;
	struct vmx_msr_entry e;
	struct msr_data msr;

	msr.host_initiated = false;
	for (i = 0; i < count; i++) {
		if (kvm_vcpu_read_guest(vcpu, gpa + i * sizeof(e),
					&e, sizeof(e))) {
			pr_debug_ratelimited(
				"%s cannot read MSR entry (%u, 0x%08llx)\n",
				__func__, i, gpa + i * sizeof(e));
			goto fail;
		}
		if (nested_vmx_load_msr_check(vcpu, &e)) {
			pr_debug_ratelimited(
				"%s check failed (%u, 0x%x, 0x%x)\n",
				__func__, i, e.index, e.reserved);
			goto fail;
		}
		msr.index = e.index;
		msr.data = e.value;
		if (kvm_set_msr(vcpu, &msr)) {
			pr_debug_ratelimited(
				"%s cannot write MSR (%u, 0x%x, 0x%llx)\n",
				__func__, i, e.index, e.value);
			goto fail;
		}
	}
	return 0;
fail:
	return i + 1;
}

static int nested_vmx_store_msr(struct kvm_vcpu *vcpu, u64 gpa, u32 count)
{
	u32 i;
	struct vmx_msr_entry e;

	for (i = 0; i < count; i++) {
		struct msr_data msr_info;
		if (kvm_vcpu_read_guest(vcpu,
					gpa + i * sizeof(e),
					&e, 2 * sizeof(u32))) {
			pr_debug_ratelimited(
				"%s cannot read MSR entry (%u, 0x%08llx)\n",
				__func__, i, gpa + i * sizeof(e));
			return -EINVAL;
		}
		if (nested_vmx_store_msr_check(vcpu, &e)) {
			pr_debug_ratelimited(
				"%s check failed (%u, 0x%x, 0x%x)\n",
				__func__, i, e.index, e.reserved);
			return -EINVAL;
		}
		msr_info.host_initiated = false;
		msr_info.index = e.index;
		if (kvm_get_msr(vcpu, &msr_info)) {
			pr_debug_ratelimited(
				"%s cannot read MSR (%u, 0x%x)\n",
				__func__, i, e.index);
			return -EINVAL;
		}
		if (kvm_vcpu_write_guest(vcpu,
					 gpa + i * sizeof(e) +
					     offsetof(struct vmx_msr_entry, value),
					 &msr_info.data, sizeof(msr_info.data))) {
			pr_debug_ratelimited(
				"%s cannot write MSR (%u, 0x%x, 0x%llx)\n",
				__func__, i, e.index, msr_info.data);
			return -EINVAL;
		}
	}
	return 0;
}

static bool nested_cr3_valid(struct kvm_vcpu *vcpu, unsigned long val)
{
	unsigned long invalid_mask;

	invalid_mask = (~0ULL) << cpuid_maxphyaddr(vcpu);
	return (val & invalid_mask) == 0;
}

/*
 * Load guest's/host's cr3 at nested entry/exit. nested_ept is true if we are
 * emulating VM entry into a guest with EPT enabled.
 * Returns 0 on success, 1 on failure. Invalid state exit qualification code
 * is assigned to entry_failure_code on failure.
 */
static int nested_vmx_load_cr3(struct kvm_vcpu *vcpu, unsigned long cr3, bool nested_ept,
			       u32 *entry_failure_code)
{
	if (cr3 != kvm_read_cr3(vcpu) || (!nested_ept && pdptrs_changed(vcpu))) {
		if (!nested_cr3_valid(vcpu, cr3)) {
			*entry_failure_code = ENTRY_FAIL_DEFAULT;
			return 1;
		}

		/*
		 * If PAE paging and EPT are both on, CR3 is not used by the CPU and
		 * must not be dereferenced.
		 */
		if (!is_long_mode(vcpu) && is_pae(vcpu) && is_paging(vcpu) &&
		    !nested_ept) {
			if (!load_pdptrs(vcpu, vcpu->arch.walk_mmu, cr3)) {
				*entry_failure_code = ENTRY_FAIL_PDPTE;
				return 1;
			}
		}

		vcpu->arch.cr3 = cr3;
		__set_bit(VCPU_EXREG_CR3, (ulong *)&vcpu->arch.regs_avail);
	}

	kvm_mmu_reset_context(vcpu);
	return 0;
}

/*
 * prepare_vmcs02 is called when the L1 guest hypervisor runs its nested
 * L2 guest. L1 has a vmcs for L2 (vmcs12), and this function "merges" it
 * with L0's requirements for its guest (a.k.a. vmcs01), so we can run the L2
 * guest in a way that will both be appropriate to L1's requests, and our
 * needs. In addition to modifying the active vmcs (which is vmcs02), this
 * function also has additional necessary side-effects, like setting various
 * vcpu->arch fields.
 * Returns 0 on success, 1 on failure. Invalid state exit qualification code
 * is assigned to entry_failure_code on failure.
 */
static int prepare_vmcs02(struct kvm_vcpu *vcpu, struct vmcs12 *vmcs12,
			  bool from_vmentry, u32 *entry_failure_code)
{
	struct vcpu_vmx *vmx = to_vmx(vcpu);
	u32 exec_control, vmcs12_exec_ctrl;

	vmcs_write16(GUEST_ES_SELECTOR, vmcs12->guest_es_selector);
	vmcs_write16(GUEST_CS_SELECTOR, vmcs12->guest_cs_selector);
	vmcs_write16(GUEST_SS_SELECTOR, vmcs12->guest_ss_selector);
	vmcs_write16(GUEST_DS_SELECTOR, vmcs12->guest_ds_selector);
	vmcs_write16(GUEST_FS_SELECTOR, vmcs12->guest_fs_selector);
	vmcs_write16(GUEST_GS_SELECTOR, vmcs12->guest_gs_selector);
	vmcs_write16(GUEST_LDTR_SELECTOR, vmcs12->guest_ldtr_selector);
	vmcs_write16(GUEST_TR_SELECTOR, vmcs12->guest_tr_selector);
	vmcs_write32(GUEST_ES_LIMIT, vmcs12->guest_es_limit);
	vmcs_write32(GUEST_CS_LIMIT, vmcs12->guest_cs_limit);
	vmcs_write32(GUEST_SS_LIMIT, vmcs12->guest_ss_limit);
	vmcs_write32(GUEST_DS_LIMIT, vmcs12->guest_ds_limit);
	vmcs_write32(GUEST_FS_LIMIT, vmcs12->guest_fs_limit);
	vmcs_write32(GUEST_GS_LIMIT, vmcs12->guest_gs_limit);
	vmcs_write32(GUEST_LDTR_LIMIT, vmcs12->guest_ldtr_limit);
	vmcs_write32(GUEST_TR_LIMIT, vmcs12->guest_tr_limit);
	vmcs_write32(GUEST_GDTR_LIMIT, vmcs12->guest_gdtr_limit);
	vmcs_write32(GUEST_IDTR_LIMIT, vmcs12->guest_idtr_limit);
	vmcs_write32(GUEST_ES_AR_BYTES, vmcs12->guest_es_ar_bytes);
	vmcs_write32(GUEST_CS_AR_BYTES, vmcs12->guest_cs_ar_bytes);
	vmcs_write32(GUEST_SS_AR_BYTES, vmcs12->guest_ss_ar_bytes);
	vmcs_write32(GUEST_DS_AR_BYTES, vmcs12->guest_ds_ar_bytes);
	vmcs_write32(GUEST_FS_AR_BYTES, vmcs12->guest_fs_ar_bytes);
	vmcs_write32(GUEST_GS_AR_BYTES, vmcs12->guest_gs_ar_bytes);
	vmcs_write32(GUEST_LDTR_AR_BYTES, vmcs12->guest_ldtr_ar_bytes);
	vmcs_write32(GUEST_TR_AR_BYTES, vmcs12->guest_tr_ar_bytes);
	vmcs_writel(GUEST_ES_BASE, vmcs12->guest_es_base);
	vmcs_writel(GUEST_CS_BASE, vmcs12->guest_cs_base);
	vmcs_writel(GUEST_SS_BASE, vmcs12->guest_ss_base);
	vmcs_writel(GUEST_DS_BASE, vmcs12->guest_ds_base);
	vmcs_writel(GUEST_FS_BASE, vmcs12->guest_fs_base);
	vmcs_writel(GUEST_GS_BASE, vmcs12->guest_gs_base);
	vmcs_writel(GUEST_LDTR_BASE, vmcs12->guest_ldtr_base);
	vmcs_writel(GUEST_TR_BASE, vmcs12->guest_tr_base);
	vmcs_writel(GUEST_GDTR_BASE, vmcs12->guest_gdtr_base);
	vmcs_writel(GUEST_IDTR_BASE, vmcs12->guest_idtr_base);

	if (from_vmentry &&
	    (vmcs12->vm_entry_controls & VM_ENTRY_LOAD_DEBUG_CONTROLS)) {
		kvm_set_dr(vcpu, 7, vmcs12->guest_dr7);
		vmcs_write64(GUEST_IA32_DEBUGCTL, vmcs12->guest_ia32_debugctl);
	} else {
		kvm_set_dr(vcpu, 7, vcpu->arch.dr7);
		vmcs_write64(GUEST_IA32_DEBUGCTL, vmx->nested.vmcs01_debugctl);
	}
	if (from_vmentry) {
		vmcs_write32(VM_ENTRY_INTR_INFO_FIELD,
			     vmcs12->vm_entry_intr_info_field);
		vmcs_write32(VM_ENTRY_EXCEPTION_ERROR_CODE,
			     vmcs12->vm_entry_exception_error_code);
		vmcs_write32(VM_ENTRY_INSTRUCTION_LEN,
			     vmcs12->vm_entry_instruction_len);
		vmcs_write32(GUEST_INTERRUPTIBILITY_INFO,
			     vmcs12->guest_interruptibility_info);
		vmx->loaded_vmcs->nmi_known_unmasked =
			!(vmcs12->guest_interruptibility_info & GUEST_INTR_STATE_NMI);
	} else {
		vmcs_write32(VM_ENTRY_INTR_INFO_FIELD, 0);
	}
	vmcs_write32(GUEST_SYSENTER_CS, vmcs12->guest_sysenter_cs);
	vmx_set_rflags(vcpu, vmcs12->guest_rflags);
	vmcs_writel(GUEST_PENDING_DBG_EXCEPTIONS,
		vmcs12->guest_pending_dbg_exceptions);
	vmcs_writel(GUEST_SYSENTER_ESP, vmcs12->guest_sysenter_esp);
	vmcs_writel(GUEST_SYSENTER_EIP, vmcs12->guest_sysenter_eip);

	if (nested_cpu_has_xsaves(vmcs12))
		vmcs_write64(XSS_EXIT_BITMAP, vmcs12->xss_exit_bitmap);
	vmcs_write64(VMCS_LINK_POINTER, -1ull);

	exec_control = vmcs12->pin_based_vm_exec_control;

	/* Preemption timer setting is only taken from vmcs01.  */
	exec_control &= ~PIN_BASED_VMX_PREEMPTION_TIMER;
	exec_control |= vmcs_config.pin_based_exec_ctrl;
	if (vmx->hv_deadline_tsc == -1)
		exec_control &= ~PIN_BASED_VMX_PREEMPTION_TIMER;

	/* Posted interrupts setting is only taken from vmcs12.  */
	if (nested_cpu_has_posted_intr(vmcs12)) {
		vmx->nested.posted_intr_nv = vmcs12->posted_intr_nv;
		vmx->nested.pi_pending = false;
		vmcs_write16(POSTED_INTR_NV, POSTED_INTR_NESTED_VECTOR);
	} else {
		exec_control &= ~PIN_BASED_POSTED_INTR;
	}

	vmcs_write32(PIN_BASED_VM_EXEC_CONTROL, exec_control);

	vmx->nested.preemption_timer_expired = false;
	if (nested_cpu_has_preemption_timer(vmcs12))
		vmx_start_preemption_timer(vcpu);

	/*
	 * Whether page-faults are trapped is determined by a combination of
	 * 3 settings: PFEC_MASK, PFEC_MATCH and EXCEPTION_BITMAP.PF.
	 * If enable_ept, L0 doesn't care about page faults and we should
	 * set all of these to L1's desires. However, if !enable_ept, L0 does
	 * care about (at least some) page faults, and because it is not easy
	 * (if at all possible?) to merge L0 and L1's desires, we simply ask
	 * to exit on each and every L2 page fault. This is done by setting
	 * MASK=MATCH=0 and (see below) EB.PF=1.
	 * Note that below we don't need special code to set EB.PF beyond the
	 * "or"ing of the EB of vmcs01 and vmcs12, because when enable_ept,
	 * vmcs01's EB.PF is 0 so the "or" will take vmcs12's value, and when
	 * !enable_ept, EB.PF is 1, so the "or" will always be 1.
	 */
	vmcs_write32(PAGE_FAULT_ERROR_CODE_MASK,
		enable_ept ? vmcs12->page_fault_error_code_mask : 0);
	vmcs_write32(PAGE_FAULT_ERROR_CODE_MATCH,
		enable_ept ? vmcs12->page_fault_error_code_match : 0);

	if (cpu_has_secondary_exec_ctrls()) {
		exec_control = vmx->secondary_exec_control;

		/* Take the following fields only from vmcs12 */
		exec_control &= ~(SECONDARY_EXEC_VIRTUALIZE_APIC_ACCESSES |
				  SECONDARY_EXEC_ENABLE_INVPCID |
				  SECONDARY_EXEC_RDTSCP |
				  SECONDARY_EXEC_XSAVES |
				  SECONDARY_EXEC_VIRTUAL_INTR_DELIVERY |
				  SECONDARY_EXEC_APIC_REGISTER_VIRT |
				  SECONDARY_EXEC_ENABLE_VMFUNC);
		if (nested_cpu_has(vmcs12,
				   CPU_BASED_ACTIVATE_SECONDARY_CONTROLS)) {
			vmcs12_exec_ctrl = vmcs12->secondary_vm_exec_control &
				~SECONDARY_EXEC_ENABLE_PML;
			exec_control |= vmcs12_exec_ctrl;
		}

		/* All VMFUNCs are currently emulated through L0 vmexits.  */
		if (exec_control & SECONDARY_EXEC_ENABLE_VMFUNC)
			vmcs_write64(VM_FUNCTION_CONTROL, 0);

		if (exec_control & SECONDARY_EXEC_VIRTUAL_INTR_DELIVERY) {
			vmcs_write64(EOI_EXIT_BITMAP0,
				vmcs12->eoi_exit_bitmap0);
			vmcs_write64(EOI_EXIT_BITMAP1,
				vmcs12->eoi_exit_bitmap1);
			vmcs_write64(EOI_EXIT_BITMAP2,
				vmcs12->eoi_exit_bitmap2);
			vmcs_write64(EOI_EXIT_BITMAP3,
				vmcs12->eoi_exit_bitmap3);
			vmcs_write16(GUEST_INTR_STATUS,
				vmcs12->guest_intr_status);
		}

		/*
		 * Write an illegal value to APIC_ACCESS_ADDR. Later,
		 * nested_get_vmcs12_pages will either fix it up or
		 * remove the VM execution control.
		 */
		if (exec_control & SECONDARY_EXEC_VIRTUALIZE_APIC_ACCESSES)
			vmcs_write64(APIC_ACCESS_ADDR, -1ull);

		vmcs_write32(SECONDARY_VM_EXEC_CONTROL, exec_control);
	}


	/*
	 * Set host-state according to L0's settings (vmcs12 is irrelevant here)
	 * Some constant fields are set here by vmx_set_constant_host_state().
	 * Other fields are different per CPU, and will be set later when
	 * vmx_vcpu_load() is called, and when vmx_save_host_state() is called.
	 */
	vmx_set_constant_host_state(vmx);

	/*
	 * Set the MSR load/store lists to match L0's settings.
	 */
	vmcs_write32(VM_EXIT_MSR_STORE_COUNT, 0);
	vmcs_write32(VM_EXIT_MSR_LOAD_COUNT, vmx->msr_autoload.nr);
	vmcs_write64(VM_EXIT_MSR_LOAD_ADDR, __pa(vmx->msr_autoload.host));
	vmcs_write32(VM_ENTRY_MSR_LOAD_COUNT, vmx->msr_autoload.nr);
	vmcs_write64(VM_ENTRY_MSR_LOAD_ADDR, __pa(vmx->msr_autoload.guest));

	/*
	 * HOST_RSP is normally set correctly in vmx_vcpu_run() just before
	 * entry, but only if the current (host) sp changed from the value
	 * we wrote last (vmx->host_rsp). This cache is no longer relevant
	 * if we switch vmcs, and rather than hold a separate cache per vmcs,
	 * here we just force the write to happen on entry.
	 */
	vmx->host_rsp = 0;

	exec_control = vmx_exec_control(vmx); /* L0's desires */
	exec_control &= ~CPU_BASED_VIRTUAL_INTR_PENDING;
	exec_control &= ~CPU_BASED_VIRTUAL_NMI_PENDING;
	exec_control &= ~CPU_BASED_TPR_SHADOW;
	exec_control |= vmcs12->cpu_based_vm_exec_control;

	/*
	 * Write an illegal value to VIRTUAL_APIC_PAGE_ADDR. Later, if
	 * nested_get_vmcs12_pages can't fix it up, the illegal value
	 * will result in a VM entry failure.
	 */
	if (exec_control & CPU_BASED_TPR_SHADOW) {
		vmcs_write64(VIRTUAL_APIC_PAGE_ADDR, -1ull);
		vmcs_write32(TPR_THRESHOLD, vmcs12->tpr_threshold);
	} else {
#ifdef CONFIG_X86_64
		exec_control |= CPU_BASED_CR8_LOAD_EXITING |
				CPU_BASED_CR8_STORE_EXITING;
#endif
	}

	/*
	 * Merging of IO bitmap not currently supported.
	 * Rather, exit every time.
	 */
	exec_control &= ~CPU_BASED_USE_IO_BITMAPS;
	exec_control |= CPU_BASED_UNCOND_IO_EXITING;

	vmcs_write32(CPU_BASED_VM_EXEC_CONTROL, exec_control);

	/* EXCEPTION_BITMAP and CR0_GUEST_HOST_MASK should basically be the
	 * bitwise-or of what L1 wants to trap for L2, and what we want to
	 * trap. Note that CR0.TS also needs updating - we do this later.
	 */
	update_exception_bitmap(vcpu);
	vcpu->arch.cr0_guest_owned_bits &= ~vmcs12->cr0_guest_host_mask;
	vmcs_writel(CR0_GUEST_HOST_MASK, ~vcpu->arch.cr0_guest_owned_bits);

	/* L2->L1 exit controls are emulated - the hardware exit is to L0 so
	 * we should use its exit controls. Note that VM_EXIT_LOAD_IA32_EFER
	 * bits are further modified by vmx_set_efer() below.
	 */
	vmcs_write32(VM_EXIT_CONTROLS, vmcs_config.vmexit_ctrl);

	/* vmcs12's VM_ENTRY_LOAD_IA32_EFER and VM_ENTRY_IA32E_MODE are
	 * emulated by vmx_set_efer(), below.
	 */
	vm_entry_controls_init(vmx, 
		(vmcs12->vm_entry_controls & ~VM_ENTRY_LOAD_IA32_EFER &
			~VM_ENTRY_IA32E_MODE) |
		(vmcs_config.vmentry_ctrl & ~VM_ENTRY_IA32E_MODE));

	if (from_vmentry &&
	    (vmcs12->vm_entry_controls & VM_ENTRY_LOAD_IA32_PAT)) {
		vmcs_write64(GUEST_IA32_PAT, vmcs12->guest_ia32_pat);
		vcpu->arch.pat = vmcs12->guest_ia32_pat;
	} else if (vmcs_config.vmentry_ctrl & VM_ENTRY_LOAD_IA32_PAT) {
		vmcs_write64(GUEST_IA32_PAT, vmx->vcpu.arch.pat);
	}

	set_cr4_guest_host_mask(vmx);

	if (from_vmentry &&
	    vmcs12->vm_entry_controls & VM_ENTRY_LOAD_BNDCFGS)
		vmcs_write64(GUEST_BNDCFGS, vmcs12->guest_bndcfgs);

	if (vmcs12->cpu_based_vm_exec_control & CPU_BASED_USE_TSC_OFFSETING)
		vmcs_write64(TSC_OFFSET,
			vcpu->arch.tsc_offset + vmcs12->tsc_offset);
	else
		vmcs_write64(TSC_OFFSET, vcpu->arch.tsc_offset);
	if (kvm_has_tsc_control)
		decache_tsc_multiplier(vmx);

	if (enable_vpid) {
		/*
		 * There is no direct mapping between vpid02 and vpid12, the
		 * vpid02 is per-vCPU for L0 and reused while the value of
		 * vpid12 is changed w/ one invvpid during nested vmentry.
		 * The vpid12 is allocated by L1 for L2, so it will not
		 * influence global bitmap(for vpid01 and vpid02 allocation)
		 * even if spawn a lot of nested vCPUs.
		 */
		if (nested_cpu_has_vpid(vmcs12) && vmx->nested.vpid02) {
			vmcs_write16(VIRTUAL_PROCESSOR_ID, vmx->nested.vpid02);
			if (vmcs12->virtual_processor_id != vmx->nested.last_vpid) {
				vmx->nested.last_vpid = vmcs12->virtual_processor_id;
				__vmx_flush_tlb(vcpu, to_vmx(vcpu)->nested.vpid02);
			}
		} else {
			vmcs_write16(VIRTUAL_PROCESSOR_ID, vmx->vpid);
			vmx_flush_tlb(vcpu);
		}

	}

	if (enable_pml) {
		/*
		 * Conceptually we want to copy the PML address and index from
		 * vmcs01 here, and then back to vmcs01 on nested vmexit. But,
		 * since we always flush the log on each vmexit, this happens
		 * to be equivalent to simply resetting the fields in vmcs02.
		 */
		ASSERT(vmx->pml_pg);
		vmcs_write64(PML_ADDRESS, page_to_phys(vmx->pml_pg));
		vmcs_write16(GUEST_PML_INDEX, PML_ENTITY_NUM - 1);
	}

	if (nested_cpu_has_ept(vmcs12)) {
		if (nested_ept_init_mmu_context(vcpu)) {
			*entry_failure_code = ENTRY_FAIL_DEFAULT;
			return 1;
		}
	} else if (nested_cpu_has2(vmcs12,
				   SECONDARY_EXEC_VIRTUALIZE_APIC_ACCESSES)) {
		vmx_flush_tlb_ept_only(vcpu);
	}

	/*
	 * This sets GUEST_CR0 to vmcs12->guest_cr0, possibly modifying those
	 * bits which we consider mandatory enabled.
	 * The CR0_READ_SHADOW is what L2 should have expected to read given
	 * the specifications by L1; It's not enough to take
	 * vmcs12->cr0_read_shadow because on our cr0_guest_host_mask we we
	 * have more bits than L1 expected.
	 */
	vmx_set_cr0(vcpu, vmcs12->guest_cr0);
	vmcs_writel(CR0_READ_SHADOW, nested_read_cr0(vmcs12));

	vmx_set_cr4(vcpu, vmcs12->guest_cr4);
	vmcs_writel(CR4_READ_SHADOW, nested_read_cr4(vmcs12));

	if (from_vmentry &&
	    (vmcs12->vm_entry_controls & VM_ENTRY_LOAD_IA32_EFER))
		vcpu->arch.efer = vmcs12->guest_ia32_efer;
	else if (vmcs12->vm_entry_controls & VM_ENTRY_IA32E_MODE)
		vcpu->arch.efer |= (EFER_LMA | EFER_LME);
	else
		vcpu->arch.efer &= ~(EFER_LMA | EFER_LME);
	/* Note: modifies VM_ENTRY/EXIT_CONTROLS and GUEST/HOST_IA32_EFER */
	vmx_set_efer(vcpu, vcpu->arch.efer);

	/* Shadow page tables on either EPT or shadow page tables. */
	if (nested_vmx_load_cr3(vcpu, vmcs12->guest_cr3, nested_cpu_has_ept(vmcs12),
				entry_failure_code))
		return 1;

	if (!enable_ept)
		vcpu->arch.walk_mmu->inject_page_fault = vmx_inject_page_fault_nested;

	/*
	 * L1 may access the L2's PDPTR, so save them to construct vmcs12
	 */
	if (enable_ept) {
		vmcs_write64(GUEST_PDPTR0, vmcs12->guest_pdptr0);
		vmcs_write64(GUEST_PDPTR1, vmcs12->guest_pdptr1);
		vmcs_write64(GUEST_PDPTR2, vmcs12->guest_pdptr2);
		vmcs_write64(GUEST_PDPTR3, vmcs12->guest_pdptr3);
	}

	kvm_register_write(vcpu, VCPU_REGS_RSP, vmcs12->guest_rsp);
	kvm_register_write(vcpu, VCPU_REGS_RIP, vmcs12->guest_rip);
	return 0;
}

static int check_vmentry_prereqs(struct kvm_vcpu *vcpu, struct vmcs12 *vmcs12)
{
	struct vcpu_vmx *vmx = to_vmx(vcpu);

	if (vmcs12->guest_activity_state != GUEST_ACTIVITY_ACTIVE &&
	    vmcs12->guest_activity_state != GUEST_ACTIVITY_HLT)
		return VMXERR_ENTRY_INVALID_CONTROL_FIELD;

	if (nested_vmx_check_io_bitmap_controls(vcpu, vmcs12))
		return VMXERR_ENTRY_INVALID_CONTROL_FIELD;

	if (nested_vmx_check_msr_bitmap_controls(vcpu, vmcs12))
		return VMXERR_ENTRY_INVALID_CONTROL_FIELD;

	if (nested_vmx_check_tpr_shadow_controls(vcpu, vmcs12))
		return VMXERR_ENTRY_INVALID_CONTROL_FIELD;

	if (nested_vmx_check_apicv_controls(vcpu, vmcs12))
		return VMXERR_ENTRY_INVALID_CONTROL_FIELD;

	if (nested_vmx_check_msr_switch_controls(vcpu, vmcs12))
		return VMXERR_ENTRY_INVALID_CONTROL_FIELD;

	if (nested_vmx_check_pml_controls(vcpu, vmcs12))
		return VMXERR_ENTRY_INVALID_CONTROL_FIELD;

	if (!vmx_control_verify(vmcs12->cpu_based_vm_exec_control,
				vmx->nested.nested_vmx_procbased_ctls_low,
				vmx->nested.nested_vmx_procbased_ctls_high) ||
	    (nested_cpu_has(vmcs12, CPU_BASED_ACTIVATE_SECONDARY_CONTROLS) &&
	     !vmx_control_verify(vmcs12->secondary_vm_exec_control,
				 vmx->nested.nested_vmx_secondary_ctls_low,
				 vmx->nested.nested_vmx_secondary_ctls_high)) ||
	    !vmx_control_verify(vmcs12->pin_based_vm_exec_control,
				vmx->nested.nested_vmx_pinbased_ctls_low,
				vmx->nested.nested_vmx_pinbased_ctls_high) ||
	    !vmx_control_verify(vmcs12->vm_exit_controls,
				vmx->nested.nested_vmx_exit_ctls_low,
				vmx->nested.nested_vmx_exit_ctls_high) ||
	    !vmx_control_verify(vmcs12->vm_entry_controls,
				vmx->nested.nested_vmx_entry_ctls_low,
				vmx->nested.nested_vmx_entry_ctls_high))
		return VMXERR_ENTRY_INVALID_CONTROL_FIELD;

	if (nested_cpu_has_vmfunc(vmcs12)) {
		if (vmcs12->vm_function_control &
		    ~vmx->nested.nested_vmx_vmfunc_controls)
			return VMXERR_ENTRY_INVALID_CONTROL_FIELD;

		if (nested_cpu_has_eptp_switching(vmcs12)) {
			if (!nested_cpu_has_ept(vmcs12) ||
			    !page_address_valid(vcpu, vmcs12->eptp_list_address))
				return VMXERR_ENTRY_INVALID_CONTROL_FIELD;
		}
	}

	if (vmcs12->cr3_target_count > nested_cpu_vmx_misc_cr3_count(vcpu))
		return VMXERR_ENTRY_INVALID_CONTROL_FIELD;

	if (!nested_host_cr0_valid(vcpu, vmcs12->host_cr0) ||
	    !nested_host_cr4_valid(vcpu, vmcs12->host_cr4) ||
	    !nested_cr3_valid(vcpu, vmcs12->host_cr3))
		return VMXERR_ENTRY_INVALID_HOST_STATE_FIELD;

	return 0;
}

static int check_vmentry_postreqs(struct kvm_vcpu *vcpu, struct vmcs12 *vmcs12,
				  u32 *exit_qual)
{
	bool ia32e;

	*exit_qual = ENTRY_FAIL_DEFAULT;

	if (!nested_guest_cr0_valid(vcpu, vmcs12->guest_cr0) ||
	    !nested_guest_cr4_valid(vcpu, vmcs12->guest_cr4))
		return 1;

	if (!nested_cpu_has2(vmcs12, SECONDARY_EXEC_SHADOW_VMCS) &&
	    vmcs12->vmcs_link_pointer != -1ull) {
		*exit_qual = ENTRY_FAIL_VMCS_LINK_PTR;
		return 1;
	}

	/*
	 * If the load IA32_EFER VM-entry control is 1, the following checks
	 * are performed on the field for the IA32_EFER MSR:
	 * - Bits reserved in the IA32_EFER MSR must be 0.
	 * - Bit 10 (corresponding to IA32_EFER.LMA) must equal the value of
	 *   the IA-32e mode guest VM-exit control. It must also be identical
	 *   to bit 8 (LME) if bit 31 in the CR0 field (corresponding to
	 *   CR0.PG) is 1.
	 */
	if (to_vmx(vcpu)->nested.nested_run_pending &&
	    (vmcs12->vm_entry_controls & VM_ENTRY_LOAD_IA32_EFER)) {
		ia32e = (vmcs12->vm_entry_controls & VM_ENTRY_IA32E_MODE) != 0;
		if (!kvm_valid_efer(vcpu, vmcs12->guest_ia32_efer) ||
		    ia32e != !!(vmcs12->guest_ia32_efer & EFER_LMA) ||
		    ((vmcs12->guest_cr0 & X86_CR0_PG) &&
		     ia32e != !!(vmcs12->guest_ia32_efer & EFER_LME)))
			return 1;
	}

	/*
	 * If the load IA32_EFER VM-exit control is 1, bits reserved in the
	 * IA32_EFER MSR must be 0 in the field for that register. In addition,
	 * the values of the LMA and LME bits in the field must each be that of
	 * the host address-space size VM-exit control.
	 */
	if (vmcs12->vm_exit_controls & VM_EXIT_LOAD_IA32_EFER) {
		ia32e = (vmcs12->vm_exit_controls &
			 VM_EXIT_HOST_ADDR_SPACE_SIZE) != 0;
		if (!kvm_valid_efer(vcpu, vmcs12->host_ia32_efer) ||
		    ia32e != !!(vmcs12->host_ia32_efer & EFER_LMA) ||
		    ia32e != !!(vmcs12->host_ia32_efer & EFER_LME))
			return 1;
	}

	if ((vmcs12->vm_entry_controls & VM_ENTRY_LOAD_BNDCFGS) &&
		(is_noncanonical_address(vmcs12->guest_bndcfgs & PAGE_MASK, vcpu) ||
		(vmcs12->guest_bndcfgs & MSR_IA32_BNDCFGS_RSVD)))
			return 1;

	return 0;
}

static int enter_vmx_non_root_mode(struct kvm_vcpu *vcpu, bool from_vmentry)
{
	struct vcpu_vmx *vmx = to_vmx(vcpu);
	struct vmcs12 *vmcs12 = get_vmcs12(vcpu);
	struct loaded_vmcs *vmcs02;
	u32 msr_entry_idx;
	u32 exit_qual;

	vmcs02 = nested_get_current_vmcs02(vmx);
	if (!vmcs02)
		return -ENOMEM;

	enter_guest_mode(vcpu);

	if (!(vmcs12->vm_entry_controls & VM_ENTRY_LOAD_DEBUG_CONTROLS))
		vmx->nested.vmcs01_debugctl = vmcs_read64(GUEST_IA32_DEBUGCTL);

	vmx_switch_vmcs(vcpu, vmcs02);
	vmx_segment_cache_clear(vmx);

	if (prepare_vmcs02(vcpu, vmcs12, from_vmentry, &exit_qual)) {
		leave_guest_mode(vcpu);
		vmx_switch_vmcs(vcpu, &vmx->vmcs01);
		nested_vmx_entry_failure(vcpu, vmcs12,
					 EXIT_REASON_INVALID_STATE, exit_qual);
		return 1;
	}

	nested_get_vmcs12_pages(vcpu, vmcs12);

	msr_entry_idx = nested_vmx_load_msr(vcpu,
					    vmcs12->vm_entry_msr_load_addr,
					    vmcs12->vm_entry_msr_load_count);
	if (msr_entry_idx) {
		leave_guest_mode(vcpu);
		vmx_switch_vmcs(vcpu, &vmx->vmcs01);
		nested_vmx_entry_failure(vcpu, vmcs12,
				EXIT_REASON_MSR_LOAD_FAIL, msr_entry_idx);
		return 1;
	}

	/*
	 * Note no nested_vmx_succeed or nested_vmx_fail here. At this point
	 * we are no longer running L1, and VMLAUNCH/VMRESUME has not yet
	 * returned as far as L1 is concerned. It will only return (and set
	 * the success flag) when L2 exits (see nested_vmx_vmexit()).
	 */
	return 0;
}

/*
 * nested_vmx_run() handles a nested entry, i.e., a VMLAUNCH or VMRESUME on L1
 * for running an L2 nested guest.
 */
static int nested_vmx_run(struct kvm_vcpu *vcpu, bool launch)
{
	struct vmcs12 *vmcs12;
	struct vcpu_vmx *vmx = to_vmx(vcpu);
	u32 interrupt_shadow = vmx_get_interrupt_shadow(vcpu);
	u32 exit_qual;
	int ret;

	if (!nested_vmx_check_permission(vcpu))
		return 1;

	if (!nested_vmx_check_vmcs12(vcpu))
		goto out;

	vmcs12 = get_vmcs12(vcpu);

	if (enable_shadow_vmcs)
		copy_shadow_to_vmcs12(vmx);

	/*
	 * The nested entry process starts with enforcing various prerequisites
	 * on vmcs12 as required by the Intel SDM, and act appropriately when
	 * they fail: As the SDM explains, some conditions should cause the
	 * instruction to fail, while others will cause the instruction to seem
	 * to succeed, but return an EXIT_REASON_INVALID_STATE.
	 * To speed up the normal (success) code path, we should avoid checking
	 * for misconfigurations which will anyway be caught by the processor
	 * when using the merged vmcs02.
	 */
	if (interrupt_shadow & KVM_X86_SHADOW_INT_MOV_SS) {
		nested_vmx_failValid(vcpu,
				     VMXERR_ENTRY_EVENTS_BLOCKED_BY_MOV_SS);
		goto out;
	}

	if (vmcs12->launch_state == launch) {
		nested_vmx_failValid(vcpu,
			launch ? VMXERR_VMLAUNCH_NONCLEAR_VMCS
			       : VMXERR_VMRESUME_NONLAUNCHED_VMCS);
		goto out;
	}

	ret = check_vmentry_prereqs(vcpu, vmcs12);
	if (ret) {
		nested_vmx_failValid(vcpu, ret);
		goto out;
	}

	/*
	 * After this point, the trap flag no longer triggers a singlestep trap
	 * on the vm entry instructions; don't call kvm_skip_emulated_instruction.
	 * This is not 100% correct; for performance reasons, we delegate most
	 * of the checks on host state to the processor.  If those fail,
	 * the singlestep trap is missed.
	 */
	skip_emulated_instruction(vcpu);

	ret = check_vmentry_postreqs(vcpu, vmcs12, &exit_qual);
	if (ret) {
		nested_vmx_entry_failure(vcpu, vmcs12,
					 EXIT_REASON_INVALID_STATE, exit_qual);
		return 1;
	}

	/*
	 * We're finally done with prerequisite checking, and can start with
	 * the nested entry.
	 */

	ret = enter_vmx_non_root_mode(vcpu, true);
	if (ret)
		return ret;

	if (vmcs12->guest_activity_state == GUEST_ACTIVITY_HLT)
		return kvm_vcpu_halt(vcpu);

	vmx->nested.nested_run_pending = 1;

	return 1;

out:
	return kvm_skip_emulated_instruction(vcpu);
}

/*
 * On a nested exit from L2 to L1, vmcs12.guest_cr0 might not be up-to-date
 * because L2 may have changed some cr0 bits directly (CRO_GUEST_HOST_MASK).
 * This function returns the new value we should put in vmcs12.guest_cr0.
 * It's not enough to just return the vmcs02 GUEST_CR0. Rather,
 *  1. Bits that neither L0 nor L1 trapped, were set directly by L2 and are now
 *     available in vmcs02 GUEST_CR0. (Note: It's enough to check that L0
 *     didn't trap the bit, because if L1 did, so would L0).
 *  2. Bits that L1 asked to trap (and therefore L0 also did) could not have
 *     been modified by L2, and L1 knows it. So just leave the old value of
 *     the bit from vmcs12.guest_cr0. Note that the bit from vmcs02 GUEST_CR0
 *     isn't relevant, because if L0 traps this bit it can set it to anything.
 *  3. Bits that L1 didn't trap, but L0 did. L1 believes the guest could have
 *     changed these bits, and therefore they need to be updated, but L0
 *     didn't necessarily allow them to be changed in GUEST_CR0 - and rather
 *     put them in vmcs02 CR0_READ_SHADOW. So take these bits from there.
 */
static inline unsigned long
vmcs12_guest_cr0(struct kvm_vcpu *vcpu, struct vmcs12 *vmcs12)
{
	return
	/*1*/	(vmcs_readl(GUEST_CR0) & vcpu->arch.cr0_guest_owned_bits) |
	/*2*/	(vmcs12->guest_cr0 & vmcs12->cr0_guest_host_mask) |
	/*3*/	(vmcs_readl(CR0_READ_SHADOW) & ~(vmcs12->cr0_guest_host_mask |
			vcpu->arch.cr0_guest_owned_bits));
}

static inline unsigned long
vmcs12_guest_cr4(struct kvm_vcpu *vcpu, struct vmcs12 *vmcs12)
{
	return
	/*1*/	(vmcs_readl(GUEST_CR4) & vcpu->arch.cr4_guest_owned_bits) |
	/*2*/	(vmcs12->guest_cr4 & vmcs12->cr4_guest_host_mask) |
	/*3*/	(vmcs_readl(CR4_READ_SHADOW) & ~(vmcs12->cr4_guest_host_mask |
			vcpu->arch.cr4_guest_owned_bits));
}

static void vmcs12_save_pending_event(struct kvm_vcpu *vcpu,
				       struct vmcs12 *vmcs12)
{
	u32 idt_vectoring;
	unsigned int nr;

	if (vcpu->arch.exception.injected) {
		nr = vcpu->arch.exception.nr;
		idt_vectoring = nr | VECTORING_INFO_VALID_MASK;

		if (kvm_exception_is_soft(nr)) {
			vmcs12->vm_exit_instruction_len =
				vcpu->arch.event_exit_inst_len;
			idt_vectoring |= INTR_TYPE_SOFT_EXCEPTION;
		} else
			idt_vectoring |= INTR_TYPE_HARD_EXCEPTION;

		if (vcpu->arch.exception.has_error_code) {
			idt_vectoring |= VECTORING_INFO_DELIVER_CODE_MASK;
			vmcs12->idt_vectoring_error_code =
				vcpu->arch.exception.error_code;
		}

		vmcs12->idt_vectoring_info_field = idt_vectoring;
	} else if (vcpu->arch.nmi_injected) {
		vmcs12->idt_vectoring_info_field =
			INTR_TYPE_NMI_INTR | INTR_INFO_VALID_MASK | NMI_VECTOR;
	} else if (vcpu->arch.interrupt.pending) {
		nr = vcpu->arch.interrupt.nr;
		idt_vectoring = nr | VECTORING_INFO_VALID_MASK;

		if (vcpu->arch.interrupt.soft) {
			idt_vectoring |= INTR_TYPE_SOFT_INTR;
			vmcs12->vm_entry_instruction_len =
				vcpu->arch.event_exit_inst_len;
		} else
			idt_vectoring |= INTR_TYPE_EXT_INTR;

		vmcs12->idt_vectoring_info_field = idt_vectoring;
	}
}

static int vmx_check_nested_events(struct kvm_vcpu *vcpu, bool external_intr)
{
	struct vcpu_vmx *vmx = to_vmx(vcpu);
	unsigned long exit_qual;
	bool block_nested_events =
	    vmx->nested.nested_run_pending || kvm_event_needs_reinjection(vcpu);

	if (vcpu->arch.exception.pending &&
		nested_vmx_check_exception(vcpu, &exit_qual)) {
		if (block_nested_events)
			return -EBUSY;
		nested_vmx_inject_exception_vmexit(vcpu, exit_qual);
		vcpu->arch.exception.pending = false;
		return 0;
	}

	if (nested_cpu_has_preemption_timer(get_vmcs12(vcpu)) &&
	    vmx->nested.preemption_timer_expired) {
		if (block_nested_events)
			return -EBUSY;
		nested_vmx_vmexit(vcpu, EXIT_REASON_PREEMPTION_TIMER, 0, 0);
		return 0;
	}

	if (vcpu->arch.nmi_pending && nested_exit_on_nmi(vcpu)) {
		if (block_nested_events)
			return -EBUSY;
		nested_vmx_vmexit(vcpu, EXIT_REASON_EXCEPTION_NMI,
				  NMI_VECTOR | INTR_TYPE_NMI_INTR |
				  INTR_INFO_VALID_MASK, 0);
		/*
		 * The NMI-triggered VM exit counts as injection:
		 * clear this one and block further NMIs.
		 */
		vcpu->arch.nmi_pending = 0;
		vmx_set_nmi_mask(vcpu, true);
		return 0;
	}

	if ((kvm_cpu_has_interrupt(vcpu) || external_intr) &&
	    nested_exit_on_intr(vcpu)) {
		if (block_nested_events)
			return -EBUSY;
		nested_vmx_vmexit(vcpu, EXIT_REASON_EXTERNAL_INTERRUPT, 0, 0);
		return 0;
	}

	vmx_complete_nested_posted_interrupt(vcpu);
	return 0;
}

static u32 vmx_get_preemption_timer_value(struct kvm_vcpu *vcpu)
{
	ktime_t remaining =
		hrtimer_get_remaining(&to_vmx(vcpu)->nested.preemption_timer);
	u64 value;

	if (ktime_to_ns(remaining) <= 0)
		return 0;

	value = ktime_to_ns(remaining) * vcpu->arch.virtual_tsc_khz;
	do_div(value, 1000000);
	return value >> VMX_MISC_EMULATED_PREEMPTION_TIMER_RATE;
}

/*
 * Update the guest state fields of vmcs12 to reflect changes that
 * occurred while L2 was running. (The "IA-32e mode guest" bit of the
 * VM-entry controls is also updated, since this is really a guest
 * state bit.)
 */
static void sync_vmcs12(struct kvm_vcpu *vcpu, struct vmcs12 *vmcs12)
{
	vmcs12->guest_cr0 = vmcs12_guest_cr0(vcpu, vmcs12);
	vmcs12->guest_cr4 = vmcs12_guest_cr4(vcpu, vmcs12);

	vmcs12->guest_rsp = kvm_register_read(vcpu, VCPU_REGS_RSP);
	vmcs12->guest_rip = kvm_register_read(vcpu, VCPU_REGS_RIP);
	vmcs12->guest_rflags = vmcs_readl(GUEST_RFLAGS);

	vmcs12->guest_es_selector = vmcs_read16(GUEST_ES_SELECTOR);
	vmcs12->guest_cs_selector = vmcs_read16(GUEST_CS_SELECTOR);
	vmcs12->guest_ss_selector = vmcs_read16(GUEST_SS_SELECTOR);
	vmcs12->guest_ds_selector = vmcs_read16(GUEST_DS_SELECTOR);
	vmcs12->guest_fs_selector = vmcs_read16(GUEST_FS_SELECTOR);
	vmcs12->guest_gs_selector = vmcs_read16(GUEST_GS_SELECTOR);
	vmcs12->guest_ldtr_selector = vmcs_read16(GUEST_LDTR_SELECTOR);
	vmcs12->guest_tr_selector = vmcs_read16(GUEST_TR_SELECTOR);
	vmcs12->guest_es_limit = vmcs_read32(GUEST_ES_LIMIT);
	vmcs12->guest_cs_limit = vmcs_read32(GUEST_CS_LIMIT);
	vmcs12->guest_ss_limit = vmcs_read32(GUEST_SS_LIMIT);
	vmcs12->guest_ds_limit = vmcs_read32(GUEST_DS_LIMIT);
	vmcs12->guest_fs_limit = vmcs_read32(GUEST_FS_LIMIT);
	vmcs12->guest_gs_limit = vmcs_read32(GUEST_GS_LIMIT);
	vmcs12->guest_ldtr_limit = vmcs_read32(GUEST_LDTR_LIMIT);
	vmcs12->guest_tr_limit = vmcs_read32(GUEST_TR_LIMIT);
	vmcs12->guest_gdtr_limit = vmcs_read32(GUEST_GDTR_LIMIT);
	vmcs12->guest_idtr_limit = vmcs_read32(GUEST_IDTR_LIMIT);
	vmcs12->guest_es_ar_bytes = vmcs_read32(GUEST_ES_AR_BYTES);
	vmcs12->guest_cs_ar_bytes = vmcs_read32(GUEST_CS_AR_BYTES);
	vmcs12->guest_ss_ar_bytes = vmcs_read32(GUEST_SS_AR_BYTES);
	vmcs12->guest_ds_ar_bytes = vmcs_read32(GUEST_DS_AR_BYTES);
	vmcs12->guest_fs_ar_bytes = vmcs_read32(GUEST_FS_AR_BYTES);
	vmcs12->guest_gs_ar_bytes = vmcs_read32(GUEST_GS_AR_BYTES);
	vmcs12->guest_ldtr_ar_bytes = vmcs_read32(GUEST_LDTR_AR_BYTES);
	vmcs12->guest_tr_ar_bytes = vmcs_read32(GUEST_TR_AR_BYTES);
	vmcs12->guest_es_base = vmcs_readl(GUEST_ES_BASE);
	vmcs12->guest_cs_base = vmcs_readl(GUEST_CS_BASE);
	vmcs12->guest_ss_base = vmcs_readl(GUEST_SS_BASE);
	vmcs12->guest_ds_base = vmcs_readl(GUEST_DS_BASE);
	vmcs12->guest_fs_base = vmcs_readl(GUEST_FS_BASE);
	vmcs12->guest_gs_base = vmcs_readl(GUEST_GS_BASE);
	vmcs12->guest_ldtr_base = vmcs_readl(GUEST_LDTR_BASE);
	vmcs12->guest_tr_base = vmcs_readl(GUEST_TR_BASE);
	vmcs12->guest_gdtr_base = vmcs_readl(GUEST_GDTR_BASE);
	vmcs12->guest_idtr_base = vmcs_readl(GUEST_IDTR_BASE);

	vmcs12->guest_interruptibility_info =
		vmcs_read32(GUEST_INTERRUPTIBILITY_INFO);
	vmcs12->guest_pending_dbg_exceptions =
		vmcs_readl(GUEST_PENDING_DBG_EXCEPTIONS);
	if (vcpu->arch.mp_state == KVM_MP_STATE_HALTED)
		vmcs12->guest_activity_state = GUEST_ACTIVITY_HLT;
	else
		vmcs12->guest_activity_state = GUEST_ACTIVITY_ACTIVE;

	if (nested_cpu_has_preemption_timer(vmcs12)) {
		if (vmcs12->vm_exit_controls &
		    VM_EXIT_SAVE_VMX_PREEMPTION_TIMER)
			vmcs12->vmx_preemption_timer_value =
				vmx_get_preemption_timer_value(vcpu);
		hrtimer_cancel(&to_vmx(vcpu)->nested.preemption_timer);
	}

	/*
	 * In some cases (usually, nested EPT), L2 is allowed to change its
	 * own CR3 without exiting. If it has changed it, we must keep it.
	 * Of course, if L0 is using shadow page tables, GUEST_CR3 was defined
	 * by L0, not L1 or L2, so we mustn't unconditionally copy it to vmcs12.
	 *
	 * Additionally, restore L2's PDPTR to vmcs12.
	 */
	if (enable_ept) {
		vmcs12->guest_cr3 = vmcs_readl(GUEST_CR3);
		vmcs12->guest_pdptr0 = vmcs_read64(GUEST_PDPTR0);
		vmcs12->guest_pdptr1 = vmcs_read64(GUEST_PDPTR1);
		vmcs12->guest_pdptr2 = vmcs_read64(GUEST_PDPTR2);
		vmcs12->guest_pdptr3 = vmcs_read64(GUEST_PDPTR3);
	}

	vmcs12->guest_linear_address = vmcs_readl(GUEST_LINEAR_ADDRESS);

	if (nested_cpu_has_vid(vmcs12))
		vmcs12->guest_intr_status = vmcs_read16(GUEST_INTR_STATUS);

	vmcs12->vm_entry_controls =
		(vmcs12->vm_entry_controls & ~VM_ENTRY_IA32E_MODE) |
		(vm_entry_controls_get(to_vmx(vcpu)) & VM_ENTRY_IA32E_MODE);

	if (vmcs12->vm_exit_controls & VM_EXIT_SAVE_DEBUG_CONTROLS) {
		kvm_get_dr(vcpu, 7, (unsigned long *)&vmcs12->guest_dr7);
		vmcs12->guest_ia32_debugctl = vmcs_read64(GUEST_IA32_DEBUGCTL);
	}

	/* TODO: These cannot have changed unless we have MSR bitmaps and
	 * the relevant bit asks not to trap the change */
	if (vmcs12->vm_exit_controls & VM_EXIT_SAVE_IA32_PAT)
		vmcs12->guest_ia32_pat = vmcs_read64(GUEST_IA32_PAT);
	if (vmcs12->vm_exit_controls & VM_EXIT_SAVE_IA32_EFER)
		vmcs12->guest_ia32_efer = vcpu->arch.efer;
	vmcs12->guest_sysenter_cs = vmcs_read32(GUEST_SYSENTER_CS);
	vmcs12->guest_sysenter_esp = vmcs_readl(GUEST_SYSENTER_ESP);
	vmcs12->guest_sysenter_eip = vmcs_readl(GUEST_SYSENTER_EIP);
	if (kvm_mpx_supported())
		vmcs12->guest_bndcfgs = vmcs_read64(GUEST_BNDCFGS);
}

/*
 * prepare_vmcs12 is part of what we need to do when the nested L2 guest exits
 * and we want to prepare to run its L1 parent. L1 keeps a vmcs for L2 (vmcs12),
 * and this function updates it to reflect the changes to the guest state while
 * L2 was running (and perhaps made some exits which were handled directly by L0
 * without going back to L1), and to reflect the exit reason.
 * Note that we do not have to copy here all VMCS fields, just those that
 * could have changed by the L2 guest or the exit - i.e., the guest-state and
 * exit-information fields only. Other fields are modified by L1 with VMWRITE,
 * which already writes to vmcs12 directly.
 */
static void prepare_vmcs12(struct kvm_vcpu *vcpu, struct vmcs12 *vmcs12,
			   u32 exit_reason, u32 exit_intr_info,
			   unsigned long exit_qualification)
{
	/* update guest state fields: */
	sync_vmcs12(vcpu, vmcs12);

	/* update exit information fields: */

	vmcs12->vm_exit_reason = exit_reason;
	vmcs12->exit_qualification = exit_qualification;
	vmcs12->vm_exit_intr_info = exit_intr_info;

	vmcs12->idt_vectoring_info_field = 0;
	vmcs12->vm_exit_instruction_len = vmcs_read32(VM_EXIT_INSTRUCTION_LEN);
	vmcs12->vmx_instruction_info = vmcs_read32(VMX_INSTRUCTION_INFO);

	if (!(vmcs12->vm_exit_reason & VMX_EXIT_REASONS_FAILED_VMENTRY)) {
		vmcs12->launch_state = 1;

		/* vm_entry_intr_info_field is cleared on exit. Emulate this
		 * instead of reading the real value. */
		vmcs12->vm_entry_intr_info_field &= ~INTR_INFO_VALID_MASK;

		/*
		 * Transfer the event that L0 or L1 may wanted to inject into
		 * L2 to IDT_VECTORING_INFO_FIELD.
		 */
		vmcs12_save_pending_event(vcpu, vmcs12);
	}

	/*
	 * Drop what we picked up for L2 via vmx_complete_interrupts. It is
	 * preserved above and would only end up incorrectly in L1.
	 */
	vcpu->arch.nmi_injected = false;
	kvm_clear_exception_queue(vcpu);
	kvm_clear_interrupt_queue(vcpu);
}

static void load_vmcs12_mmu_host_state(struct kvm_vcpu *vcpu,
			struct vmcs12 *vmcs12)
{
	u32 entry_failure_code;

	nested_ept_uninit_mmu_context(vcpu);

	/*
	 * Only PDPTE load can fail as the value of cr3 was checked on entry and
	 * couldn't have changed.
	 */
	if (nested_vmx_load_cr3(vcpu, vmcs12->host_cr3, false, &entry_failure_code))
		nested_vmx_abort(vcpu, VMX_ABORT_LOAD_HOST_PDPTE_FAIL);

	if (!enable_ept)
		vcpu->arch.walk_mmu->inject_page_fault = kvm_inject_page_fault;
}

/*
 * A part of what we need to when the nested L2 guest exits and we want to
 * run its L1 parent, is to reset L1's guest state to the host state specified
 * in vmcs12.
 * This function is to be called not only on normal nested exit, but also on
 * a nested entry failure, as explained in Intel's spec, 3B.23.7 ("VM-Entry
 * Failures During or After Loading Guest State").
 * This function should be called when the active VMCS is L1's (vmcs01).
 */
static void load_vmcs12_host_state(struct kvm_vcpu *vcpu,
				   struct vmcs12 *vmcs12)
{
	struct kvm_segment seg;

	if (vmcs12->vm_exit_controls & VM_EXIT_LOAD_IA32_EFER)
		vcpu->arch.efer = vmcs12->host_ia32_efer;
	else if (vmcs12->vm_exit_controls & VM_EXIT_HOST_ADDR_SPACE_SIZE)
		vcpu->arch.efer |= (EFER_LMA | EFER_LME);
	else
		vcpu->arch.efer &= ~(EFER_LMA | EFER_LME);
	vmx_set_efer(vcpu, vcpu->arch.efer);

	kvm_register_write(vcpu, VCPU_REGS_RSP, vmcs12->host_rsp);
	kvm_register_write(vcpu, VCPU_REGS_RIP, vmcs12->host_rip);
	vmx_set_rflags(vcpu, X86_EFLAGS_FIXED);
	/*
	 * Note that calling vmx_set_cr0 is important, even if cr0 hasn't
	 * actually changed, because vmx_set_cr0 refers to efer set above.
	 *
	 * CR0_GUEST_HOST_MASK is already set in the original vmcs01
	 * (KVM doesn't change it);
	 */
	vcpu->arch.cr0_guest_owned_bits = X86_CR0_TS;
	vmx_set_cr0(vcpu, vmcs12->host_cr0);

	/* Same as above - no reason to call set_cr4_guest_host_mask().  */
	vcpu->arch.cr4_guest_owned_bits = ~vmcs_readl(CR4_GUEST_HOST_MASK);
	vmx_set_cr4(vcpu, vmcs12->host_cr4);

	load_vmcs12_mmu_host_state(vcpu, vmcs12);

	if (enable_vpid) {
		/*
		 * Trivially support vpid by letting L2s share their parent
		 * L1's vpid. TODO: move to a more elaborate solution, giving
		 * each L2 its own vpid and exposing the vpid feature to L1.
		 */
		vmx_flush_tlb(vcpu);
	}
	/* Restore posted intr vector. */
	if (nested_cpu_has_posted_intr(vmcs12))
		vmcs_write16(POSTED_INTR_NV, POSTED_INTR_VECTOR);

	vmcs_write32(GUEST_SYSENTER_CS, vmcs12->host_ia32_sysenter_cs);
	vmcs_writel(GUEST_SYSENTER_ESP, vmcs12->host_ia32_sysenter_esp);
	vmcs_writel(GUEST_SYSENTER_EIP, vmcs12->host_ia32_sysenter_eip);
	vmcs_writel(GUEST_IDTR_BASE, vmcs12->host_idtr_base);
	vmcs_writel(GUEST_GDTR_BASE, vmcs12->host_gdtr_base);
	vmcs_write32(GUEST_IDTR_LIMIT, 0xFFFF);
	vmcs_write32(GUEST_GDTR_LIMIT, 0xFFFF);

	/* If not VM_EXIT_CLEAR_BNDCFGS, the L2 value propagates to L1.  */
	if (vmcs12->vm_exit_controls & VM_EXIT_CLEAR_BNDCFGS)
		vmcs_write64(GUEST_BNDCFGS, 0);

	if (vmcs12->vm_exit_controls & VM_EXIT_LOAD_IA32_PAT) {
		vmcs_write64(GUEST_IA32_PAT, vmcs12->host_ia32_pat);
		vcpu->arch.pat = vmcs12->host_ia32_pat;
	}
	if (vmcs12->vm_exit_controls & VM_EXIT_LOAD_IA32_PERF_GLOBAL_CTRL)
		vmcs_write64(GUEST_IA32_PERF_GLOBAL_CTRL,
			vmcs12->host_ia32_perf_global_ctrl);

	/* Set L1 segment info according to Intel SDM
	    27.5.2 Loading Host Segment and Descriptor-Table Registers */
	seg = (struct kvm_segment) {
		.base = 0,
		.limit = 0xFFFFFFFF,
		.selector = vmcs12->host_cs_selector,
		.type = 11,
		.present = 1,
		.s = 1,
		.g = 1
	};
	if (vmcs12->vm_exit_controls & VM_EXIT_HOST_ADDR_SPACE_SIZE)
		seg.l = 1;
	else
		seg.db = 1;
	vmx_set_segment(vcpu, &seg, VCPU_SREG_CS);
	seg = (struct kvm_segment) {
		.base = 0,
		.limit = 0xFFFFFFFF,
		.type = 3,
		.present = 1,
		.s = 1,
		.db = 1,
		.g = 1
	};
	seg.selector = vmcs12->host_ds_selector;
	vmx_set_segment(vcpu, &seg, VCPU_SREG_DS);
	seg.selector = vmcs12->host_es_selector;
	vmx_set_segment(vcpu, &seg, VCPU_SREG_ES);
	seg.selector = vmcs12->host_ss_selector;
	vmx_set_segment(vcpu, &seg, VCPU_SREG_SS);
	seg.selector = vmcs12->host_fs_selector;
	seg.base = vmcs12->host_fs_base;
	vmx_set_segment(vcpu, &seg, VCPU_SREG_FS);
	seg.selector = vmcs12->host_gs_selector;
	seg.base = vmcs12->host_gs_base;
	vmx_set_segment(vcpu, &seg, VCPU_SREG_GS);
	seg = (struct kvm_segment) {
		.base = vmcs12->host_tr_base,
		.limit = 0x67,
		.selector = vmcs12->host_tr_selector,
		.type = 11,
		.present = 1
	};
	vmx_set_segment(vcpu, &seg, VCPU_SREG_TR);

	kvm_set_dr(vcpu, 7, 0x400);
	vmcs_write64(GUEST_IA32_DEBUGCTL, 0);

	if (cpu_has_vmx_msr_bitmap())
		vmx_set_msr_bitmap(vcpu);

	if (nested_vmx_load_msr(vcpu, vmcs12->vm_exit_msr_load_addr,
				vmcs12->vm_exit_msr_load_count))
		nested_vmx_abort(vcpu, VMX_ABORT_LOAD_HOST_MSR_FAIL);
}

/*
 * Emulate an exit from nested guest (L2) to L1, i.e., prepare to run L1
 * and modify vmcs12 to make it see what it would expect to see there if
 * L2 was its real guest. Must only be called when in L2 (is_guest_mode())
 */
static void nested_vmx_vmexit(struct kvm_vcpu *vcpu, u32 exit_reason,
			      u32 exit_intr_info,
			      unsigned long exit_qualification)
{
	struct vcpu_vmx *vmx = to_vmx(vcpu);
	struct vmcs12 *vmcs12 = get_vmcs12(vcpu);

	/* trying to cancel vmlaunch/vmresume is a bug */
	WARN_ON_ONCE(vmx->nested.nested_run_pending);

	/*
	 * The only expected VM-instruction error is "VM entry with
	 * invalid control field(s)." Anything else indicates a
	 * problem with L0.
	 */
	WARN_ON_ONCE(vmx->fail && (vmcs_read32(VM_INSTRUCTION_ERROR) !=
				   VMXERR_ENTRY_INVALID_CONTROL_FIELD));

	leave_guest_mode(vcpu);

	if (likely(!vmx->fail)) {
		if (exit_reason == -1)
			sync_vmcs12(vcpu, vmcs12);
		else
			prepare_vmcs12(vcpu, vmcs12, exit_reason, exit_intr_info,
				       exit_qualification);

		if (nested_vmx_store_msr(vcpu, vmcs12->vm_exit_msr_store_addr,
					 vmcs12->vm_exit_msr_store_count))
			nested_vmx_abort(vcpu, VMX_ABORT_SAVE_GUEST_MSR_FAIL);
	}

	vmx_switch_vmcs(vcpu, &vmx->vmcs01);
	vm_entry_controls_reset_shadow(vmx);
	vm_exit_controls_reset_shadow(vmx);
	vmx_segment_cache_clear(vmx);

	/* if no vmcs02 cache requested, remove the one we used */
	if (VMCS02_POOL_SIZE == 0)
		nested_free_vmcs02(vmx, vmx->nested.current_vmptr);

	/* Update any VMCS fields that might have changed while L2 ran */
	vmcs_write32(VM_EXIT_MSR_LOAD_COUNT, vmx->msr_autoload.nr);
	vmcs_write32(VM_ENTRY_MSR_LOAD_COUNT, vmx->msr_autoload.nr);
	vmcs_write64(TSC_OFFSET, vcpu->arch.tsc_offset);
	if (vmx->hv_deadline_tsc == -1)
		vmcs_clear_bits(PIN_BASED_VM_EXEC_CONTROL,
				PIN_BASED_VMX_PREEMPTION_TIMER);
	else
		vmcs_set_bits(PIN_BASED_VM_EXEC_CONTROL,
			      PIN_BASED_VMX_PREEMPTION_TIMER);
	if (kvm_has_tsc_control)
		decache_tsc_multiplier(vmx);

	if (vmx->nested.change_vmcs01_virtual_x2apic_mode) {
		vmx->nested.change_vmcs01_virtual_x2apic_mode = false;
		vmx_set_virtual_x2apic_mode(vcpu,
				vcpu->arch.apic_base & X2APIC_ENABLE);
	} else if (!nested_cpu_has_ept(vmcs12) &&
		   nested_cpu_has2(vmcs12,
				   SECONDARY_EXEC_VIRTUALIZE_APIC_ACCESSES)) {
		vmx_flush_tlb_ept_only(vcpu);
	}

	/* This is needed for same reason as it was needed in prepare_vmcs02 */
	vmx->host_rsp = 0;

	/* Unpin physical memory we referred to in vmcs02 */
	if (vmx->nested.apic_access_page) {
		kvm_release_page_dirty(vmx->nested.apic_access_page);
		vmx->nested.apic_access_page = NULL;
	}
	if (vmx->nested.virtual_apic_page) {
		kvm_release_page_dirty(vmx->nested.virtual_apic_page);
		vmx->nested.virtual_apic_page = NULL;
	}
	if (vmx->nested.pi_desc_page) {
		kunmap(vmx->nested.pi_desc_page);
		kvm_release_page_dirty(vmx->nested.pi_desc_page);
		vmx->nested.pi_desc_page = NULL;
		vmx->nested.pi_desc = NULL;
	}

	/*
	 * We are now running in L2, mmu_notifier will force to reload the
	 * page's hpa for L2 vmcs. Need to reload it for L1 before entering L1.
	 */
	kvm_make_request(KVM_REQ_APIC_PAGE_RELOAD, vcpu);

	if (enable_shadow_vmcs && exit_reason != -1)
		vmx->nested.sync_shadow_vmcs = true;

	/* in case we halted in L2 */
	vcpu->arch.mp_state = KVM_MP_STATE_RUNNABLE;

	if (likely(!vmx->fail)) {
		/*
		 * TODO: SDM says that with acknowledge interrupt on
		 * exit, bit 31 of the VM-exit interrupt information
		 * (valid interrupt) is always set to 1 on
		 * EXIT_REASON_EXTERNAL_INTERRUPT, so we shouldn't
		 * need kvm_cpu_has_interrupt().  See the commit
		 * message for details.
		 */
		if (nested_exit_intr_ack_set(vcpu) &&
		    exit_reason == EXIT_REASON_EXTERNAL_INTERRUPT &&
		    kvm_cpu_has_interrupt(vcpu)) {
			int irq = kvm_cpu_get_interrupt(vcpu);
			WARN_ON(irq < 0);
			vmcs12->vm_exit_intr_info = irq |
				INTR_INFO_VALID_MASK | INTR_TYPE_EXT_INTR;
		}

		if (exit_reason != -1)
			trace_kvm_nested_vmexit_inject(vmcs12->vm_exit_reason,
						       vmcs12->exit_qualification,
						       vmcs12->idt_vectoring_info_field,
						       vmcs12->vm_exit_intr_info,
						       vmcs12->vm_exit_intr_error_code,
						       KVM_ISA_VMX);

		load_vmcs12_host_state(vcpu, vmcs12);

		return;
	}
	
	/*
	 * After an early L2 VM-entry failure, we're now back
	 * in L1 which thinks it just finished a VMLAUNCH or
	 * VMRESUME instruction, so we need to set the failure
	 * flag and the VM-instruction error field of the VMCS
	 * accordingly.
	 */
	nested_vmx_failValid(vcpu, VMXERR_ENTRY_INVALID_CONTROL_FIELD);

	load_vmcs12_mmu_host_state(vcpu, vmcs12);

	/*
	 * The emulated instruction was already skipped in
	 * nested_vmx_run, but the updated RIP was never
	 * written back to the vmcs01.
	 */
	skip_emulated_instruction(vcpu);
	vmx->fail = 0;
}

/*
 * Forcibly leave nested mode in order to be able to reset the VCPU later on.
 */
static void vmx_leave_nested(struct kvm_vcpu *vcpu)
{
	if (is_guest_mode(vcpu)) {
		to_vmx(vcpu)->nested.nested_run_pending = 0;
		nested_vmx_vmexit(vcpu, -1, 0, 0);
	}
	free_nested(to_vmx(vcpu));
}

/*
 * L1's failure to enter L2 is a subset of a normal exit, as explained in
 * 23.7 "VM-entry failures during or after loading guest state" (this also
 * lists the acceptable exit-reason and exit-qualification parameters).
 * It should only be called before L2 actually succeeded to run, and when
 * vmcs01 is current (it doesn't leave_guest_mode() or switch vmcss).
 */
static void nested_vmx_entry_failure(struct kvm_vcpu *vcpu,
			struct vmcs12 *vmcs12,
			u32 reason, unsigned long qualification)
{
	load_vmcs12_host_state(vcpu, vmcs12);
	vmcs12->vm_exit_reason = reason | VMX_EXIT_REASONS_FAILED_VMENTRY;
	vmcs12->exit_qualification = qualification;
	nested_vmx_succeed(vcpu);
	if (enable_shadow_vmcs)
		to_vmx(vcpu)->nested.sync_shadow_vmcs = true;
}

static int vmx_check_intercept(struct kvm_vcpu *vcpu,
			       struct x86_instruction_info *info,
			       enum x86_intercept_stage stage)
{
	return X86EMUL_CONTINUE;
}

#ifdef CONFIG_X86_64
/* (a << shift) / divisor, return 1 if overflow otherwise 0 */
static inline int u64_shl_div_u64(u64 a, unsigned int shift,
				  u64 divisor, u64 *result)
{
	u64 low = a << shift, high = a >> (64 - shift);

	/* To avoid the overflow on divq */
	if (high >= divisor)
		return 1;

	/* Low hold the result, high hold rem which is discarded */
	asm("divq %2\n\t" : "=a" (low), "=d" (high) :
	    "rm" (divisor), "0" (low), "1" (high));
	*result = low;

	return 0;
}

static int vmx_set_hv_timer(struct kvm_vcpu *vcpu, u64 guest_deadline_tsc)
{
	struct vcpu_vmx *vmx = to_vmx(vcpu);
	u64 tscl = rdtsc();
	u64 guest_tscl = kvm_read_l1_tsc(vcpu, tscl);
	u64 delta_tsc = max(guest_deadline_tsc, guest_tscl) - guest_tscl;

	/* Convert to host delta tsc if tsc scaling is enabled */
	if (vcpu->arch.tsc_scaling_ratio != kvm_default_tsc_scaling_ratio &&
			u64_shl_div_u64(delta_tsc,
				kvm_tsc_scaling_ratio_frac_bits,
				vcpu->arch.tsc_scaling_ratio,
				&delta_tsc))
		return -ERANGE;

	/*
	 * If the delta tsc can't fit in the 32 bit after the multi shift,
	 * we can't use the preemption timer.
	 * It's possible that it fits on later vmentries, but checking
	 * on every vmentry is costly so we just use an hrtimer.
	 */
	if (delta_tsc >> (cpu_preemption_timer_multi + 32))
		return -ERANGE;

	vmx->hv_deadline_tsc = tscl + delta_tsc;
	vmcs_set_bits(PIN_BASED_VM_EXEC_CONTROL,
			PIN_BASED_VMX_PREEMPTION_TIMER);

	return delta_tsc == 0;
}

static void vmx_cancel_hv_timer(struct kvm_vcpu *vcpu)
{
	struct vcpu_vmx *vmx = to_vmx(vcpu);
	vmx->hv_deadline_tsc = -1;
	vmcs_clear_bits(PIN_BASED_VM_EXEC_CONTROL,
			PIN_BASED_VMX_PREEMPTION_TIMER);
}
#endif

static void vmx_sched_in(struct kvm_vcpu *vcpu, int cpu)
{
	if (ple_gap)
		shrink_ple_window(vcpu);
}

static void vmx_slot_enable_log_dirty(struct kvm *kvm,
				     struct kvm_memory_slot *slot)
{
	kvm_mmu_slot_leaf_clear_dirty(kvm, slot);
	kvm_mmu_slot_largepage_remove_write_access(kvm, slot);
}

static void vmx_slot_disable_log_dirty(struct kvm *kvm,
				       struct kvm_memory_slot *slot)
{
	kvm_mmu_slot_set_dirty(kvm, slot);
}

static void vmx_flush_log_dirty(struct kvm *kvm)
{
	kvm_flush_pml_buffers(kvm);
}

static int vmx_write_pml_buffer(struct kvm_vcpu *vcpu)
{
	struct vmcs12 *vmcs12;
	struct vcpu_vmx *vmx = to_vmx(vcpu);
	gpa_t gpa;
	struct page *page = NULL;
	u64 *pml_address;

	if (is_guest_mode(vcpu)) {
		WARN_ON_ONCE(vmx->nested.pml_full);

		/*
		 * Check if PML is enabled for the nested guest.
		 * Whether eptp bit 6 is set is already checked
		 * as part of A/D emulation.
		 */
		vmcs12 = get_vmcs12(vcpu);
		if (!nested_cpu_has_pml(vmcs12))
			return 0;

		if (vmcs12->guest_pml_index >= PML_ENTITY_NUM) {
			vmx->nested.pml_full = true;
			return 1;
		}

		gpa = vmcs_read64(GUEST_PHYSICAL_ADDRESS) & ~0xFFFull;

		page = kvm_vcpu_gpa_to_page(vcpu, vmcs12->pml_address);
		if (is_error_page(page))
			return 0;

		pml_address = kmap(page);
		pml_address[vmcs12->guest_pml_index--] = gpa;
		kunmap(page);
		kvm_release_page_clean(page);
	}

	return 0;
}

static void vmx_enable_log_dirty_pt_masked(struct kvm *kvm,
					   struct kvm_memory_slot *memslot,
					   gfn_t offset, unsigned long mask)
{
	kvm_mmu_clear_dirty_pt_masked(kvm, memslot, offset, mask);
}

static void __pi_post_block(struct kvm_vcpu *vcpu)
{
	struct pi_desc *pi_desc = vcpu_to_pi_desc(vcpu);
	struct pi_desc old, new;
	unsigned int dest;

	do {
		old.control = new.control = pi_desc->control;
		WARN(old.nv != POSTED_INTR_WAKEUP_VECTOR,
		     "Wakeup handler not enabled while the VCPU is blocked\n");

		dest = cpu_physical_id(vcpu->cpu);

		if (x2apic_enabled())
			new.ndst = dest;
		else
			new.ndst = (dest << 8) & 0xFF00;

		/* set 'NV' to 'notification vector' */
		new.nv = POSTED_INTR_VECTOR;
	} while (cmpxchg64(&pi_desc->control, old.control,
			   new.control) != old.control);

	if (!WARN_ON_ONCE(vcpu->pre_pcpu == -1)) {
		spin_lock(&per_cpu(blocked_vcpu_on_cpu_lock, vcpu->pre_pcpu));
		list_del(&vcpu->blocked_vcpu_list);
		spin_unlock(&per_cpu(blocked_vcpu_on_cpu_lock, vcpu->pre_pcpu));
		vcpu->pre_pcpu = -1;
	}
}

/*
 * This routine does the following things for vCPU which is going
 * to be blocked if VT-d PI is enabled.
 * - Store the vCPU to the wakeup list, so when interrupts happen
 *   we can find the right vCPU to wake up.
 * - Change the Posted-interrupt descriptor as below:
 *      'NDST' <-- vcpu->pre_pcpu
 *      'NV' <-- POSTED_INTR_WAKEUP_VECTOR
 * - If 'ON' is set during this process, which means at least one
 *   interrupt is posted for this vCPU, we cannot block it, in
 *   this case, return 1, otherwise, return 0.
 *
 */
static int pi_pre_block(struct kvm_vcpu *vcpu)
{
	unsigned int dest;
	struct pi_desc old, new;
	struct pi_desc *pi_desc = vcpu_to_pi_desc(vcpu);

	if (!kvm_arch_has_assigned_device(vcpu->kvm) ||
		!irq_remapping_cap(IRQ_POSTING_CAP)  ||
		!kvm_vcpu_apicv_active(vcpu))
		return 0;

	WARN_ON(irqs_disabled());
	local_irq_disable();
	if (!WARN_ON_ONCE(vcpu->pre_pcpu != -1)) {
		vcpu->pre_pcpu = vcpu->cpu;
		spin_lock(&per_cpu(blocked_vcpu_on_cpu_lock, vcpu->pre_pcpu));
		list_add_tail(&vcpu->blocked_vcpu_list,
			      &per_cpu(blocked_vcpu_on_cpu,
				       vcpu->pre_pcpu));
		spin_unlock(&per_cpu(blocked_vcpu_on_cpu_lock, vcpu->pre_pcpu));
	}

	do {
		old.control = new.control = pi_desc->control;

		WARN((pi_desc->sn == 1),
		     "Warning: SN field of posted-interrupts "
		     "is set before blocking\n");

		/*
		 * Since vCPU can be preempted during this process,
		 * vcpu->cpu could be different with pre_pcpu, we
		 * need to set pre_pcpu as the destination of wakeup
		 * notification event, then we can find the right vCPU
		 * to wakeup in wakeup handler if interrupts happen
		 * when the vCPU is in blocked state.
		 */
		dest = cpu_physical_id(vcpu->pre_pcpu);

		if (x2apic_enabled())
			new.ndst = dest;
		else
			new.ndst = (dest << 8) & 0xFF00;

		/* set 'NV' to 'wakeup vector' */
		new.nv = POSTED_INTR_WAKEUP_VECTOR;
	} while (cmpxchg64(&pi_desc->control, old.control,
			   new.control) != old.control);

	/* We should not block the vCPU if an interrupt is posted for it.  */
	if (pi_test_on(pi_desc) == 1)
		__pi_post_block(vcpu);

	local_irq_enable();
	return (vcpu->pre_pcpu == -1);
}

static int vmx_pre_block(struct kvm_vcpu *vcpu)
{
	if (pi_pre_block(vcpu))
		return 1;

	if (kvm_lapic_hv_timer_in_use(vcpu))
		kvm_lapic_switch_to_sw_timer(vcpu);

	return 0;
}

static void pi_post_block(struct kvm_vcpu *vcpu)
{
	if (vcpu->pre_pcpu == -1)
		return;

	WARN_ON(irqs_disabled());
	local_irq_disable();
	__pi_post_block(vcpu);
	local_irq_enable();
}

static void vmx_post_block(struct kvm_vcpu *vcpu)
{
	if (kvm_x86_ops->set_hv_timer)
		kvm_lapic_switch_to_hv_timer(vcpu);

	pi_post_block(vcpu);
}

/*
 * vmx_update_pi_irte - set IRTE for Posted-Interrupts
 *
 * @kvm: kvm
 * @host_irq: host irq of the interrupt
 * @guest_irq: gsi of the interrupt
 * @set: set or unset PI
 * returns 0 on success, < 0 on failure
 */
static int vmx_update_pi_irte(struct kvm *kvm, unsigned int host_irq,
			      uint32_t guest_irq, bool set)
{
	struct kvm_kernel_irq_routing_entry *e;
	struct kvm_irq_routing_table *irq_rt;
	struct kvm_lapic_irq irq;
	struct kvm_vcpu *vcpu;
	struct vcpu_data vcpu_info;
	int idx, ret = 0;

	if (!kvm_arch_has_assigned_device(kvm) ||
		!irq_remapping_cap(IRQ_POSTING_CAP) ||
		!kvm_vcpu_apicv_active(kvm->vcpus[0]))
		return 0;

	idx = srcu_read_lock(&kvm->irq_srcu);
	irq_rt = srcu_dereference(kvm->irq_routing, &kvm->irq_srcu);
	if (guest_irq >= irq_rt->nr_rt_entries ||
	    hlist_empty(&irq_rt->map[guest_irq])) {
		pr_warn_once("no route for guest_irq %u/%u (broken user space?)\n",
			     guest_irq, irq_rt->nr_rt_entries);
		goto out;
	}

	hlist_for_each_entry(e, &irq_rt->map[guest_irq], link) {
		if (e->type != KVM_IRQ_ROUTING_MSI)
			continue;
		/*
		 * VT-d PI cannot support posting multicast/broadcast
		 * interrupts to a vCPU, we still use interrupt remapping
		 * for these kind of interrupts.
		 *
		 * For lowest-priority interrupts, we only support
		 * those with single CPU as the destination, e.g. user
		 * configures the interrupts via /proc/irq or uses
		 * irqbalance to make the interrupts single-CPU.
		 *
		 * We will support full lowest-priority interrupt later.
		 */

		kvm_set_msi_irq(kvm, e, &irq);
		if (!kvm_intr_is_single_vcpu(kvm, &irq, &vcpu)) {
			/*
			 * Make sure the IRTE is in remapped mode if
			 * we don't handle it in posted mode.
			 */
			ret = irq_set_vcpu_affinity(host_irq, NULL);
			if (ret < 0) {
				printk(KERN_INFO
				   "failed to back to remapped mode, irq: %u\n",
				   host_irq);
				goto out;
			}

			continue;
		}

		vcpu_info.pi_desc_addr = __pa(vcpu_to_pi_desc(vcpu));
		vcpu_info.vector = irq.vector;

		trace_kvm_pi_irte_update(vcpu->vcpu_id, host_irq, e->gsi,
				vcpu_info.vector, vcpu_info.pi_desc_addr, set);

		if (set)
			ret = irq_set_vcpu_affinity(host_irq, &vcpu_info);
		else
			ret = irq_set_vcpu_affinity(host_irq, NULL);

		if (ret < 0) {
			printk(KERN_INFO "%s: failed to update PI IRTE\n",
					__func__);
			goto out;
		}
	}

	ret = 0;
out:
	srcu_read_unlock(&kvm->irq_srcu, idx);
	return ret;
}

static void vmx_setup_mce(struct kvm_vcpu *vcpu)
{
	if (vcpu->arch.mcg_cap & MCG_LMCE_P)
		to_vmx(vcpu)->msr_ia32_feature_control_valid_bits |=
			FEATURE_CONTROL_LMCE;
	else
		to_vmx(vcpu)->msr_ia32_feature_control_valid_bits &=
			~FEATURE_CONTROL_LMCE;
}

static int vmx_smi_allowed(struct kvm_vcpu *vcpu)
{
	/* we need a nested vmexit to enter SMM, postpone if run is pending */
	if (to_vmx(vcpu)->nested.nested_run_pending)
		return 0;
	return 1;
}

static int vmx_pre_enter_smm(struct kvm_vcpu *vcpu, char *smstate)
{
	struct vcpu_vmx *vmx = to_vmx(vcpu);

	vmx->nested.smm.guest_mode = is_guest_mode(vcpu);
	if (vmx->nested.smm.guest_mode)
		nested_vmx_vmexit(vcpu, -1, 0, 0);

	vmx->nested.smm.vmxon = vmx->nested.vmxon;
	vmx->nested.vmxon = false;
	return 0;
}

static int vmx_pre_leave_smm(struct kvm_vcpu *vcpu, u64 smbase)
{
	struct vcpu_vmx *vmx = to_vmx(vcpu);
	int ret;

	if (vmx->nested.smm.vmxon) {
		vmx->nested.vmxon = true;
		vmx->nested.smm.vmxon = false;
	}

	if (vmx->nested.smm.guest_mode) {
		vcpu->arch.hflags &= ~HF_SMM_MASK;
		ret = enter_vmx_non_root_mode(vcpu, false);
		vcpu->arch.hflags |= HF_SMM_MASK;
		if (ret)
			return ret;

		vmx->nested.smm.guest_mode = false;
	}
	return 0;
}

static int enable_smi_window(struct kvm_vcpu *vcpu)
{
	return 0;
}

static struct kvm_x86_ops vmx_x86_ops __ro_after_init = {
	.cpu_has_kvm_support = cpu_has_kvm_support,
	.disabled_by_bios = vmx_disabled_by_bios,
	.hardware_setup = hardware_setup,
	.hardware_unsetup = hardware_unsetup,
	.check_processor_compatibility = vmx_check_processor_compat,
	.hardware_enable = hardware_enable,
	.hardware_disable = hardware_disable,
	.cpu_has_accelerated_tpr = report_flexpriority,
	.cpu_has_high_real_mode_segbase = vmx_has_high_real_mode_segbase,

	.vcpu_create = vmx_create_vcpu,
	.vcpu_free = vmx_free_vcpu,
	.vcpu_reset = vmx_vcpu_reset,

	.prepare_guest_switch = vmx_save_host_state,
	.vcpu_load = vmx_vcpu_load,
	.vcpu_put = vmx_vcpu_put,

	.update_bp_intercept = update_exception_bitmap,
	.get_msr = vmx_get_msr,
	.set_msr = vmx_set_msr,
	.get_segment_base = vmx_get_segment_base,
	.get_segment = vmx_get_segment,
	.set_segment = vmx_set_segment,
	.get_cpl = vmx_get_cpl,
	.get_cs_db_l_bits = vmx_get_cs_db_l_bits,
	.decache_cr0_guest_bits = vmx_decache_cr0_guest_bits,
	.decache_cr3 = vmx_decache_cr3,
	.decache_cr4_guest_bits = vmx_decache_cr4_guest_bits,
	.set_cr0 = vmx_set_cr0,
	.set_cr3 = vmx_set_cr3,
	.set_cr4 = vmx_set_cr4,
	.set_efer = vmx_set_efer,
	.get_idt = vmx_get_idt,
	.set_idt = vmx_set_idt,
	.get_gdt = vmx_get_gdt,
	.set_gdt = vmx_set_gdt,
	.get_dr6 = vmx_get_dr6,
	.set_dr6 = vmx_set_dr6,
	.set_dr7 = vmx_set_dr7,
	.sync_dirty_debug_regs = vmx_sync_dirty_debug_regs,
	.cache_reg = vmx_cache_reg,
	.get_rflags = vmx_get_rflags,
	.set_rflags = vmx_set_rflags,

	.tlb_flush = vmx_flush_tlb,

	.run = vmx_vcpu_run,
	.handle_exit = vmx_handle_exit,
	.skip_emulated_instruction = skip_emulated_instruction,
	.set_interrupt_shadow = vmx_set_interrupt_shadow,
	.get_interrupt_shadow = vmx_get_interrupt_shadow,
	.patch_hypercall = vmx_patch_hypercall,
	.set_irq = vmx_inject_irq,
	.set_nmi = vmx_inject_nmi,
	.queue_exception = vmx_queue_exception,
	.cancel_injection = vmx_cancel_injection,
	.interrupt_allowed = vmx_interrupt_allowed,
	.nmi_allowed = vmx_nmi_allowed,
	.get_nmi_mask = vmx_get_nmi_mask,
	.set_nmi_mask = vmx_set_nmi_mask,
	.enable_nmi_window = enable_nmi_window,
	.enable_irq_window = enable_irq_window,
	.update_cr8_intercept = update_cr8_intercept,
	.set_virtual_x2apic_mode = vmx_set_virtual_x2apic_mode,
	.set_apic_access_page_addr = vmx_set_apic_access_page_addr,
	.get_enable_apicv = vmx_get_enable_apicv,
	.refresh_apicv_exec_ctrl = vmx_refresh_apicv_exec_ctrl,
	.load_eoi_exitmap = vmx_load_eoi_exitmap,
	.apicv_post_state_restore = vmx_apicv_post_state_restore,
	.hwapic_irr_update = vmx_hwapic_irr_update,
	.hwapic_isr_update = vmx_hwapic_isr_update,
	.sync_pir_to_irr = vmx_sync_pir_to_irr,
	.deliver_posted_interrupt = vmx_deliver_posted_interrupt,

	.set_tss_addr = vmx_set_tss_addr,
	.get_tdp_level = get_ept_level,
	.get_mt_mask = vmx_get_mt_mask,

	.get_exit_info = vmx_get_exit_info,

	.get_lpage_level = vmx_get_lpage_level,

	.cpuid_update = vmx_cpuid_update,

	.rdtscp_supported = vmx_rdtscp_supported,
	.invpcid_supported = vmx_invpcid_supported,

	.set_supported_cpuid = vmx_set_supported_cpuid,

	.has_wbinvd_exit = cpu_has_vmx_wbinvd_exit,

	.write_tsc_offset = vmx_write_tsc_offset,

	.set_tdp_cr3 = vmx_set_cr3,

	.check_intercept = vmx_check_intercept,
	.handle_external_intr = vmx_handle_external_intr,
	.mpx_supported = vmx_mpx_supported,
	.xsaves_supported = vmx_xsaves_supported,

	.check_nested_events = vmx_check_nested_events,

	.sched_in = vmx_sched_in,

	.slot_enable_log_dirty = vmx_slot_enable_log_dirty,
	.slot_disable_log_dirty = vmx_slot_disable_log_dirty,
	.flush_log_dirty = vmx_flush_log_dirty,
	.enable_log_dirty_pt_masked = vmx_enable_log_dirty_pt_masked,
	.write_log_dirty = vmx_write_pml_buffer,

	.pre_block = vmx_pre_block,
	.post_block = vmx_post_block,

	.pmu_ops = &intel_pmu_ops,

	.update_pi_irte = vmx_update_pi_irte,

#ifdef CONFIG_X86_64
	.set_hv_timer = vmx_set_hv_timer,
	.cancel_hv_timer = vmx_cancel_hv_timer,
#endif

	.setup_mce = vmx_setup_mce,

	.smi_allowed = vmx_smi_allowed,
	.pre_enter_smm = vmx_pre_enter_smm,
	.pre_leave_smm = vmx_pre_leave_smm,
	.enable_smi_window = enable_smi_window,
};

static int __init vmx_init(void)
{
	int r = kvm_init(&vmx_x86_ops, sizeof(struct vcpu_vmx),
                     __alignof__(struct vcpu_vmx), THIS_MODULE);
	if (r)
		return r;

#ifdef CONFIG_KEXEC_CORE
	rcu_assign_pointer(crash_vmclear_loaded_vmcss,
			   crash_vmclear_local_loaded_vmcss);
#endif

	return 0;
}

static void __exit vmx_exit(void)
{
#ifdef CONFIG_KEXEC_CORE
	RCU_INIT_POINTER(crash_vmclear_loaded_vmcss, NULL);
	synchronize_rcu();
#endif

	kvm_exit();
}

module_init(vmx_init)
module_exit(vmx_exit)<|MERGE_RESOLUTION|>--- conflicted
+++ resolved
@@ -1896,7 +1896,7 @@
 {
 	u32 eb;
 
-	eb = (1u << PF_VECTOR) | (1u << MC_VECTOR) |
+	eb = (1u << PF_VECTOR) | (1u << UD_VECTOR) | (1u << MC_VECTOR) |
 	     (1u << DB_VECTOR) | (1u << AC_VECTOR);
 	if ((vcpu->guest_debug &
 	     (KVM_GUESTDBG_ENABLE | KVM_GUESTDBG_USE_SW_BP)) ==
@@ -1914,8 +1914,6 @@
 	 */
 	if (is_guest_mode(vcpu))
 		eb |= get_vmcs12(vcpu)->exception_bitmap;
-	else
-		eb |= 1u << UD_VECTOR;
 
 	vmcs_write32(EXCEPTION_BITMAP, eb);
 }
@@ -5926,10 +5924,6 @@
 		return 1;  /* already handled by vmx_vcpu_run() */
 
 	if (is_invalid_opcode(intr_info)) {
-<<<<<<< HEAD
-		WARN_ON_ONCE(is_guest_mode(vcpu));
-=======
->>>>>>> 8f05b9c6
 		er = emulate_instruction(vcpu, EMULTYPE_TRAP_UD);
 		if (er == EMULATE_USER_EXIT)
 			return 0;
