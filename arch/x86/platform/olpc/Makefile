--- conflicted
+++ resolved
@@ -1,9 +1,2 @@
-<<<<<<< HEAD
-obj-$(CONFIG_OLPC)		+= olpc.o
-obj-$(CONFIG_OLPC_XO1)		+= olpc-xo1.o
-obj-$(CONFIG_OLPC)		+= olpc_ofw.o
-obj-$(CONFIG_OF_PROMTREE)	+= olpc_dt.o
-=======
 obj-$(CONFIG_OLPC)		+= olpc.o olpc_ofw.o olpc_dt.o
-obj-$(CONFIG_OLPC_XO1)		+= olpc-xo1.o
->>>>>>> d762f438
+obj-$(CONFIG_OLPC_XO1)		+= olpc-xo1.o