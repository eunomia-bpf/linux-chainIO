--- conflicted
+++ resolved
@@ -1934,8 +1934,6 @@
 	return va;
 }
 
-<<<<<<< HEAD
-=======
 static inline void setup_vmalloc_vm(struct vm_struct *vm,
 	struct vmap_area *va, unsigned long flags, const void *caller)
 {
@@ -1946,7 +1944,6 @@
 	va->vm = vm;
 }
 
->>>>>>> 0c383648
 /*
  * Allocate a region of KVA of the specified size and alignment, within the
  * vstart and vend. If vm is passed in, the two will also be bound.
@@ -2018,15 +2015,12 @@
 	va->vm = NULL;
 	va->flags = (va_flags | vn_id);
 
-<<<<<<< HEAD
-=======
 	if (vm) {
 		vm->addr = (void *)va->va_start;
 		vm->size = va->va_end - va->va_start;
 		va->vm = vm;
 	}
 
->>>>>>> 0c383648
 	vn = addr_to_node(va->va_start);
 
 	spin_lock(&vn->busy.lock);
@@ -2117,13 +2111,6 @@
 /* for per-CPU blocks */
 static void purge_fragmented_blocks_allcpus(void);
 static cpumask_t purge_nodes;
-<<<<<<< HEAD
-
-static void
-reclaim_list_global(struct list_head *head)
-{
-	struct vmap_area *va, *n;
-=======
 
 static void
 reclaim_list_global(struct list_head *head)
@@ -2245,165 +2232,6 @@
 	unsigned int nr_purge_nodes;
 	struct vmap_node *vn;
 	int i;
->>>>>>> 0c383648
-
-	if (list_empty(head))
-		return;
-
-<<<<<<< HEAD
-	spin_lock(&free_vmap_area_lock);
-	list_for_each_entry_safe(va, n, head, list)
-		merge_or_add_vmap_area_augment(va,
-			&free_vmap_area_root, &free_vmap_area_list);
-	spin_unlock(&free_vmap_area_lock);
-}
-
-static void
-decay_va_pool_node(struct vmap_node *vn, bool full_decay)
-{
-	struct vmap_area *va, *nva;
-	struct list_head decay_list;
-	struct rb_root decay_root;
-	unsigned long n_decay;
-	int i;
-
-	decay_root = RB_ROOT;
-	INIT_LIST_HEAD(&decay_list);
-
-	for (i = 0; i < MAX_VA_SIZE_PAGES; i++) {
-		struct list_head tmp_list;
-
-		if (list_empty(&vn->pool[i].head))
-			continue;
-
-		INIT_LIST_HEAD(&tmp_list);
-
-		/* Detach the pool, so no-one can access it. */
-		spin_lock(&vn->pool_lock);
-		list_replace_init(&vn->pool[i].head, &tmp_list);
-		spin_unlock(&vn->pool_lock);
-
-		if (full_decay)
-			WRITE_ONCE(vn->pool[i].len, 0);
-
-		/* Decay a pool by ~25% out of left objects. */
-		n_decay = vn->pool[i].len >> 2;
-
-		list_for_each_entry_safe(va, nva, &tmp_list, list) {
-			list_del_init(&va->list);
-			merge_or_add_vmap_area(va, &decay_root, &decay_list);
-
-			if (!full_decay) {
-				WRITE_ONCE(vn->pool[i].len, vn->pool[i].len - 1);
-
-				if (!--n_decay)
-					break;
-			}
-		}
-
-		/*
-		 * Attach the pool back if it has been partly decayed.
-		 * Please note, it is supposed that nobody(other contexts)
-		 * can populate the pool therefore a simple list replace
-		 * operation takes place here.
-		 */
-		if (!full_decay && !list_empty(&tmp_list)) {
-			spin_lock(&vn->pool_lock);
-			list_replace_init(&tmp_list, &vn->pool[i].head);
-			spin_unlock(&vn->pool_lock);
-		}
-	}
-
-	reclaim_list_global(&decay_list);
-}
-
-static void purge_vmap_node(struct work_struct *work)
-{
-	struct vmap_node *vn = container_of(work,
-		struct vmap_node, purge_work);
-	struct vmap_area *va, *n_va;
-	LIST_HEAD(local_list);
-
-	vn->nr_purged = 0;
-
-	list_for_each_entry_safe(va, n_va, &vn->purge_list, list) {
-		unsigned long nr = (va->va_end - va->va_start) >> PAGE_SHIFT;
-		unsigned long orig_start = va->va_start;
-		unsigned long orig_end = va->va_end;
-		unsigned int vn_id = decode_vn_id(va->flags);
-
-		list_del_init(&va->list);
-=======
-	/*
-	 * Use cpumask to mark which node has to be processed.
-	 */
-	purge_nodes = CPU_MASK_NONE;
-
-	for (i = 0; i < nr_vmap_nodes; i++) {
-		vn = &vmap_nodes[i];
-
-		INIT_LIST_HEAD(&vn->purge_list);
-		vn->skip_populate = full_pool_decay;
-		decay_va_pool_node(vn, full_pool_decay);
-
-		if (RB_EMPTY_ROOT(&vn->lazy.root))
-			continue;
-
-		spin_lock(&vn->lazy.lock);
-		WRITE_ONCE(vn->lazy.root.rb_node, NULL);
-		list_replace_init(&vn->lazy.head, &vn->purge_list);
-		spin_unlock(&vn->lazy.lock);
-
-		start = min(start, list_first_entry(&vn->purge_list,
-			struct vmap_area, list)->va_start);
-
-		end = max(end, list_last_entry(&vn->purge_list,
-			struct vmap_area, list)->va_end);
-
-		cpumask_set_cpu(i, &purge_nodes);
-	}
-
-	nr_purge_nodes = cpumask_weight(&purge_nodes);
-	if (nr_purge_nodes > 0) {
-		flush_tlb_kernel_range(start, end);
-
-		/* One extra worker is per a lazy_max_pages() full set minus one. */
-		nr_purge_helpers = atomic_long_read(&vmap_lazy_nr) / lazy_max_pages();
-		nr_purge_helpers = clamp(nr_purge_helpers, 1U, nr_purge_nodes) - 1;
-
-		for_each_cpu(i, &purge_nodes) {
-			vn = &vmap_nodes[i];
->>>>>>> 0c383648
-
-			if (nr_purge_helpers > 0) {
-				INIT_WORK(&vn->purge_work, purge_vmap_node);
-
-<<<<<<< HEAD
-		atomic_long_sub(nr, &vmap_lazy_nr);
-		vn->nr_purged++;
-
-		if (is_vn_id_valid(vn_id) && !vn->skip_populate)
-			if (node_pool_add_va(vn, va))
-				continue;
-
-		/* Go back to global. */
-		list_add(&va->list, &local_list);
-	}
-
-	reclaim_list_global(&local_list);
-}
-
-/*
- * Purges all lazily-freed vmap areas.
- */
-static bool __purge_vmap_area_lazy(unsigned long start, unsigned long end,
-		bool full_pool_decay)
-{
-	unsigned long nr_purged_areas = 0;
-	unsigned int nr_purge_helpers;
-	unsigned int nr_purge_nodes;
-	struct vmap_node *vn;
-	int i;
 
 	lockdep_assert_held(&vmap_purge_lock);
 
@@ -2473,31 +2301,6 @@
 		}
 	}
 
-=======
-				if (cpumask_test_cpu(i, cpu_online_mask))
-					schedule_work_on(i, &vn->purge_work);
-				else
-					schedule_work(&vn->purge_work);
-
-				nr_purge_helpers--;
-			} else {
-				vn->purge_work.func = NULL;
-				purge_vmap_node(&vn->purge_work);
-				nr_purged_areas += vn->nr_purged;
-			}
-		}
-
-		for_each_cpu(i, &purge_nodes) {
-			vn = &vmap_nodes[i];
-
-			if (vn->purge_work.func) {
-				flush_work(&vn->purge_work);
-				nr_purged_areas += vn->nr_purged;
-			}
-		}
-	}
-
->>>>>>> 0c383648
 	trace_purge_vmap_area_lazy(start, end, nr_purged_areas);
 	return nr_purged_areas > 0;
 }
@@ -3273,29 +3076,6 @@
 	kasan_populate_early_vm_area_shadow(vm->addr, vm->size);
 }
 
-<<<<<<< HEAD
-static inline void setup_vmalloc_vm_locked(struct vm_struct *vm,
-	struct vmap_area *va, unsigned long flags, const void *caller)
-{
-	vm->flags = flags;
-	vm->addr = (void *)va->va_start;
-	vm->size = va->va_end - va->va_start;
-	vm->caller = caller;
-	va->vm = vm;
-}
-
-static void setup_vmalloc_vm(struct vm_struct *vm, struct vmap_area *va,
-			      unsigned long flags, const void *caller)
-{
-	struct vmap_node *vn = addr_to_node(va->va_start);
-
-	spin_lock(&vn->busy.lock);
-	setup_vmalloc_vm_locked(vm, va, flags, caller);
-	spin_unlock(&vn->busy.lock);
-}
-
-=======
->>>>>>> 0c383648
 static void clear_vm_uninitialized_flag(struct vm_struct *vm)
 {
 	/*
@@ -4914,11 +4694,7 @@
 
 		spin_lock(&vn->busy.lock);
 		insert_vmap_area(vas[area], &vn->busy.root, &vn->busy.head);
-<<<<<<< HEAD
-		setup_vmalloc_vm_locked(vms[area], vas[area], VM_ALLOC,
-=======
 		setup_vmalloc_vm(vms[area], vas[area], VM_ALLOC,
->>>>>>> 0c383648
 				 pcpu_get_vm_areas);
 		spin_unlock(&vn->busy.lock);
 	}
@@ -5036,17 +4812,10 @@
 	struct vmap_node *vn;
 	unsigned long addr;
 	unsigned int nr_pages;
-<<<<<<< HEAD
 
 	addr = PAGE_ALIGN((unsigned long) object);
 	vn = addr_to_node(addr);
 
-=======
-
-	addr = PAGE_ALIGN((unsigned long) object);
-	vn = addr_to_node(addr);
-
->>>>>>> 0c383648
 	if (!spin_trylock(&vn->busy.lock))
 		return false;
 
@@ -5099,17 +4868,10 @@
 	struct vmap_node *vn;
 	struct vmap_area *va;
 	int i;
-<<<<<<< HEAD
 
 	for (i = 0; i < nr_vmap_nodes; i++) {
 		vn = &vmap_nodes[i];
 
-=======
-
-	for (i = 0; i < nr_vmap_nodes; i++) {
-		vn = &vmap_nodes[i];
-
->>>>>>> 0c383648
 		spin_lock(&vn->lazy.lock);
 		list_for_each_entry(va, &vn->lazy.head, list) {
 			seq_printf(m, "0x%pK-0x%pK %7ld unpurged vm_area\n",
@@ -5140,7 +4902,6 @@
 
 				continue;
 			}
-<<<<<<< HEAD
 
 			v = va->vm;
 
@@ -5177,44 +4938,6 @@
 			if (is_vmalloc_addr(v->pages))
 				seq_puts(m, " vpages");
 
-=======
-
-			v = va->vm;
-
-			seq_printf(m, "0x%pK-0x%pK %7ld",
-				v->addr, v->addr + v->size, v->size);
-
-			if (v->caller)
-				seq_printf(m, " %pS", v->caller);
-
-			if (v->nr_pages)
-				seq_printf(m, " pages=%d", v->nr_pages);
-
-			if (v->phys_addr)
-				seq_printf(m, " phys=%pa", &v->phys_addr);
-
-			if (v->flags & VM_IOREMAP)
-				seq_puts(m, " ioremap");
-
-			if (v->flags & VM_SPARSE)
-				seq_puts(m, " sparse");
-
-			if (v->flags & VM_ALLOC)
-				seq_puts(m, " vmalloc");
-
-			if (v->flags & VM_MAP)
-				seq_puts(m, " vmap");
-
-			if (v->flags & VM_USERMAP)
-				seq_puts(m, " user");
-
-			if (v->flags & VM_DMA_COHERENT)
-				seq_puts(m, " dma-coherent");
-
-			if (is_vmalloc_addr(v->pages))
-				seq_puts(m, " vpages");
-
->>>>>>> 0c383648
 			show_numa_info(m, v);
 			seq_putc(m, '\n');
 		}
