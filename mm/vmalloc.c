// SPDX-License-Identifier: GPL-2.0-only
/*
 *  Copyright (C) 1993  Linus Torvalds
 *  Support of BIGMEM added by Gerhard Wichert, Siemens AG, July 1999
 *  SMP-safe vmalloc/vfree/ioremap, Tigran Aivazian <tigran@veritas.com>, May 2000
 *  Major rework to support vmap/vunmap, Christoph Hellwig, SGI, August 2002
 *  Numa awareness, Christoph Lameter, SGI, June 2005
 *  Improving global KVA allocator, Uladzislau Rezki, Sony, May 2019
 */

#include <linux/vmalloc.h>
#include <linux/mm.h>
#include <linux/module.h>
#include <linux/highmem.h>
#include <linux/sched/signal.h>
#include <linux/slab.h>
#include <linux/spinlock.h>
#include <linux/interrupt.h>
#include <linux/proc_fs.h>
#include <linux/seq_file.h>
#include <linux/set_memory.h>
#include <linux/debugobjects.h>
#include <linux/kallsyms.h>
#include <linux/list.h>
#include <linux/notifier.h>
#include <linux/rbtree.h>
#include <linux/xarray.h>
#include <linux/io.h>
#include <linux/rcupdate.h>
#include <linux/pfn.h>
#include <linux/kmemleak.h>
#include <linux/atomic.h>
#include <linux/compiler.h>
#include <linux/memcontrol.h>
#include <linux/llist.h>
#include <linux/uio.h>
#include <linux/bitops.h>
#include <linux/rbtree_augmented.h>
#include <linux/overflow.h>
#include <linux/pgtable.h>
#include <linux/hugetlb.h>
#include <linux/sched/mm.h>
#include <asm/tlbflush.h>
#include <asm/shmparam.h>

#define CREATE_TRACE_POINTS
#include <trace/events/vmalloc.h>

#include "internal.h"
#include "pgalloc-track.h"

#ifdef CONFIG_HAVE_ARCH_HUGE_VMAP
static unsigned int __ro_after_init ioremap_max_page_shift = BITS_PER_LONG - 1;

static int __init set_nohugeiomap(char *str)
{
	ioremap_max_page_shift = PAGE_SHIFT;
	return 0;
}
early_param("nohugeiomap", set_nohugeiomap);
#else /* CONFIG_HAVE_ARCH_HUGE_VMAP */
static const unsigned int ioremap_max_page_shift = PAGE_SHIFT;
#endif	/* CONFIG_HAVE_ARCH_HUGE_VMAP */

#ifdef CONFIG_HAVE_ARCH_HUGE_VMALLOC
static bool __ro_after_init vmap_allow_huge = true;

static int __init set_nohugevmalloc(char *str)
{
	vmap_allow_huge = false;
	return 0;
}
early_param("nohugevmalloc", set_nohugevmalloc);
#else /* CONFIG_HAVE_ARCH_HUGE_VMALLOC */
static const bool vmap_allow_huge = false;
#endif	/* CONFIG_HAVE_ARCH_HUGE_VMALLOC */

bool is_vmalloc_addr(const void *x)
{
	unsigned long addr = (unsigned long)kasan_reset_tag(x);

	return addr >= VMALLOC_START && addr < VMALLOC_END;
}
EXPORT_SYMBOL(is_vmalloc_addr);

struct vfree_deferred {
	struct llist_head list;
	struct work_struct wq;
};
static DEFINE_PER_CPU(struct vfree_deferred, vfree_deferred);

/*** Page table manipulation functions ***/
static int vmap_pte_range(pmd_t *pmd, unsigned long addr, unsigned long end,
			phys_addr_t phys_addr, pgprot_t prot,
			unsigned int max_page_shift, pgtbl_mod_mask *mask)
{
	pte_t *pte;
	u64 pfn;
	unsigned long size = PAGE_SIZE;

	pfn = phys_addr >> PAGE_SHIFT;
	pte = pte_alloc_kernel_track(pmd, addr, mask);
	if (!pte)
		return -ENOMEM;
	do {
		BUG_ON(!pte_none(ptep_get(pte)));

#ifdef CONFIG_HUGETLB_PAGE
		size = arch_vmap_pte_range_map_size(addr, end, pfn, max_page_shift);
		if (size != PAGE_SIZE) {
			pte_t entry = pfn_pte(pfn, prot);

			entry = arch_make_huge_pte(entry, ilog2(size), 0);
			set_huge_pte_at(&init_mm, addr, pte, entry, size);
			pfn += PFN_DOWN(size);
			continue;
		}
#endif
		set_pte_at(&init_mm, addr, pte, pfn_pte(pfn, prot));
		pfn++;
	} while (pte += PFN_DOWN(size), addr += size, addr != end);
	*mask |= PGTBL_PTE_MODIFIED;
	return 0;
}

static int vmap_try_huge_pmd(pmd_t *pmd, unsigned long addr, unsigned long end,
			phys_addr_t phys_addr, pgprot_t prot,
			unsigned int max_page_shift)
{
	if (max_page_shift < PMD_SHIFT)
		return 0;

	if (!arch_vmap_pmd_supported(prot))
		return 0;

	if ((end - addr) != PMD_SIZE)
		return 0;

	if (!IS_ALIGNED(addr, PMD_SIZE))
		return 0;

	if (!IS_ALIGNED(phys_addr, PMD_SIZE))
		return 0;

	if (pmd_present(*pmd) && !pmd_free_pte_page(pmd, addr))
		return 0;

	return pmd_set_huge(pmd, phys_addr, prot);
}

static int vmap_pmd_range(pud_t *pud, unsigned long addr, unsigned long end,
			phys_addr_t phys_addr, pgprot_t prot,
			unsigned int max_page_shift, pgtbl_mod_mask *mask)
{
	pmd_t *pmd;
	unsigned long next;

	pmd = pmd_alloc_track(&init_mm, pud, addr, mask);
	if (!pmd)
		return -ENOMEM;
	do {
		next = pmd_addr_end(addr, end);

		if (vmap_try_huge_pmd(pmd, addr, next, phys_addr, prot,
					max_page_shift)) {
			*mask |= PGTBL_PMD_MODIFIED;
			continue;
		}

		if (vmap_pte_range(pmd, addr, next, phys_addr, prot, max_page_shift, mask))
			return -ENOMEM;
	} while (pmd++, phys_addr += (next - addr), addr = next, addr != end);
	return 0;
}

static int vmap_try_huge_pud(pud_t *pud, unsigned long addr, unsigned long end,
			phys_addr_t phys_addr, pgprot_t prot,
			unsigned int max_page_shift)
{
	if (max_page_shift < PUD_SHIFT)
		return 0;

	if (!arch_vmap_pud_supported(prot))
		return 0;

	if ((end - addr) != PUD_SIZE)
		return 0;

	if (!IS_ALIGNED(addr, PUD_SIZE))
		return 0;

	if (!IS_ALIGNED(phys_addr, PUD_SIZE))
		return 0;

	if (pud_present(*pud) && !pud_free_pmd_page(pud, addr))
		return 0;

	return pud_set_huge(pud, phys_addr, prot);
}

static int vmap_pud_range(p4d_t *p4d, unsigned long addr, unsigned long end,
			phys_addr_t phys_addr, pgprot_t prot,
			unsigned int max_page_shift, pgtbl_mod_mask *mask)
{
	pud_t *pud;
	unsigned long next;

	pud = pud_alloc_track(&init_mm, p4d, addr, mask);
	if (!pud)
		return -ENOMEM;
	do {
		next = pud_addr_end(addr, end);

		if (vmap_try_huge_pud(pud, addr, next, phys_addr, prot,
					max_page_shift)) {
			*mask |= PGTBL_PUD_MODIFIED;
			continue;
		}

		if (vmap_pmd_range(pud, addr, next, phys_addr, prot,
					max_page_shift, mask))
			return -ENOMEM;
	} while (pud++, phys_addr += (next - addr), addr = next, addr != end);
	return 0;
}

static int vmap_try_huge_p4d(p4d_t *p4d, unsigned long addr, unsigned long end,
			phys_addr_t phys_addr, pgprot_t prot,
			unsigned int max_page_shift)
{
	if (max_page_shift < P4D_SHIFT)
		return 0;

	if (!arch_vmap_p4d_supported(prot))
		return 0;

	if ((end - addr) != P4D_SIZE)
		return 0;

	if (!IS_ALIGNED(addr, P4D_SIZE))
		return 0;

	if (!IS_ALIGNED(phys_addr, P4D_SIZE))
		return 0;

	if (p4d_present(*p4d) && !p4d_free_pud_page(p4d, addr))
		return 0;

	return p4d_set_huge(p4d, phys_addr, prot);
}

static int vmap_p4d_range(pgd_t *pgd, unsigned long addr, unsigned long end,
			phys_addr_t phys_addr, pgprot_t prot,
			unsigned int max_page_shift, pgtbl_mod_mask *mask)
{
	p4d_t *p4d;
	unsigned long next;

	p4d = p4d_alloc_track(&init_mm, pgd, addr, mask);
	if (!p4d)
		return -ENOMEM;
	do {
		next = p4d_addr_end(addr, end);

		if (vmap_try_huge_p4d(p4d, addr, next, phys_addr, prot,
					max_page_shift)) {
			*mask |= PGTBL_P4D_MODIFIED;
			continue;
		}

		if (vmap_pud_range(p4d, addr, next, phys_addr, prot,
					max_page_shift, mask))
			return -ENOMEM;
	} while (p4d++, phys_addr += (next - addr), addr = next, addr != end);
	return 0;
}

static int vmap_range_noflush(unsigned long addr, unsigned long end,
			phys_addr_t phys_addr, pgprot_t prot,
			unsigned int max_page_shift)
{
	pgd_t *pgd;
	unsigned long start;
	unsigned long next;
	int err;
	pgtbl_mod_mask mask = 0;

	might_sleep();
	BUG_ON(addr >= end);

	start = addr;
	pgd = pgd_offset_k(addr);
	do {
		next = pgd_addr_end(addr, end);
		err = vmap_p4d_range(pgd, addr, next, phys_addr, prot,
					max_page_shift, &mask);
		if (err)
			break;
	} while (pgd++, phys_addr += (next - addr), addr = next, addr != end);

	if (mask & ARCH_PAGE_TABLE_SYNC_MASK)
		arch_sync_kernel_mappings(start, end);

	return err;
}

int vmap_page_range(unsigned long addr, unsigned long end,
		    phys_addr_t phys_addr, pgprot_t prot)
{
	int err;

	err = vmap_range_noflush(addr, end, phys_addr, pgprot_nx(prot),
				 ioremap_max_page_shift);
	flush_cache_vmap(addr, end);
	if (!err)
		err = kmsan_ioremap_page_range(addr, end, phys_addr, prot,
					       ioremap_max_page_shift);
	return err;
}

int ioremap_page_range(unsigned long addr, unsigned long end,
		phys_addr_t phys_addr, pgprot_t prot)
{
	struct vm_struct *area;

	area = find_vm_area((void *)addr);
	if (!area || !(area->flags & VM_IOREMAP)) {
		WARN_ONCE(1, "vm_area at addr %lx is not marked as VM_IOREMAP\n", addr);
		return -EINVAL;
	}
	if (addr != (unsigned long)area->addr ||
	    (void *)end != area->addr + get_vm_area_size(area)) {
		WARN_ONCE(1, "ioremap request [%lx,%lx) doesn't match vm_area [%lx, %lx)\n",
			  addr, end, (long)area->addr,
			  (long)area->addr + get_vm_area_size(area));
		return -ERANGE;
	}
	return vmap_page_range(addr, end, phys_addr, prot);
}

static void vunmap_pte_range(pmd_t *pmd, unsigned long addr, unsigned long end,
			     pgtbl_mod_mask *mask)
{
	pte_t *pte;

	pte = pte_offset_kernel(pmd, addr);
	do {
		pte_t ptent = ptep_get_and_clear(&init_mm, addr, pte);
		WARN_ON(!pte_none(ptent) && !pte_present(ptent));
	} while (pte++, addr += PAGE_SIZE, addr != end);
	*mask |= PGTBL_PTE_MODIFIED;
}

static void vunmap_pmd_range(pud_t *pud, unsigned long addr, unsigned long end,
			     pgtbl_mod_mask *mask)
{
	pmd_t *pmd;
	unsigned long next;
	int cleared;

	pmd = pmd_offset(pud, addr);
	do {
		next = pmd_addr_end(addr, end);

		cleared = pmd_clear_huge(pmd);
		if (cleared || pmd_bad(*pmd))
			*mask |= PGTBL_PMD_MODIFIED;

		if (cleared)
			continue;
		if (pmd_none_or_clear_bad(pmd))
			continue;
		vunmap_pte_range(pmd, addr, next, mask);

		cond_resched();
	} while (pmd++, addr = next, addr != end);
}

static void vunmap_pud_range(p4d_t *p4d, unsigned long addr, unsigned long end,
			     pgtbl_mod_mask *mask)
{
	pud_t *pud;
	unsigned long next;
	int cleared;

	pud = pud_offset(p4d, addr);
	do {
		next = pud_addr_end(addr, end);

		cleared = pud_clear_huge(pud);
		if (cleared || pud_bad(*pud))
			*mask |= PGTBL_PUD_MODIFIED;

		if (cleared)
			continue;
		if (pud_none_or_clear_bad(pud))
			continue;
		vunmap_pmd_range(pud, addr, next, mask);
	} while (pud++, addr = next, addr != end);
}

static void vunmap_p4d_range(pgd_t *pgd, unsigned long addr, unsigned long end,
			     pgtbl_mod_mask *mask)
{
	p4d_t *p4d;
	unsigned long next;

	p4d = p4d_offset(pgd, addr);
	do {
		next = p4d_addr_end(addr, end);

		p4d_clear_huge(p4d);
		if (p4d_bad(*p4d))
			*mask |= PGTBL_P4D_MODIFIED;

		if (p4d_none_or_clear_bad(p4d))
			continue;
		vunmap_pud_range(p4d, addr, next, mask);
	} while (p4d++, addr = next, addr != end);
}

/*
 * vunmap_range_noflush is similar to vunmap_range, but does not
 * flush caches or TLBs.
 *
 * The caller is responsible for calling flush_cache_vmap() before calling
 * this function, and flush_tlb_kernel_range after it has returned
 * successfully (and before the addresses are expected to cause a page fault
 * or be re-mapped for something else, if TLB flushes are being delayed or
 * coalesced).
 *
 * This is an internal function only. Do not use outside mm/.
 */
void __vunmap_range_noflush(unsigned long start, unsigned long end)
{
	unsigned long next;
	pgd_t *pgd;
	unsigned long addr = start;
	pgtbl_mod_mask mask = 0;

	BUG_ON(addr >= end);
	pgd = pgd_offset_k(addr);
	do {
		next = pgd_addr_end(addr, end);
		if (pgd_bad(*pgd))
			mask |= PGTBL_PGD_MODIFIED;
		if (pgd_none_or_clear_bad(pgd))
			continue;
		vunmap_p4d_range(pgd, addr, next, &mask);
	} while (pgd++, addr = next, addr != end);

	if (mask & ARCH_PAGE_TABLE_SYNC_MASK)
		arch_sync_kernel_mappings(start, end);
}

void vunmap_range_noflush(unsigned long start, unsigned long end)
{
	kmsan_vunmap_range_noflush(start, end);
	__vunmap_range_noflush(start, end);
}

/**
 * vunmap_range - unmap kernel virtual addresses
 * @addr: start of the VM area to unmap
 * @end: end of the VM area to unmap (non-inclusive)
 *
 * Clears any present PTEs in the virtual address range, flushes TLBs and
 * caches. Any subsequent access to the address before it has been re-mapped
 * is a kernel bug.
 */
void vunmap_range(unsigned long addr, unsigned long end)
{
	flush_cache_vunmap(addr, end);
	vunmap_range_noflush(addr, end);
	flush_tlb_kernel_range(addr, end);
}

static int vmap_pages_pte_range(pmd_t *pmd, unsigned long addr,
		unsigned long end, pgprot_t prot, struct page **pages, int *nr,
		pgtbl_mod_mask *mask)
{
	pte_t *pte;

	/*
	 * nr is a running index into the array which helps higher level
	 * callers keep track of where we're up to.
	 */

	pte = pte_alloc_kernel_track(pmd, addr, mask);
	if (!pte)
		return -ENOMEM;
	do {
		struct page *page = pages[*nr];

		if (WARN_ON(!pte_none(ptep_get(pte))))
			return -EBUSY;
		if (WARN_ON(!page))
			return -ENOMEM;
		if (WARN_ON(!pfn_valid(page_to_pfn(page))))
			return -EINVAL;

		set_pte_at(&init_mm, addr, pte, mk_pte(page, prot));
		(*nr)++;
	} while (pte++, addr += PAGE_SIZE, addr != end);
	*mask |= PGTBL_PTE_MODIFIED;
	return 0;
}

static int vmap_pages_pmd_range(pud_t *pud, unsigned long addr,
		unsigned long end, pgprot_t prot, struct page **pages, int *nr,
		pgtbl_mod_mask *mask)
{
	pmd_t *pmd;
	unsigned long next;

	pmd = pmd_alloc_track(&init_mm, pud, addr, mask);
	if (!pmd)
		return -ENOMEM;
	do {
		next = pmd_addr_end(addr, end);
		if (vmap_pages_pte_range(pmd, addr, next, prot, pages, nr, mask))
			return -ENOMEM;
	} while (pmd++, addr = next, addr != end);
	return 0;
}

static int vmap_pages_pud_range(p4d_t *p4d, unsigned long addr,
		unsigned long end, pgprot_t prot, struct page **pages, int *nr,
		pgtbl_mod_mask *mask)
{
	pud_t *pud;
	unsigned long next;

	pud = pud_alloc_track(&init_mm, p4d, addr, mask);
	if (!pud)
		return -ENOMEM;
	do {
		next = pud_addr_end(addr, end);
		if (vmap_pages_pmd_range(pud, addr, next, prot, pages, nr, mask))
			return -ENOMEM;
	} while (pud++, addr = next, addr != end);
	return 0;
}

static int vmap_pages_p4d_range(pgd_t *pgd, unsigned long addr,
		unsigned long end, pgprot_t prot, struct page **pages, int *nr,
		pgtbl_mod_mask *mask)
{
	p4d_t *p4d;
	unsigned long next;

	p4d = p4d_alloc_track(&init_mm, pgd, addr, mask);
	if (!p4d)
		return -ENOMEM;
	do {
		next = p4d_addr_end(addr, end);
		if (vmap_pages_pud_range(p4d, addr, next, prot, pages, nr, mask))
			return -ENOMEM;
	} while (p4d++, addr = next, addr != end);
	return 0;
}

static int vmap_small_pages_range_noflush(unsigned long addr, unsigned long end,
		pgprot_t prot, struct page **pages)
{
	unsigned long start = addr;
	pgd_t *pgd;
	unsigned long next;
	int err = 0;
	int nr = 0;
	pgtbl_mod_mask mask = 0;

	BUG_ON(addr >= end);
	pgd = pgd_offset_k(addr);
	do {
		next = pgd_addr_end(addr, end);
		if (pgd_bad(*pgd))
			mask |= PGTBL_PGD_MODIFIED;
		err = vmap_pages_p4d_range(pgd, addr, next, prot, pages, &nr, &mask);
		if (err)
			return err;
	} while (pgd++, addr = next, addr != end);

	if (mask & ARCH_PAGE_TABLE_SYNC_MASK)
		arch_sync_kernel_mappings(start, end);

	return 0;
}

/*
 * vmap_pages_range_noflush is similar to vmap_pages_range, but does not
 * flush caches.
 *
 * The caller is responsible for calling flush_cache_vmap() after this
 * function returns successfully and before the addresses are accessed.
 *
 * This is an internal function only. Do not use outside mm/.
 */
int __vmap_pages_range_noflush(unsigned long addr, unsigned long end,
		pgprot_t prot, struct page **pages, unsigned int page_shift)
{
	unsigned int i, nr = (end - addr) >> PAGE_SHIFT;

	WARN_ON(page_shift < PAGE_SHIFT);

	if (!IS_ENABLED(CONFIG_HAVE_ARCH_HUGE_VMALLOC) ||
			page_shift == PAGE_SHIFT)
		return vmap_small_pages_range_noflush(addr, end, prot, pages);

	for (i = 0; i < nr; i += 1U << (page_shift - PAGE_SHIFT)) {
		int err;

		err = vmap_range_noflush(addr, addr + (1UL << page_shift),
					page_to_phys(pages[i]), prot,
					page_shift);
		if (err)
			return err;

		addr += 1UL << page_shift;
	}

	return 0;
}

int vmap_pages_range_noflush(unsigned long addr, unsigned long end,
		pgprot_t prot, struct page **pages, unsigned int page_shift)
{
	int ret = kmsan_vmap_pages_range_noflush(addr, end, prot, pages,
						 page_shift);

	if (ret)
		return ret;
	return __vmap_pages_range_noflush(addr, end, prot, pages, page_shift);
}

/**
 * vmap_pages_range - map pages to a kernel virtual address
 * @addr: start of the VM area to map
 * @end: end of the VM area to map (non-inclusive)
 * @prot: page protection flags to use
 * @pages: pages to map (always PAGE_SIZE pages)
 * @page_shift: maximum shift that the pages may be mapped with, @pages must
 * be aligned and contiguous up to at least this shift.
 *
 * RETURNS:
 * 0 on success, -errno on failure.
 */
static int vmap_pages_range(unsigned long addr, unsigned long end,
		pgprot_t prot, struct page **pages, unsigned int page_shift)
{
	int err;

	err = vmap_pages_range_noflush(addr, end, prot, pages, page_shift);
	flush_cache_vmap(addr, end);
	return err;
}

static int check_sparse_vm_area(struct vm_struct *area, unsigned long start,
				unsigned long end)
{
	might_sleep();
	if (WARN_ON_ONCE(area->flags & VM_FLUSH_RESET_PERMS))
		return -EINVAL;
	if (WARN_ON_ONCE(area->flags & VM_NO_GUARD))
		return -EINVAL;
	if (WARN_ON_ONCE(!(area->flags & VM_SPARSE)))
		return -EINVAL;
	if ((end - start) >> PAGE_SHIFT > totalram_pages())
		return -E2BIG;
	if (start < (unsigned long)area->addr ||
	    (void *)end > area->addr + get_vm_area_size(area))
		return -ERANGE;
	return 0;
}

/**
 * vm_area_map_pages - map pages inside given sparse vm_area
 * @area: vm_area
 * @start: start address inside vm_area
 * @end: end address inside vm_area
 * @pages: pages to map (always PAGE_SIZE pages)
 */
int vm_area_map_pages(struct vm_struct *area, unsigned long start,
		      unsigned long end, struct page **pages)
{
	int err;

	err = check_sparse_vm_area(area, start, end);
	if (err)
		return err;

	return vmap_pages_range(start, end, PAGE_KERNEL, pages, PAGE_SHIFT);
}

/**
 * vm_area_unmap_pages - unmap pages inside given sparse vm_area
 * @area: vm_area
 * @start: start address inside vm_area
 * @end: end address inside vm_area
 */
void vm_area_unmap_pages(struct vm_struct *area, unsigned long start,
			 unsigned long end)
{
	if (check_sparse_vm_area(area, start, end))
		return;

	vunmap_range(start, end);
}

int is_vmalloc_or_module_addr(const void *x)
{
	/*
	 * ARM, x86-64 and sparc64 put modules in a special place,
	 * and fall back on vmalloc() if that fails. Others
	 * just put it in the vmalloc space.
	 */
#if defined(CONFIG_MODULES) && defined(MODULES_VADDR)
	unsigned long addr = (unsigned long)kasan_reset_tag(x);
	if (addr >= MODULES_VADDR && addr < MODULES_END)
		return 1;
#endif
	return is_vmalloc_addr(x);
}
EXPORT_SYMBOL_GPL(is_vmalloc_or_module_addr);

/*
 * Walk a vmap address to the struct page it maps. Huge vmap mappings will
 * return the tail page that corresponds to the base page address, which
 * matches small vmap mappings.
 */
struct page *vmalloc_to_page(const void *vmalloc_addr)
{
	unsigned long addr = (unsigned long) vmalloc_addr;
	struct page *page = NULL;
	pgd_t *pgd = pgd_offset_k(addr);
	p4d_t *p4d;
	pud_t *pud;
	pmd_t *pmd;
	pte_t *ptep, pte;

	/*
	 * XXX we might need to change this if we add VIRTUAL_BUG_ON for
	 * architectures that do not vmalloc module space
	 */
	VIRTUAL_BUG_ON(!is_vmalloc_or_module_addr(vmalloc_addr));

	if (pgd_none(*pgd))
		return NULL;
	if (WARN_ON_ONCE(pgd_leaf(*pgd)))
		return NULL; /* XXX: no allowance for huge pgd */
	if (WARN_ON_ONCE(pgd_bad(*pgd)))
		return NULL;

	p4d = p4d_offset(pgd, addr);
	if (p4d_none(*p4d))
		return NULL;
	if (p4d_leaf(*p4d))
		return p4d_page(*p4d) + ((addr & ~P4D_MASK) >> PAGE_SHIFT);
	if (WARN_ON_ONCE(p4d_bad(*p4d)))
		return NULL;

	pud = pud_offset(p4d, addr);
	if (pud_none(*pud))
		return NULL;
	if (pud_leaf(*pud))
		return pud_page(*pud) + ((addr & ~PUD_MASK) >> PAGE_SHIFT);
	if (WARN_ON_ONCE(pud_bad(*pud)))
		return NULL;

	pmd = pmd_offset(pud, addr);
	if (pmd_none(*pmd))
		return NULL;
	if (pmd_leaf(*pmd))
		return pmd_page(*pmd) + ((addr & ~PMD_MASK) >> PAGE_SHIFT);
	if (WARN_ON_ONCE(pmd_bad(*pmd)))
		return NULL;

	ptep = pte_offset_kernel(pmd, addr);
	pte = ptep_get(ptep);
	if (pte_present(pte))
		page = pte_page(pte);

	return page;
}
EXPORT_SYMBOL(vmalloc_to_page);

/*
 * Map a vmalloc()-space virtual address to the physical page frame number.
 */
unsigned long vmalloc_to_pfn(const void *vmalloc_addr)
{
	return page_to_pfn(vmalloc_to_page(vmalloc_addr));
}
EXPORT_SYMBOL(vmalloc_to_pfn);


/*** Global kva allocator ***/

#define DEBUG_AUGMENT_PROPAGATE_CHECK 0
#define DEBUG_AUGMENT_LOWEST_MATCH_CHECK 0


static DEFINE_SPINLOCK(free_vmap_area_lock);
static bool vmap_initialized __read_mostly;

/*
 * This kmem_cache is used for vmap_area objects. Instead of
 * allocating from slab we reuse an object from this cache to
 * make things faster. Especially in "no edge" splitting of
 * free block.
 */
static struct kmem_cache *vmap_area_cachep;

/*
 * This linked list is used in pair with free_vmap_area_root.
 * It gives O(1) access to prev/next to perform fast coalescing.
 */
static LIST_HEAD(free_vmap_area_list);

/*
 * This augment red-black tree represents the free vmap space.
 * All vmap_area objects in this tree are sorted by va->va_start
 * address. It is used for allocation and merging when a vmap
 * object is released.
 *
 * Each vmap_area node contains a maximum available free block
 * of its sub-tree, right or left. Therefore it is possible to
 * find a lowest match of free area.
 */
static struct rb_root free_vmap_area_root = RB_ROOT;

/*
 * Preload a CPU with one object for "no edge" split case. The
 * aim is to get rid of allocations from the atomic context, thus
 * to use more permissive allocation masks.
 */
static DEFINE_PER_CPU(struct vmap_area *, ne_fit_preload_node);

/*
 * This structure defines a single, solid model where a list and
 * rb-tree are part of one entity protected by the lock. Nodes are
 * sorted in ascending order, thus for O(1) access to left/right
 * neighbors a list is used as well as for sequential traversal.
 */
struct rb_list {
	struct rb_root root;
	struct list_head head;
	spinlock_t lock;
};

/*
 * A fast size storage contains VAs up to 1M size. A pool consists
 * of linked between each other ready to go VAs of certain sizes.
 * An index in the pool-array corresponds to number of pages + 1.
 */
#define MAX_VA_SIZE_PAGES 256

struct vmap_pool {
	struct list_head head;
	unsigned long len;
};

/*
 * An effective vmap-node logic. Users make use of nodes instead
 * of a global heap. It allows to balance an access and mitigate
 * contention.
 */
static struct vmap_node {
	/* Simple size segregated storage. */
	struct vmap_pool pool[MAX_VA_SIZE_PAGES];
	spinlock_t pool_lock;
	bool skip_populate;

	/* Bookkeeping data of this node. */
	struct rb_list busy;
	struct rb_list lazy;

	/*
	 * Ready-to-free areas.
	 */
	struct list_head purge_list;
	struct work_struct purge_work;
	unsigned long nr_purged;
} single;

/*
 * Initial setup consists of one single node, i.e. a balancing
 * is fully disabled. Later on, after vmap is initialized these
 * parameters are updated based on a system capacity.
 */
static struct vmap_node *vmap_nodes = &single;
static __read_mostly unsigned int nr_vmap_nodes = 1;
static __read_mostly unsigned int vmap_zone_size = 1;

static inline unsigned int
addr_to_node_id(unsigned long addr)
{
	return (addr / vmap_zone_size) % nr_vmap_nodes;
}

static inline struct vmap_node *
addr_to_node(unsigned long addr)
{
	return &vmap_nodes[addr_to_node_id(addr)];
}

static inline struct vmap_node *
id_to_node(unsigned int id)
{
	return &vmap_nodes[id % nr_vmap_nodes];
}

/*
 * We use the value 0 to represent "no node", that is why
 * an encoded value will be the node-id incremented by 1.
 * It is always greater then 0. A valid node_id which can
 * be encoded is [0:nr_vmap_nodes - 1]. If a passed node_id
 * is not valid 0 is returned.
 */
static unsigned int
encode_vn_id(unsigned int node_id)
{
	/* Can store U8_MAX [0:254] nodes. */
	if (node_id < nr_vmap_nodes)
		return (node_id + 1) << BITS_PER_BYTE;

	/* Warn and no node encoded. */
	WARN_ONCE(1, "Encode wrong node id (%u)\n", node_id);
	return 0;
}

/*
 * Returns an encoded node-id, the valid range is within
 * [0:nr_vmap_nodes-1] values. Otherwise nr_vmap_nodes is
 * returned if extracted data is wrong.
 */
static unsigned int
decode_vn_id(unsigned int val)
{
	unsigned int node_id = (val >> BITS_PER_BYTE) - 1;

	/* Can store U8_MAX [0:254] nodes. */
	if (node_id < nr_vmap_nodes)
		return node_id;

	/* If it was _not_ zero, warn. */
	WARN_ONCE(node_id != UINT_MAX,
		"Decode wrong node id (%d)\n", node_id);

	return nr_vmap_nodes;
}

static bool
is_vn_id_valid(unsigned int node_id)
{
	if (node_id < nr_vmap_nodes)
		return true;

	return false;
}

static __always_inline unsigned long
va_size(struct vmap_area *va)
{
	return (va->va_end - va->va_start);
}

static __always_inline unsigned long
get_subtree_max_size(struct rb_node *node)
{
	struct vmap_area *va;

	va = rb_entry_safe(node, struct vmap_area, rb_node);
	return va ? va->subtree_max_size : 0;
}

RB_DECLARE_CALLBACKS_MAX(static, free_vmap_area_rb_augment_cb,
	struct vmap_area, rb_node, unsigned long, subtree_max_size, va_size)

static void reclaim_and_purge_vmap_areas(void);
static BLOCKING_NOTIFIER_HEAD(vmap_notify_list);
static void drain_vmap_area_work(struct work_struct *work);
static DECLARE_WORK(drain_vmap_work, drain_vmap_area_work);

static atomic_long_t nr_vmalloc_pages;

unsigned long vmalloc_nr_pages(void)
{
	return atomic_long_read(&nr_vmalloc_pages);
}

/* Look up the first VA which satisfies addr < va_end, NULL if none. */
static struct vmap_area *
__find_vmap_area_exceed_addr(unsigned long addr, struct rb_root *root)
{
	struct vmap_area *va = NULL;
	struct rb_node *n = root->rb_node;

	addr = (unsigned long)kasan_reset_tag((void *)addr);

	while (n) {
		struct vmap_area *tmp;

		tmp = rb_entry(n, struct vmap_area, rb_node);
		if (tmp->va_end > addr) {
			va = tmp;
			if (tmp->va_start <= addr)
				break;

			n = n->rb_left;
		} else
			n = n->rb_right;
	}

	return va;
}

/*
 * Returns a node where a first VA, that satisfies addr < va_end, resides.
 * If success, a node is locked. A user is responsible to unlock it when a
 * VA is no longer needed to be accessed.
 *
 * Returns NULL if nothing found.
 */
static struct vmap_node *
find_vmap_area_exceed_addr_lock(unsigned long addr, struct vmap_area **va)
{
	struct vmap_node *vn, *va_node = NULL;
	struct vmap_area *va_lowest;
	int i;

	for (i = 0; i < nr_vmap_nodes; i++) {
		vn = &vmap_nodes[i];

		spin_lock(&vn->busy.lock);
		va_lowest = __find_vmap_area_exceed_addr(addr, &vn->busy.root);
		if (va_lowest) {
			if (!va_node || va_lowest->va_start < (*va)->va_start) {
				if (va_node)
					spin_unlock(&va_node->busy.lock);

				*va = va_lowest;
				va_node = vn;
				continue;
			}
		}
		spin_unlock(&vn->busy.lock);
	}

	return va_node;
}

static struct vmap_area *__find_vmap_area(unsigned long addr, struct rb_root *root)
{
	struct rb_node *n = root->rb_node;

	addr = (unsigned long)kasan_reset_tag((void *)addr);

	while (n) {
		struct vmap_area *va;

		va = rb_entry(n, struct vmap_area, rb_node);
		if (addr < va->va_start)
			n = n->rb_left;
		else if (addr >= va->va_end)
			n = n->rb_right;
		else
			return va;
	}

	return NULL;
}

/*
 * This function returns back addresses of parent node
 * and its left or right link for further processing.
 *
 * Otherwise NULL is returned. In that case all further
 * steps regarding inserting of conflicting overlap range
 * have to be declined and actually considered as a bug.
 */
static __always_inline struct rb_node **
find_va_links(struct vmap_area *va,
	struct rb_root *root, struct rb_node *from,
	struct rb_node **parent)
{
	struct vmap_area *tmp_va;
	struct rb_node **link;

	if (root) {
		link = &root->rb_node;
		if (unlikely(!*link)) {
			*parent = NULL;
			return link;
		}
	} else {
		link = &from;
	}

	/*
	 * Go to the bottom of the tree. When we hit the last point
	 * we end up with parent rb_node and correct direction, i name
	 * it link, where the new va->rb_node will be attached to.
	 */
	do {
		tmp_va = rb_entry(*link, struct vmap_area, rb_node);

		/*
		 * During the traversal we also do some sanity check.
		 * Trigger the BUG() if there are sides(left/right)
		 * or full overlaps.
		 */
		if (va->va_end <= tmp_va->va_start)
			link = &(*link)->rb_left;
		else if (va->va_start >= tmp_va->va_end)
			link = &(*link)->rb_right;
		else {
			WARN(1, "vmalloc bug: 0x%lx-0x%lx overlaps with 0x%lx-0x%lx\n",
				va->va_start, va->va_end, tmp_va->va_start, tmp_va->va_end);

			return NULL;
		}
	} while (*link);

	*parent = &tmp_va->rb_node;
	return link;
}

static __always_inline struct list_head *
get_va_next_sibling(struct rb_node *parent, struct rb_node **link)
{
	struct list_head *list;

	if (unlikely(!parent))
		/*
		 * The red-black tree where we try to find VA neighbors
		 * before merging or inserting is empty, i.e. it means
		 * there is no free vmap space. Normally it does not
		 * happen but we handle this case anyway.
		 */
		return NULL;

	list = &rb_entry(parent, struct vmap_area, rb_node)->list;
	return (&parent->rb_right == link ? list->next : list);
}

static __always_inline void
__link_va(struct vmap_area *va, struct rb_root *root,
	struct rb_node *parent, struct rb_node **link,
	struct list_head *head, bool augment)
{
	/*
	 * VA is still not in the list, but we can
	 * identify its future previous list_head node.
	 */
	if (likely(parent)) {
		head = &rb_entry(parent, struct vmap_area, rb_node)->list;
		if (&parent->rb_right != link)
			head = head->prev;
	}

	/* Insert to the rb-tree */
	rb_link_node(&va->rb_node, parent, link);
	if (augment) {
		/*
		 * Some explanation here. Just perform simple insertion
		 * to the tree. We do not set va->subtree_max_size to
		 * its current size before calling rb_insert_augmented().
		 * It is because we populate the tree from the bottom
		 * to parent levels when the node _is_ in the tree.
		 *
		 * Therefore we set subtree_max_size to zero after insertion,
		 * to let __augment_tree_propagate_from() puts everything to
		 * the correct order later on.
		 */
		rb_insert_augmented(&va->rb_node,
			root, &free_vmap_area_rb_augment_cb);
		va->subtree_max_size = 0;
	} else {
		rb_insert_color(&va->rb_node, root);
	}

	/* Address-sort this list */
	list_add(&va->list, head);
}

static __always_inline void
link_va(struct vmap_area *va, struct rb_root *root,
	struct rb_node *parent, struct rb_node **link,
	struct list_head *head)
{
	__link_va(va, root, parent, link, head, false);
}

static __always_inline void
link_va_augment(struct vmap_area *va, struct rb_root *root,
	struct rb_node *parent, struct rb_node **link,
	struct list_head *head)
{
	__link_va(va, root, parent, link, head, true);
}

static __always_inline void
__unlink_va(struct vmap_area *va, struct rb_root *root, bool augment)
{
	if (WARN_ON(RB_EMPTY_NODE(&va->rb_node)))
		return;

	if (augment)
		rb_erase_augmented(&va->rb_node,
			root, &free_vmap_area_rb_augment_cb);
	else
		rb_erase(&va->rb_node, root);

	list_del_init(&va->list);
	RB_CLEAR_NODE(&va->rb_node);
}

static __always_inline void
unlink_va(struct vmap_area *va, struct rb_root *root)
{
	__unlink_va(va, root, false);
}

static __always_inline void
unlink_va_augment(struct vmap_area *va, struct rb_root *root)
{
	__unlink_va(va, root, true);
}

#if DEBUG_AUGMENT_PROPAGATE_CHECK
/*
 * Gets called when remove the node and rotate.
 */
static __always_inline unsigned long
compute_subtree_max_size(struct vmap_area *va)
{
	return max3(va_size(va),
		get_subtree_max_size(va->rb_node.rb_left),
		get_subtree_max_size(va->rb_node.rb_right));
}

static void
augment_tree_propagate_check(void)
{
	struct vmap_area *va;
	unsigned long computed_size;

	list_for_each_entry(va, &free_vmap_area_list, list) {
		computed_size = compute_subtree_max_size(va);
		if (computed_size != va->subtree_max_size)
			pr_emerg("tree is corrupted: %lu, %lu\n",
				va_size(va), va->subtree_max_size);
	}
}
#endif

/*
 * This function populates subtree_max_size from bottom to upper
 * levels starting from VA point. The propagation must be done
 * when VA size is modified by changing its va_start/va_end. Or
 * in case of newly inserting of VA to the tree.
 *
 * It means that __augment_tree_propagate_from() must be called:
 * - After VA has been inserted to the tree(free path);
 * - After VA has been shrunk(allocation path);
 * - After VA has been increased(merging path).
 *
 * Please note that, it does not mean that upper parent nodes
 * and their subtree_max_size are recalculated all the time up
 * to the root node.
 *
 *       4--8
 *        /\
 *       /  \
 *      /    \
 *    2--2  8--8
 *
 * For example if we modify the node 4, shrinking it to 2, then
 * no any modification is required. If we shrink the node 2 to 1
 * its subtree_max_size is updated only, and set to 1. If we shrink
 * the node 8 to 6, then its subtree_max_size is set to 6 and parent
 * node becomes 4--6.
 */
static __always_inline void
augment_tree_propagate_from(struct vmap_area *va)
{
	/*
	 * Populate the tree from bottom towards the root until
	 * the calculated maximum available size of checked node
	 * is equal to its current one.
	 */
	free_vmap_area_rb_augment_cb_propagate(&va->rb_node, NULL);

#if DEBUG_AUGMENT_PROPAGATE_CHECK
	augment_tree_propagate_check();
#endif
}

static void
insert_vmap_area(struct vmap_area *va,
	struct rb_root *root, struct list_head *head)
{
	struct rb_node **link;
	struct rb_node *parent;

	link = find_va_links(va, root, NULL, &parent);
	if (link)
		link_va(va, root, parent, link, head);
}

static void
insert_vmap_area_augment(struct vmap_area *va,
	struct rb_node *from, struct rb_root *root,
	struct list_head *head)
{
	struct rb_node **link;
	struct rb_node *parent;

	if (from)
		link = find_va_links(va, NULL, from, &parent);
	else
		link = find_va_links(va, root, NULL, &parent);

	if (link) {
		link_va_augment(va, root, parent, link, head);
		augment_tree_propagate_from(va);
	}
}

/*
 * Merge de-allocated chunk of VA memory with previous
 * and next free blocks. If coalesce is not done a new
 * free area is inserted. If VA has been merged, it is
 * freed.
 *
 * Please note, it can return NULL in case of overlap
 * ranges, followed by WARN() report. Despite it is a
 * buggy behaviour, a system can be alive and keep
 * ongoing.
 */
static __always_inline struct vmap_area *
__merge_or_add_vmap_area(struct vmap_area *va,
	struct rb_root *root, struct list_head *head, bool augment)
{
	struct vmap_area *sibling;
	struct list_head *next;
	struct rb_node **link;
	struct rb_node *parent;
	bool merged = false;

	/*
	 * Find a place in the tree where VA potentially will be
	 * inserted, unless it is merged with its sibling/siblings.
	 */
	link = find_va_links(va, root, NULL, &parent);
	if (!link)
		return NULL;

	/*
	 * Get next node of VA to check if merging can be done.
	 */
	next = get_va_next_sibling(parent, link);
	if (unlikely(next == NULL))
		goto insert;

	/*
	 * start            end
	 * |                |
	 * |<------VA------>|<-----Next----->|
	 *                  |                |
	 *                  start            end
	 */
	if (next != head) {
		sibling = list_entry(next, struct vmap_area, list);
		if (sibling->va_start == va->va_end) {
			sibling->va_start = va->va_start;

			/* Free vmap_area object. */
			kmem_cache_free(vmap_area_cachep, va);

			/* Point to the new merged area. */
			va = sibling;
			merged = true;
		}
	}

	/*
	 * start            end
	 * |                |
	 * |<-----Prev----->|<------VA------>|
	 *                  |                |
	 *                  start            end
	 */
	if (next->prev != head) {
		sibling = list_entry(next->prev, struct vmap_area, list);
		if (sibling->va_end == va->va_start) {
			/*
			 * If both neighbors are coalesced, it is important
			 * to unlink the "next" node first, followed by merging
			 * with "previous" one. Otherwise the tree might not be
			 * fully populated if a sibling's augmented value is
			 * "normalized" because of rotation operations.
			 */
			if (merged)
				__unlink_va(va, root, augment);

			sibling->va_end = va->va_end;

			/* Free vmap_area object. */
			kmem_cache_free(vmap_area_cachep, va);

			/* Point to the new merged area. */
			va = sibling;
			merged = true;
		}
	}

insert:
	if (!merged)
		__link_va(va, root, parent, link, head, augment);

	return va;
}

static __always_inline struct vmap_area *
merge_or_add_vmap_area(struct vmap_area *va,
	struct rb_root *root, struct list_head *head)
{
	return __merge_or_add_vmap_area(va, root, head, false);
}

static __always_inline struct vmap_area *
merge_or_add_vmap_area_augment(struct vmap_area *va,
	struct rb_root *root, struct list_head *head)
{
	va = __merge_or_add_vmap_area(va, root, head, true);
	if (va)
		augment_tree_propagate_from(va);

	return va;
}

static __always_inline bool
is_within_this_va(struct vmap_area *va, unsigned long size,
	unsigned long align, unsigned long vstart)
{
	unsigned long nva_start_addr;

	if (va->va_start > vstart)
		nva_start_addr = ALIGN(va->va_start, align);
	else
		nva_start_addr = ALIGN(vstart, align);

	/* Can be overflowed due to big size or alignment. */
	if (nva_start_addr + size < nva_start_addr ||
			nva_start_addr < vstart)
		return false;

	return (nva_start_addr + size <= va->va_end);
}

/*
 * Find the first free block(lowest start address) in the tree,
 * that will accomplish the request corresponding to passing
 * parameters. Please note, with an alignment bigger than PAGE_SIZE,
 * a search length is adjusted to account for worst case alignment
 * overhead.
 */
static __always_inline struct vmap_area *
find_vmap_lowest_match(struct rb_root *root, unsigned long size,
	unsigned long align, unsigned long vstart, bool adjust_search_size)
{
	struct vmap_area *va;
	struct rb_node *node;
	unsigned long length;

	/* Start from the root. */
	node = root->rb_node;

	/* Adjust the search size for alignment overhead. */
	length = adjust_search_size ? size + align - 1 : size;

	while (node) {
		va = rb_entry(node, struct vmap_area, rb_node);

		if (get_subtree_max_size(node->rb_left) >= length &&
				vstart < va->va_start) {
			node = node->rb_left;
		} else {
			if (is_within_this_va(va, size, align, vstart))
				return va;

			/*
			 * Does not make sense to go deeper towards the right
			 * sub-tree if it does not have a free block that is
			 * equal or bigger to the requested search length.
			 */
			if (get_subtree_max_size(node->rb_right) >= length) {
				node = node->rb_right;
				continue;
			}

			/*
			 * OK. We roll back and find the first right sub-tree,
			 * that will satisfy the search criteria. It can happen
			 * due to "vstart" restriction or an alignment overhead
			 * that is bigger then PAGE_SIZE.
			 */
			while ((node = rb_parent(node))) {
				va = rb_entry(node, struct vmap_area, rb_node);
				if (is_within_this_va(va, size, align, vstart))
					return va;

				if (get_subtree_max_size(node->rb_right) >= length &&
						vstart <= va->va_start) {
					/*
					 * Shift the vstart forward. Please note, we update it with
					 * parent's start address adding "1" because we do not want
					 * to enter same sub-tree after it has already been checked
					 * and no suitable free block found there.
					 */
					vstart = va->va_start + 1;
					node = node->rb_right;
					break;
				}
			}
		}
	}

	return NULL;
}

#if DEBUG_AUGMENT_LOWEST_MATCH_CHECK
#include <linux/random.h>

static struct vmap_area *
find_vmap_lowest_linear_match(struct list_head *head, unsigned long size,
	unsigned long align, unsigned long vstart)
{
	struct vmap_area *va;

	list_for_each_entry(va, head, list) {
		if (!is_within_this_va(va, size, align, vstart))
			continue;

		return va;
	}

	return NULL;
}

static void
find_vmap_lowest_match_check(struct rb_root *root, struct list_head *head,
			     unsigned long size, unsigned long align)
{
	struct vmap_area *va_1, *va_2;
	unsigned long vstart;
	unsigned int rnd;

	get_random_bytes(&rnd, sizeof(rnd));
	vstart = VMALLOC_START + rnd;

	va_1 = find_vmap_lowest_match(root, size, align, vstart, false);
	va_2 = find_vmap_lowest_linear_match(head, size, align, vstart);

	if (va_1 != va_2)
		pr_emerg("not lowest: t: 0x%p, l: 0x%p, v: 0x%lx\n",
			va_1, va_2, vstart);
}
#endif

enum fit_type {
	NOTHING_FIT = 0,
	FL_FIT_TYPE = 1,	/* full fit */
	LE_FIT_TYPE = 2,	/* left edge fit */
	RE_FIT_TYPE = 3,	/* right edge fit */
	NE_FIT_TYPE = 4		/* no edge fit */
};

static __always_inline enum fit_type
classify_va_fit_type(struct vmap_area *va,
	unsigned long nva_start_addr, unsigned long size)
{
	enum fit_type type;

	/* Check if it is within VA. */
	if (nva_start_addr < va->va_start ||
			nva_start_addr + size > va->va_end)
		return NOTHING_FIT;

	/* Now classify. */
	if (va->va_start == nva_start_addr) {
		if (va->va_end == nva_start_addr + size)
			type = FL_FIT_TYPE;
		else
			type = LE_FIT_TYPE;
	} else if (va->va_end == nva_start_addr + size) {
		type = RE_FIT_TYPE;
	} else {
		type = NE_FIT_TYPE;
	}

	return type;
}

static __always_inline int
va_clip(struct rb_root *root, struct list_head *head,
		struct vmap_area *va, unsigned long nva_start_addr,
		unsigned long size)
{
	struct vmap_area *lva = NULL;
	enum fit_type type = classify_va_fit_type(va, nva_start_addr, size);

	if (type == FL_FIT_TYPE) {
		/*
		 * No need to split VA, it fully fits.
		 *
		 * |               |
		 * V      NVA      V
		 * |---------------|
		 */
		unlink_va_augment(va, root);
		kmem_cache_free(vmap_area_cachep, va);
	} else if (type == LE_FIT_TYPE) {
		/*
		 * Split left edge of fit VA.
		 *
		 * |       |
		 * V  NVA  V   R
		 * |-------|-------|
		 */
		va->va_start += size;
	} else if (type == RE_FIT_TYPE) {
		/*
		 * Split right edge of fit VA.
		 *
		 *         |       |
		 *     L   V  NVA  V
		 * |-------|-------|
		 */
		va->va_end = nva_start_addr;
	} else if (type == NE_FIT_TYPE) {
		/*
		 * Split no edge of fit VA.
		 *
		 *     |       |
		 *   L V  NVA  V R
		 * |---|-------|---|
		 */
		lva = __this_cpu_xchg(ne_fit_preload_node, NULL);
		if (unlikely(!lva)) {
			/*
			 * For percpu allocator we do not do any pre-allocation
			 * and leave it as it is. The reason is it most likely
			 * never ends up with NE_FIT_TYPE splitting. In case of
			 * percpu allocations offsets and sizes are aligned to
			 * fixed align request, i.e. RE_FIT_TYPE and FL_FIT_TYPE
			 * are its main fitting cases.
			 *
			 * There are a few exceptions though, as an example it is
			 * a first allocation (early boot up) when we have "one"
			 * big free space that has to be split.
			 *
			 * Also we can hit this path in case of regular "vmap"
			 * allocations, if "this" current CPU was not preloaded.
			 * See the comment in alloc_vmap_area() why. If so, then
			 * GFP_NOWAIT is used instead to get an extra object for
			 * split purpose. That is rare and most time does not
			 * occur.
			 *
			 * What happens if an allocation gets failed. Basically,
			 * an "overflow" path is triggered to purge lazily freed
			 * areas to free some memory, then, the "retry" path is
			 * triggered to repeat one more time. See more details
			 * in alloc_vmap_area() function.
			 */
			lva = kmem_cache_alloc(vmap_area_cachep, GFP_NOWAIT);
			if (!lva)
				return -1;
		}

		/*
		 * Build the remainder.
		 */
		lva->va_start = va->va_start;
		lva->va_end = nva_start_addr;

		/*
		 * Shrink this VA to remaining size.
		 */
		va->va_start = nva_start_addr + size;
	} else {
		return -1;
	}

	if (type != FL_FIT_TYPE) {
		augment_tree_propagate_from(va);

		if (lva)	/* type == NE_FIT_TYPE */
			insert_vmap_area_augment(lva, &va->rb_node, root, head);
	}

	return 0;
}

static unsigned long
va_alloc(struct vmap_area *va,
		struct rb_root *root, struct list_head *head,
		unsigned long size, unsigned long align,
		unsigned long vstart, unsigned long vend)
{
	unsigned long nva_start_addr;
	int ret;

	if (va->va_start > vstart)
		nva_start_addr = ALIGN(va->va_start, align);
	else
		nva_start_addr = ALIGN(vstart, align);

	/* Check the "vend" restriction. */
	if (nva_start_addr + size > vend)
		return vend;

	/* Update the free vmap_area. */
	ret = va_clip(root, head, va, nva_start_addr, size);
	if (WARN_ON_ONCE(ret))
		return vend;

	return nva_start_addr;
}

/*
 * Returns a start address of the newly allocated area, if success.
 * Otherwise a vend is returned that indicates failure.
 */
static __always_inline unsigned long
__alloc_vmap_area(struct rb_root *root, struct list_head *head,
	unsigned long size, unsigned long align,
	unsigned long vstart, unsigned long vend)
{
	bool adjust_search_size = true;
	unsigned long nva_start_addr;
	struct vmap_area *va;

	/*
	 * Do not adjust when:
	 *   a) align <= PAGE_SIZE, because it does not make any sense.
	 *      All blocks(their start addresses) are at least PAGE_SIZE
	 *      aligned anyway;
	 *   b) a short range where a requested size corresponds to exactly
	 *      specified [vstart:vend] interval and an alignment > PAGE_SIZE.
	 *      With adjusted search length an allocation would not succeed.
	 */
	if (align <= PAGE_SIZE || (align > PAGE_SIZE && (vend - vstart) == size))
		adjust_search_size = false;

	va = find_vmap_lowest_match(root, size, align, vstart, adjust_search_size);
	if (unlikely(!va))
		return vend;

	nva_start_addr = va_alloc(va, root, head, size, align, vstart, vend);
	if (nva_start_addr == vend)
		return vend;

#if DEBUG_AUGMENT_LOWEST_MATCH_CHECK
	find_vmap_lowest_match_check(root, head, size, align);
#endif

	return nva_start_addr;
}

/*
 * Free a region of KVA allocated by alloc_vmap_area
 */
static void free_vmap_area(struct vmap_area *va)
{
	struct vmap_node *vn = addr_to_node(va->va_start);

	/*
	 * Remove from the busy tree/list.
	 */
	spin_lock(&vn->busy.lock);
	unlink_va(va, &vn->busy.root);
	spin_unlock(&vn->busy.lock);

	/*
	 * Insert/Merge it back to the free tree/list.
	 */
	spin_lock(&free_vmap_area_lock);
	merge_or_add_vmap_area_augment(va, &free_vmap_area_root, &free_vmap_area_list);
	spin_unlock(&free_vmap_area_lock);
}

static inline void
preload_this_cpu_lock(spinlock_t *lock, gfp_t gfp_mask, int node)
{
	struct vmap_area *va = NULL;

	/*
	 * Preload this CPU with one extra vmap_area object. It is used
	 * when fit type of free area is NE_FIT_TYPE. It guarantees that
	 * a CPU that does an allocation is preloaded.
	 *
	 * We do it in non-atomic context, thus it allows us to use more
	 * permissive allocation masks to be more stable under low memory
	 * condition and high memory pressure.
	 */
	if (!this_cpu_read(ne_fit_preload_node))
		va = kmem_cache_alloc_node(vmap_area_cachep, gfp_mask, node);

	spin_lock(lock);

	if (va && __this_cpu_cmpxchg(ne_fit_preload_node, NULL, va))
		kmem_cache_free(vmap_area_cachep, va);
}

static struct vmap_pool *
size_to_va_pool(struct vmap_node *vn, unsigned long size)
{
	unsigned int idx = (size - 1) / PAGE_SIZE;

	if (idx < MAX_VA_SIZE_PAGES)
		return &vn->pool[idx];

	return NULL;
}

static bool
node_pool_add_va(struct vmap_node *n, struct vmap_area *va)
{
	struct vmap_pool *vp;

	vp = size_to_va_pool(n, va_size(va));
	if (!vp)
		return false;

	spin_lock(&n->pool_lock);
	list_add(&va->list, &vp->head);
	WRITE_ONCE(vp->len, vp->len + 1);
	spin_unlock(&n->pool_lock);

	return true;
}

static struct vmap_area *
node_pool_del_va(struct vmap_node *vn, unsigned long size,
		unsigned long align, unsigned long vstart,
		unsigned long vend)
{
	struct vmap_area *va = NULL;
	struct vmap_pool *vp;
	int err = 0;

	vp = size_to_va_pool(vn, size);
	if (!vp || list_empty(&vp->head))
		return NULL;

	spin_lock(&vn->pool_lock);
	if (!list_empty(&vp->head)) {
		va = list_first_entry(&vp->head, struct vmap_area, list);

		if (IS_ALIGNED(va->va_start, align)) {
			/*
			 * Do some sanity check and emit a warning
			 * if one of below checks detects an error.
			 */
			err |= (va_size(va) != size);
			err |= (va->va_start < vstart);
			err |= (va->va_end > vend);

			if (!WARN_ON_ONCE(err)) {
				list_del_init(&va->list);
				WRITE_ONCE(vp->len, vp->len - 1);
			} else {
				va = NULL;
			}
		} else {
			list_move_tail(&va->list, &vp->head);
			va = NULL;
		}
	}
	spin_unlock(&vn->pool_lock);

	return va;
}

static struct vmap_area *
node_alloc(unsigned long size, unsigned long align,
		unsigned long vstart, unsigned long vend,
		unsigned long *addr, unsigned int *vn_id)
{
	struct vmap_area *va;

	*vn_id = 0;
	*addr = vend;

	/*
	 * Fallback to a global heap if not vmalloc or there
	 * is only one node.
	 */
	if (vstart != VMALLOC_START || vend != VMALLOC_END ||
			nr_vmap_nodes == 1)
		return NULL;

	*vn_id = raw_smp_processor_id() % nr_vmap_nodes;
	va = node_pool_del_va(id_to_node(*vn_id), size, align, vstart, vend);
	*vn_id = encode_vn_id(*vn_id);

	if (va)
		*addr = va->va_start;

	return va;
}

/*
 * Allocate a region of KVA of the specified size and alignment, within the
 * vstart and vend.
 */
static struct vmap_area *alloc_vmap_area(unsigned long size,
				unsigned long align,
				unsigned long vstart, unsigned long vend,
				int node, gfp_t gfp_mask,
				unsigned long va_flags)
{
	struct vmap_node *vn;
	struct vmap_area *va;
	unsigned long freed;
	unsigned long addr;
	unsigned int vn_id;
	int purged = 0;
	int ret;

	if (unlikely(!size || offset_in_page(size) || !is_power_of_2(align)))
		return ERR_PTR(-EINVAL);

	if (unlikely(!vmap_initialized))
		return ERR_PTR(-EBUSY);

	might_sleep();

	/*
	 * If a VA is obtained from a global heap(if it fails here)
	 * it is anyway marked with this "vn_id" so it is returned
	 * to this pool's node later. Such way gives a possibility
	 * to populate pools based on users demand.
	 *
	 * On success a ready to go VA is returned.
	 */
	va = node_alloc(size, align, vstart, vend, &addr, &vn_id);
	if (!va) {
		gfp_mask = gfp_mask & GFP_RECLAIM_MASK;

		va = kmem_cache_alloc_node(vmap_area_cachep, gfp_mask, node);
		if (unlikely(!va))
			return ERR_PTR(-ENOMEM);

		/*
		 * Only scan the relevant parts containing pointers to other objects
		 * to avoid false negatives.
		 */
		kmemleak_scan_area(&va->rb_node, SIZE_MAX, gfp_mask);
	}

retry:
	if (addr == vend) {
		preload_this_cpu_lock(&free_vmap_area_lock, gfp_mask, node);
		addr = __alloc_vmap_area(&free_vmap_area_root, &free_vmap_area_list,
			size, align, vstart, vend);
		spin_unlock(&free_vmap_area_lock);
	}

	trace_alloc_vmap_area(addr, size, align, vstart, vend, addr == vend);

	/*
	 * If an allocation fails, the "vend" address is
	 * returned. Therefore trigger the overflow path.
	 */
	if (unlikely(addr == vend))
		goto overflow;

	va->va_start = addr;
	va->va_end = addr + size;
	va->vm = NULL;
	va->flags = (va_flags | vn_id);

	vn = addr_to_node(va->va_start);

	spin_lock(&vn->busy.lock);
	insert_vmap_area(va, &vn->busy.root, &vn->busy.head);
	spin_unlock(&vn->busy.lock);

	BUG_ON(!IS_ALIGNED(va->va_start, align));
	BUG_ON(va->va_start < vstart);
	BUG_ON(va->va_end > vend);

	ret = kasan_populate_vmalloc(addr, size);
	if (ret) {
		free_vmap_area(va);
		return ERR_PTR(ret);
	}

	return va;

overflow:
	if (!purged) {
		reclaim_and_purge_vmap_areas();
		purged = 1;
		goto retry;
	}

	freed = 0;
	blocking_notifier_call_chain(&vmap_notify_list, 0, &freed);

	if (freed > 0) {
		purged = 0;
		goto retry;
	}

	if (!(gfp_mask & __GFP_NOWARN) && printk_ratelimit())
		pr_warn("vmap allocation for size %lu failed: use vmalloc=<size> to increase size\n",
			size);

	kmem_cache_free(vmap_area_cachep, va);
	return ERR_PTR(-EBUSY);
}

int register_vmap_purge_notifier(struct notifier_block *nb)
{
	return blocking_notifier_chain_register(&vmap_notify_list, nb);
}
EXPORT_SYMBOL_GPL(register_vmap_purge_notifier);

int unregister_vmap_purge_notifier(struct notifier_block *nb)
{
	return blocking_notifier_chain_unregister(&vmap_notify_list, nb);
}
EXPORT_SYMBOL_GPL(unregister_vmap_purge_notifier);

/*
 * lazy_max_pages is the maximum amount of virtual address space we gather up
 * before attempting to purge with a TLB flush.
 *
 * There is a tradeoff here: a larger number will cover more kernel page tables
 * and take slightly longer to purge, but it will linearly reduce the number of
 * global TLB flushes that must be performed. It would seem natural to scale
 * this number up linearly with the number of CPUs (because vmapping activity
 * could also scale linearly with the number of CPUs), however it is likely
 * that in practice, workloads might be constrained in other ways that mean
 * vmap activity will not scale linearly with CPUs. Also, I want to be
 * conservative and not introduce a big latency on huge systems, so go with
 * a less aggressive log scale. It will still be an improvement over the old
 * code, and it will be simple to change the scale factor if we find that it
 * becomes a problem on bigger systems.
 */
static unsigned long lazy_max_pages(void)
{
	unsigned int log;

	log = fls(num_online_cpus());

	return log * (32UL * 1024 * 1024 / PAGE_SIZE);
}

static atomic_long_t vmap_lazy_nr = ATOMIC_LONG_INIT(0);

/*
 * Serialize vmap purging.  There is no actual critical section protected
 * by this lock, but we want to avoid concurrent calls for performance
 * reasons and to make the pcpu_get_vm_areas more deterministic.
 */
static DEFINE_MUTEX(vmap_purge_lock);

/* for per-CPU blocks */
static void purge_fragmented_blocks_allcpus(void);
static cpumask_t purge_nodes;

static void
reclaim_list_global(struct list_head *head)
{
	struct vmap_area *va, *n;

	if (list_empty(head))
		return;

	spin_lock(&free_vmap_area_lock);
	list_for_each_entry_safe(va, n, head, list)
		merge_or_add_vmap_area_augment(va,
			&free_vmap_area_root, &free_vmap_area_list);
	spin_unlock(&free_vmap_area_lock);
}

static void
decay_va_pool_node(struct vmap_node *vn, bool full_decay)
{
	struct vmap_area *va, *nva;
	struct list_head decay_list;
	struct rb_root decay_root;
	unsigned long n_decay;
	int i;

	decay_root = RB_ROOT;
	INIT_LIST_HEAD(&decay_list);

	for (i = 0; i < MAX_VA_SIZE_PAGES; i++) {
		struct list_head tmp_list;

		if (list_empty(&vn->pool[i].head))
			continue;

		INIT_LIST_HEAD(&tmp_list);

		/* Detach the pool, so no-one can access it. */
		spin_lock(&vn->pool_lock);
		list_replace_init(&vn->pool[i].head, &tmp_list);
		spin_unlock(&vn->pool_lock);

		if (full_decay)
			WRITE_ONCE(vn->pool[i].len, 0);

		/* Decay a pool by ~25% out of left objects. */
		n_decay = vn->pool[i].len >> 2;

		list_for_each_entry_safe(va, nva, &tmp_list, list) {
			list_del_init(&va->list);
			merge_or_add_vmap_area(va, &decay_root, &decay_list);

			if (!full_decay) {
				WRITE_ONCE(vn->pool[i].len, vn->pool[i].len - 1);

				if (!--n_decay)
					break;
			}
		}

		/*
		 * Attach the pool back if it has been partly decayed.
		 * Please note, it is supposed that nobody(other contexts)
		 * can populate the pool therefore a simple list replace
		 * operation takes place here.
		 */
		if (!full_decay && !list_empty(&tmp_list)) {
			spin_lock(&vn->pool_lock);
			list_replace_init(&tmp_list, &vn->pool[i].head);
			spin_unlock(&vn->pool_lock);
		}
	}

	reclaim_list_global(&decay_list);
}

static void purge_vmap_node(struct work_struct *work)
{
	struct vmap_node *vn = container_of(work,
		struct vmap_node, purge_work);
	struct vmap_area *va, *n_va;
	LIST_HEAD(local_list);

	vn->nr_purged = 0;

	list_for_each_entry_safe(va, n_va, &vn->purge_list, list) {
		unsigned long nr = (va->va_end - va->va_start) >> PAGE_SHIFT;
		unsigned long orig_start = va->va_start;
		unsigned long orig_end = va->va_end;
		unsigned int vn_id = decode_vn_id(va->flags);

		list_del_init(&va->list);

		if (is_vmalloc_or_module_addr((void *)orig_start))
			kasan_release_vmalloc(orig_start, orig_end,
					      va->va_start, va->va_end);

		atomic_long_sub(nr, &vmap_lazy_nr);
		vn->nr_purged++;

		if (is_vn_id_valid(vn_id) && !vn->skip_populate)
			if (node_pool_add_va(vn, va))
				continue;

		/* Go back to global. */
		list_add(&va->list, &local_list);
	}

	reclaim_list_global(&local_list);
}

/*
 * Purges all lazily-freed vmap areas.
 */
static bool __purge_vmap_area_lazy(unsigned long start, unsigned long end,
		bool full_pool_decay)
{
	unsigned long nr_purged_areas = 0;
	unsigned int nr_purge_helpers;
	unsigned int nr_purge_nodes;
	struct vmap_node *vn;
	int i;

	lockdep_assert_held(&vmap_purge_lock);

	/*
	 * Use cpumask to mark which node has to be processed.
	 */
	purge_nodes = CPU_MASK_NONE;

	for (i = 0; i < nr_vmap_nodes; i++) {
		vn = &vmap_nodes[i];

		INIT_LIST_HEAD(&vn->purge_list);
		vn->skip_populate = full_pool_decay;
		decay_va_pool_node(vn, full_pool_decay);

		if (RB_EMPTY_ROOT(&vn->lazy.root))
			continue;

		spin_lock(&vn->lazy.lock);
		WRITE_ONCE(vn->lazy.root.rb_node, NULL);
		list_replace_init(&vn->lazy.head, &vn->purge_list);
		spin_unlock(&vn->lazy.lock);

		start = min(start, list_first_entry(&vn->purge_list,
			struct vmap_area, list)->va_start);

		end = max(end, list_last_entry(&vn->purge_list,
			struct vmap_area, list)->va_end);

		cpumask_set_cpu(i, &purge_nodes);
	}

	nr_purge_nodes = cpumask_weight(&purge_nodes);
	if (nr_purge_nodes > 0) {
		flush_tlb_kernel_range(start, end);

		/* One extra worker is per a lazy_max_pages() full set minus one. */
		nr_purge_helpers = atomic_long_read(&vmap_lazy_nr) / lazy_max_pages();
		nr_purge_helpers = clamp(nr_purge_helpers, 1U, nr_purge_nodes) - 1;

		for_each_cpu(i, &purge_nodes) {
			vn = &vmap_nodes[i];

			if (nr_purge_helpers > 0) {
				INIT_WORK(&vn->purge_work, purge_vmap_node);

				if (cpumask_test_cpu(i, cpu_online_mask))
					schedule_work_on(i, &vn->purge_work);
				else
					schedule_work(&vn->purge_work);

				nr_purge_helpers--;
			} else {
				vn->purge_work.func = NULL;
				purge_vmap_node(&vn->purge_work);
				nr_purged_areas += vn->nr_purged;
			}
		}

		for_each_cpu(i, &purge_nodes) {
			vn = &vmap_nodes[i];

			if (vn->purge_work.func) {
				flush_work(&vn->purge_work);
				nr_purged_areas += vn->nr_purged;
			}
		}
	}

	trace_purge_vmap_area_lazy(start, end, nr_purged_areas);
	return nr_purged_areas > 0;
}

/*
 * Reclaim vmap areas by purging fragmented blocks and purge_vmap_area_list.
 */
static void reclaim_and_purge_vmap_areas(void)

{
	mutex_lock(&vmap_purge_lock);
	purge_fragmented_blocks_allcpus();
	__purge_vmap_area_lazy(ULONG_MAX, 0, true);
	mutex_unlock(&vmap_purge_lock);
}

static void drain_vmap_area_work(struct work_struct *work)
{
	mutex_lock(&vmap_purge_lock);
	__purge_vmap_area_lazy(ULONG_MAX, 0, false);
	mutex_unlock(&vmap_purge_lock);
}

/*
 * Free a vmap area, caller ensuring that the area has been unmapped,
 * unlinked and flush_cache_vunmap had been called for the correct
 * range previously.
 */
static void free_vmap_area_noflush(struct vmap_area *va)
{
	unsigned long nr_lazy_max = lazy_max_pages();
	unsigned long va_start = va->va_start;
	unsigned int vn_id = decode_vn_id(va->flags);
	struct vmap_node *vn;
	unsigned long nr_lazy;

	if (WARN_ON_ONCE(!list_empty(&va->list)))
		return;

	nr_lazy = atomic_long_add_return((va->va_end - va->va_start) >>
				PAGE_SHIFT, &vmap_lazy_nr);

	/*
	 * If it was request by a certain node we would like to
	 * return it to that node, i.e. its pool for later reuse.
	 */
	vn = is_vn_id_valid(vn_id) ?
		id_to_node(vn_id):addr_to_node(va->va_start);

	spin_lock(&vn->lazy.lock);
	insert_vmap_area(va, &vn->lazy.root, &vn->lazy.head);
	spin_unlock(&vn->lazy.lock);

	trace_free_vmap_area_noflush(va_start, nr_lazy, nr_lazy_max);

	/* After this point, we may free va at any time */
	if (unlikely(nr_lazy > nr_lazy_max))
		schedule_work(&drain_vmap_work);
}

/*
 * Free and unmap a vmap area
 */
static void free_unmap_vmap_area(struct vmap_area *va)
{
	flush_cache_vunmap(va->va_start, va->va_end);
	vunmap_range_noflush(va->va_start, va->va_end);
	if (debug_pagealloc_enabled_static())
		flush_tlb_kernel_range(va->va_start, va->va_end);

	free_vmap_area_noflush(va);
}

struct vmap_area *find_vmap_area(unsigned long addr)
{
	struct vmap_node *vn;
	struct vmap_area *va;
	int i, j;

	/*
	 * An addr_to_node_id(addr) converts an address to a node index
	 * where a VA is located. If VA spans several zones and passed
	 * addr is not the same as va->va_start, what is not common, we
	 * may need to scan extra nodes. See an example:
	 *
	 *      <----va---->
	 * -|-----|-----|-----|-----|-
	 *     1     2     0     1
	 *
	 * VA resides in node 1 whereas it spans 1, 2 an 0. If passed
	 * addr is within 2 or 0 nodes we should do extra work.
	 */
	i = j = addr_to_node_id(addr);
	do {
		vn = &vmap_nodes[i];

		spin_lock(&vn->busy.lock);
		va = __find_vmap_area(addr, &vn->busy.root);
		spin_unlock(&vn->busy.lock);

		if (va)
			return va;
	} while ((i = (i + 1) % nr_vmap_nodes) != j);

	return NULL;
}

static struct vmap_area *find_unlink_vmap_area(unsigned long addr)
{
	struct vmap_node *vn;
	struct vmap_area *va;
	int i, j;

	/*
	 * Check the comment in the find_vmap_area() about the loop.
	 */
	i = j = addr_to_node_id(addr);
	do {
		vn = &vmap_nodes[i];

		spin_lock(&vn->busy.lock);
		va = __find_vmap_area(addr, &vn->busy.root);
		if (va)
			unlink_va(va, &vn->busy.root);
		spin_unlock(&vn->busy.lock);

		if (va)
			return va;
	} while ((i = (i + 1) % nr_vmap_nodes) != j);

	return NULL;
}

/*** Per cpu kva allocator ***/

/*
 * vmap space is limited especially on 32 bit architectures. Ensure there is
 * room for at least 16 percpu vmap blocks per CPU.
 */
/*
 * If we had a constant VMALLOC_START and VMALLOC_END, we'd like to be able
 * to #define VMALLOC_SPACE		(VMALLOC_END-VMALLOC_START). Guess
 * instead (we just need a rough idea)
 */
#if BITS_PER_LONG == 32
#define VMALLOC_SPACE		(128UL*1024*1024)
#else
#define VMALLOC_SPACE		(128UL*1024*1024*1024)
#endif

#define VMALLOC_PAGES		(VMALLOC_SPACE / PAGE_SIZE)
#define VMAP_MAX_ALLOC		BITS_PER_LONG	/* 256K with 4K pages */
#define VMAP_BBMAP_BITS_MAX	1024	/* 4MB with 4K pages */
#define VMAP_BBMAP_BITS_MIN	(VMAP_MAX_ALLOC*2)
#define VMAP_MIN(x, y)		((x) < (y) ? (x) : (y)) /* can't use min() */
#define VMAP_MAX(x, y)		((x) > (y) ? (x) : (y)) /* can't use max() */
#define VMAP_BBMAP_BITS		\
		VMAP_MIN(VMAP_BBMAP_BITS_MAX,	\
		VMAP_MAX(VMAP_BBMAP_BITS_MIN,	\
			VMALLOC_PAGES / roundup_pow_of_two(NR_CPUS) / 16))

#define VMAP_BLOCK_SIZE		(VMAP_BBMAP_BITS * PAGE_SIZE)

/*
 * Purge threshold to prevent overeager purging of fragmented blocks for
 * regular operations: Purge if vb->free is less than 1/4 of the capacity.
 */
#define VMAP_PURGE_THRESHOLD	(VMAP_BBMAP_BITS / 4)

#define VMAP_RAM		0x1 /* indicates vm_map_ram area*/
#define VMAP_BLOCK		0x2 /* mark out the vmap_block sub-type*/
#define VMAP_FLAGS_MASK		0x3

struct vmap_block_queue {
	spinlock_t lock;
	struct list_head free;

	/*
	 * An xarray requires an extra memory dynamically to
	 * be allocated. If it is an issue, we can use rb-tree
	 * instead.
	 */
	struct xarray vmap_blocks;
};

struct vmap_block {
	spinlock_t lock;
	struct vmap_area *va;
	unsigned long free, dirty;
	DECLARE_BITMAP(used_map, VMAP_BBMAP_BITS);
	unsigned long dirty_min, dirty_max; /*< dirty range */
	struct list_head free_list;
	struct rcu_head rcu_head;
	struct list_head purge;
};

/* Queue of free and dirty vmap blocks, for allocation and flushing purposes */
static DEFINE_PER_CPU(struct vmap_block_queue, vmap_block_queue);

/*
 * In order to fast access to any "vmap_block" associated with a
 * specific address, we use a hash.
 *
 * A per-cpu vmap_block_queue is used in both ways, to serialize
 * an access to free block chains among CPUs(alloc path) and it
 * also acts as a vmap_block hash(alloc/free paths). It means we
 * overload it, since we already have the per-cpu array which is
 * used as a hash table. When used as a hash a 'cpu' passed to
 * per_cpu() is not actually a CPU but rather a hash index.
 *
 * A hash function is addr_to_vb_xa() which hashes any address
 * to a specific index(in a hash) it belongs to. This then uses a
 * per_cpu() macro to access an array with generated index.
 *
 * An example:
 *
 *  CPU_1  CPU_2  CPU_0
 *    |      |      |
 *    V      V      V
 * 0     10     20     30     40     50     60
 * |------|------|------|------|------|------|...<vmap address space>
 *   CPU0   CPU1   CPU2   CPU0   CPU1   CPU2
 *
 * - CPU_1 invokes vm_unmap_ram(6), 6 belongs to CPU0 zone, thus
 *   it access: CPU0/INDEX0 -> vmap_blocks -> xa_lock;
 *
 * - CPU_2 invokes vm_unmap_ram(11), 11 belongs to CPU1 zone, thus
 *   it access: CPU1/INDEX1 -> vmap_blocks -> xa_lock;
 *
 * - CPU_0 invokes vm_unmap_ram(20), 20 belongs to CPU2 zone, thus
 *   it access: CPU2/INDEX2 -> vmap_blocks -> xa_lock.
 *
 * This technique almost always avoids lock contention on insert/remove,
 * however xarray spinlocks protect against any contention that remains.
 */
static struct xarray *
addr_to_vb_xa(unsigned long addr)
{
	int index = (addr / VMAP_BLOCK_SIZE) % num_possible_cpus();

	return &per_cpu(vmap_block_queue, index).vmap_blocks;
}

/*
 * We should probably have a fallback mechanism to allocate virtual memory
 * out of partially filled vmap blocks. However vmap block sizing should be
 * fairly reasonable according to the vmalloc size, so it shouldn't be a
 * big problem.
 */

static unsigned long addr_to_vb_idx(unsigned long addr)
{
	addr -= VMALLOC_START & ~(VMAP_BLOCK_SIZE-1);
	addr /= VMAP_BLOCK_SIZE;
	return addr;
}

static void *vmap_block_vaddr(unsigned long va_start, unsigned long pages_off)
{
	unsigned long addr;

	addr = va_start + (pages_off << PAGE_SHIFT);
	BUG_ON(addr_to_vb_idx(addr) != addr_to_vb_idx(va_start));
	return (void *)addr;
}

/**
 * new_vmap_block - allocates new vmap_block and occupies 2^order pages in this
 *                  block. Of course pages number can't exceed VMAP_BBMAP_BITS
 * @order:    how many 2^order pages should be occupied in newly allocated block
 * @gfp_mask: flags for the page level allocator
 *
 * Return: virtual address in a newly allocated block or ERR_PTR(-errno)
 */
static void *new_vmap_block(unsigned int order, gfp_t gfp_mask)
{
	struct vmap_block_queue *vbq;
	struct vmap_block *vb;
	struct vmap_area *va;
	struct xarray *xa;
	unsigned long vb_idx;
	int node, err;
	void *vaddr;

	node = numa_node_id();

	vb = kmalloc_node(sizeof(struct vmap_block),
			gfp_mask & GFP_RECLAIM_MASK, node);
	if (unlikely(!vb))
		return ERR_PTR(-ENOMEM);

	va = alloc_vmap_area(VMAP_BLOCK_SIZE, VMAP_BLOCK_SIZE,
					VMALLOC_START, VMALLOC_END,
					node, gfp_mask,
					VMAP_RAM|VMAP_BLOCK);
	if (IS_ERR(va)) {
		kfree(vb);
		return ERR_CAST(va);
	}

	vaddr = vmap_block_vaddr(va->va_start, 0);
	spin_lock_init(&vb->lock);
	vb->va = va;
	/* At least something should be left free */
	BUG_ON(VMAP_BBMAP_BITS <= (1UL << order));
	bitmap_zero(vb->used_map, VMAP_BBMAP_BITS);
	vb->free = VMAP_BBMAP_BITS - (1UL << order);
	vb->dirty = 0;
	vb->dirty_min = VMAP_BBMAP_BITS;
	vb->dirty_max = 0;
	bitmap_set(vb->used_map, 0, (1UL << order));
	INIT_LIST_HEAD(&vb->free_list);

	xa = addr_to_vb_xa(va->va_start);
	vb_idx = addr_to_vb_idx(va->va_start);
	err = xa_insert(xa, vb_idx, vb, gfp_mask);
	if (err) {
		kfree(vb);
		free_vmap_area(va);
		return ERR_PTR(err);
	}

	vbq = raw_cpu_ptr(&vmap_block_queue);
	spin_lock(&vbq->lock);
	list_add_tail_rcu(&vb->free_list, &vbq->free);
	spin_unlock(&vbq->lock);

	return vaddr;
}

static void free_vmap_block(struct vmap_block *vb)
{
	struct vmap_node *vn;
	struct vmap_block *tmp;
	struct xarray *xa;

	xa = addr_to_vb_xa(vb->va->va_start);
	tmp = xa_erase(xa, addr_to_vb_idx(vb->va->va_start));
	BUG_ON(tmp != vb);

	vn = addr_to_node(vb->va->va_start);
	spin_lock(&vn->busy.lock);
	unlink_va(vb->va, &vn->busy.root);
	spin_unlock(&vn->busy.lock);

	free_vmap_area_noflush(vb->va);
	kfree_rcu(vb, rcu_head);
}

static bool purge_fragmented_block(struct vmap_block *vb,
		struct vmap_block_queue *vbq, struct list_head *purge_list,
		bool force_purge)
{
	if (vb->free + vb->dirty != VMAP_BBMAP_BITS ||
	    vb->dirty == VMAP_BBMAP_BITS)
		return false;

	/* Don't overeagerly purge usable blocks unless requested */
	if (!(force_purge || vb->free < VMAP_PURGE_THRESHOLD))
		return false;

	/* prevent further allocs after releasing lock */
	WRITE_ONCE(vb->free, 0);
	/* prevent purging it again */
	WRITE_ONCE(vb->dirty, VMAP_BBMAP_BITS);
	vb->dirty_min = 0;
	vb->dirty_max = VMAP_BBMAP_BITS;
	spin_lock(&vbq->lock);
	list_del_rcu(&vb->free_list);
	spin_unlock(&vbq->lock);
	list_add_tail(&vb->purge, purge_list);
	return true;
}

static void free_purged_blocks(struct list_head *purge_list)
{
	struct vmap_block *vb, *n_vb;

	list_for_each_entry_safe(vb, n_vb, purge_list, purge) {
		list_del(&vb->purge);
		free_vmap_block(vb);
	}
}

static void purge_fragmented_blocks(int cpu)
{
	LIST_HEAD(purge);
	struct vmap_block *vb;
	struct vmap_block_queue *vbq = &per_cpu(vmap_block_queue, cpu);

	rcu_read_lock();
	list_for_each_entry_rcu(vb, &vbq->free, free_list) {
		unsigned long free = READ_ONCE(vb->free);
		unsigned long dirty = READ_ONCE(vb->dirty);

		if (free + dirty != VMAP_BBMAP_BITS ||
		    dirty == VMAP_BBMAP_BITS)
			continue;

		spin_lock(&vb->lock);
		purge_fragmented_block(vb, vbq, &purge, true);
		spin_unlock(&vb->lock);
	}
	rcu_read_unlock();
	free_purged_blocks(&purge);
}

static void purge_fragmented_blocks_allcpus(void)
{
	int cpu;

	for_each_possible_cpu(cpu)
		purge_fragmented_blocks(cpu);
}

static void *vb_alloc(unsigned long size, gfp_t gfp_mask)
{
	struct vmap_block_queue *vbq;
	struct vmap_block *vb;
	void *vaddr = NULL;
	unsigned int order;

	BUG_ON(offset_in_page(size));
	BUG_ON(size > PAGE_SIZE*VMAP_MAX_ALLOC);
	if (WARN_ON(size == 0)) {
		/*
		 * Allocating 0 bytes isn't what caller wants since
		 * get_order(0) returns funny result. Just warn and terminate
		 * early.
		 */
		return NULL;
	}
	order = get_order(size);

	rcu_read_lock();
	vbq = raw_cpu_ptr(&vmap_block_queue);
	list_for_each_entry_rcu(vb, &vbq->free, free_list) {
		unsigned long pages_off;

		if (READ_ONCE(vb->free) < (1UL << order))
			continue;

		spin_lock(&vb->lock);
		if (vb->free < (1UL << order)) {
			spin_unlock(&vb->lock);
			continue;
		}

		pages_off = VMAP_BBMAP_BITS - vb->free;
		vaddr = vmap_block_vaddr(vb->va->va_start, pages_off);
		WRITE_ONCE(vb->free, vb->free - (1UL << order));
		bitmap_set(vb->used_map, pages_off, (1UL << order));
		if (vb->free == 0) {
			spin_lock(&vbq->lock);
			list_del_rcu(&vb->free_list);
			spin_unlock(&vbq->lock);
		}

		spin_unlock(&vb->lock);
		break;
	}

	rcu_read_unlock();

	/* Allocate new block if nothing was found */
	if (!vaddr)
		vaddr = new_vmap_block(order, gfp_mask);

	return vaddr;
}

static void vb_free(unsigned long addr, unsigned long size)
{
	unsigned long offset;
	unsigned int order;
	struct vmap_block *vb;
	struct xarray *xa;

	BUG_ON(offset_in_page(size));
	BUG_ON(size > PAGE_SIZE*VMAP_MAX_ALLOC);

	flush_cache_vunmap(addr, addr + size);

	order = get_order(size);
	offset = (addr & (VMAP_BLOCK_SIZE - 1)) >> PAGE_SHIFT;

	xa = addr_to_vb_xa(addr);
	vb = xa_load(xa, addr_to_vb_idx(addr));

	spin_lock(&vb->lock);
	bitmap_clear(vb->used_map, offset, (1UL << order));
	spin_unlock(&vb->lock);

	vunmap_range_noflush(addr, addr + size);

	if (debug_pagealloc_enabled_static())
		flush_tlb_kernel_range(addr, addr + size);

	spin_lock(&vb->lock);

	/* Expand the not yet TLB flushed dirty range */
	vb->dirty_min = min(vb->dirty_min, offset);
	vb->dirty_max = max(vb->dirty_max, offset + (1UL << order));

	WRITE_ONCE(vb->dirty, vb->dirty + (1UL << order));
	if (vb->dirty == VMAP_BBMAP_BITS) {
		BUG_ON(vb->free);
		spin_unlock(&vb->lock);
		free_vmap_block(vb);
	} else
		spin_unlock(&vb->lock);
}

static void _vm_unmap_aliases(unsigned long start, unsigned long end, int flush)
{
	LIST_HEAD(purge_list);
	int cpu;

	if (unlikely(!vmap_initialized))
		return;

	mutex_lock(&vmap_purge_lock);

	for_each_possible_cpu(cpu) {
		struct vmap_block_queue *vbq = &per_cpu(vmap_block_queue, cpu);
		struct vmap_block *vb;
		unsigned long idx;

		rcu_read_lock();
		xa_for_each(&vbq->vmap_blocks, idx, vb) {
			spin_lock(&vb->lock);

			/*
			 * Try to purge a fragmented block first. If it's
			 * not purgeable, check whether there is dirty
			 * space to be flushed.
			 */
			if (!purge_fragmented_block(vb, vbq, &purge_list, false) &&
			    vb->dirty_max && vb->dirty != VMAP_BBMAP_BITS) {
				unsigned long va_start = vb->va->va_start;
				unsigned long s, e;

				s = va_start + (vb->dirty_min << PAGE_SHIFT);
				e = va_start + (vb->dirty_max << PAGE_SHIFT);

				start = min(s, start);
				end   = max(e, end);

				/* Prevent that this is flushed again */
				vb->dirty_min = VMAP_BBMAP_BITS;
				vb->dirty_max = 0;

				flush = 1;
			}
			spin_unlock(&vb->lock);
		}
		rcu_read_unlock();
	}
	free_purged_blocks(&purge_list);

	if (!__purge_vmap_area_lazy(start, end, false) && flush)
		flush_tlb_kernel_range(start, end);
	mutex_unlock(&vmap_purge_lock);
}

/**
 * vm_unmap_aliases - unmap outstanding lazy aliases in the vmap layer
 *
 * The vmap/vmalloc layer lazily flushes kernel virtual mappings primarily
 * to amortize TLB flushing overheads. What this means is that any page you
 * have now, may, in a former life, have been mapped into kernel virtual
 * address by the vmap layer and so there might be some CPUs with TLB entries
 * still referencing that page (additional to the regular 1:1 kernel mapping).
 *
 * vm_unmap_aliases flushes all such lazy mappings. After it returns, we can
 * be sure that none of the pages we have control over will have any aliases
 * from the vmap layer.
 */
void vm_unmap_aliases(void)
{
	unsigned long start = ULONG_MAX, end = 0;
	int flush = 0;

	_vm_unmap_aliases(start, end, flush);
}
EXPORT_SYMBOL_GPL(vm_unmap_aliases);

/**
 * vm_unmap_ram - unmap linear kernel address space set up by vm_map_ram
 * @mem: the pointer returned by vm_map_ram
 * @count: the count passed to that vm_map_ram call (cannot unmap partial)
 */
void vm_unmap_ram(const void *mem, unsigned int count)
{
	unsigned long size = (unsigned long)count << PAGE_SHIFT;
	unsigned long addr = (unsigned long)kasan_reset_tag(mem);
	struct vmap_area *va;

	might_sleep();
	BUG_ON(!addr);
	BUG_ON(addr < VMALLOC_START);
	BUG_ON(addr > VMALLOC_END);
	BUG_ON(!PAGE_ALIGNED(addr));

	kasan_poison_vmalloc(mem, size);

	if (likely(count <= VMAP_MAX_ALLOC)) {
		debug_check_no_locks_freed(mem, size);
		vb_free(addr, size);
		return;
	}

	va = find_unlink_vmap_area(addr);
	if (WARN_ON_ONCE(!va))
		return;

	debug_check_no_locks_freed((void *)va->va_start,
				    (va->va_end - va->va_start));
	free_unmap_vmap_area(va);
}
EXPORT_SYMBOL(vm_unmap_ram);

/**
 * vm_map_ram - map pages linearly into kernel virtual address (vmalloc space)
 * @pages: an array of pointers to the pages to be mapped
 * @count: number of pages
 * @node: prefer to allocate data structures on this node
 *
 * If you use this function for less than VMAP_MAX_ALLOC pages, it could be
 * faster than vmap so it's good.  But if you mix long-life and short-life
 * objects with vm_map_ram(), it could consume lots of address space through
 * fragmentation (especially on a 32bit machine).  You could see failures in
 * the end.  Please use this function for short-lived objects.
 *
 * Returns: a pointer to the address that has been mapped, or %NULL on failure
 */
void *vm_map_ram(struct page **pages, unsigned int count, int node)
{
	unsigned long size = (unsigned long)count << PAGE_SHIFT;
	unsigned long addr;
	void *mem;

	if (likely(count <= VMAP_MAX_ALLOC)) {
		mem = vb_alloc(size, GFP_KERNEL);
		if (IS_ERR(mem))
			return NULL;
		addr = (unsigned long)mem;
	} else {
		struct vmap_area *va;
		va = alloc_vmap_area(size, PAGE_SIZE,
				VMALLOC_START, VMALLOC_END,
				node, GFP_KERNEL, VMAP_RAM);
		if (IS_ERR(va))
			return NULL;

		addr = va->va_start;
		mem = (void *)addr;
	}

	if (vmap_pages_range(addr, addr + size, PAGE_KERNEL,
				pages, PAGE_SHIFT) < 0) {
		vm_unmap_ram(mem, count);
		return NULL;
	}

	/*
	 * Mark the pages as accessible, now that they are mapped.
	 * With hardware tag-based KASAN, marking is skipped for
	 * non-VM_ALLOC mappings, see __kasan_unpoison_vmalloc().
	 */
	mem = kasan_unpoison_vmalloc(mem, size, KASAN_VMALLOC_PROT_NORMAL);

	return mem;
}
EXPORT_SYMBOL(vm_map_ram);

static struct vm_struct *vmlist __initdata;

static inline unsigned int vm_area_page_order(struct vm_struct *vm)
{
#ifdef CONFIG_HAVE_ARCH_HUGE_VMALLOC
	return vm->page_order;
#else
	return 0;
#endif
}

static inline void set_vm_area_page_order(struct vm_struct *vm, unsigned int order)
{
#ifdef CONFIG_HAVE_ARCH_HUGE_VMALLOC
	vm->page_order = order;
#else
	BUG_ON(order != 0);
#endif
}

/**
 * vm_area_add_early - add vmap area early during boot
 * @vm: vm_struct to add
 *
 * This function is used to add fixed kernel vm area to vmlist before
 * vmalloc_init() is called.  @vm->addr, @vm->size, and @vm->flags
 * should contain proper values and the other fields should be zero.
 *
 * DO NOT USE THIS FUNCTION UNLESS YOU KNOW WHAT YOU'RE DOING.
 */
void __init vm_area_add_early(struct vm_struct *vm)
{
	struct vm_struct *tmp, **p;

	BUG_ON(vmap_initialized);
	for (p = &vmlist; (tmp = *p) != NULL; p = &tmp->next) {
		if (tmp->addr >= vm->addr) {
			BUG_ON(tmp->addr < vm->addr + vm->size);
			break;
		} else
			BUG_ON(tmp->addr + tmp->size > vm->addr);
	}
	vm->next = *p;
	*p = vm;
}

/**
 * vm_area_register_early - register vmap area early during boot
 * @vm: vm_struct to register
 * @align: requested alignment
 *
 * This function is used to register kernel vm area before
 * vmalloc_init() is called.  @vm->size and @vm->flags should contain
 * proper values on entry and other fields should be zero.  On return,
 * vm->addr contains the allocated address.
 *
 * DO NOT USE THIS FUNCTION UNLESS YOU KNOW WHAT YOU'RE DOING.
 */
void __init vm_area_register_early(struct vm_struct *vm, size_t align)
{
	unsigned long addr = ALIGN(VMALLOC_START, align);
	struct vm_struct *cur, **p;

	BUG_ON(vmap_initialized);

	for (p = &vmlist; (cur = *p) != NULL; p = &cur->next) {
		if ((unsigned long)cur->addr - addr >= vm->size)
			break;
		addr = ALIGN((unsigned long)cur->addr + cur->size, align);
	}

	BUG_ON(addr > VMALLOC_END - vm->size);
	vm->addr = (void *)addr;
	vm->next = *p;
	*p = vm;
	kasan_populate_early_vm_area_shadow(vm->addr, vm->size);
}

static inline void setup_vmalloc_vm_locked(struct vm_struct *vm,
	struct vmap_area *va, unsigned long flags, const void *caller)
{
	vm->flags = flags;
	vm->addr = (void *)va->va_start;
	vm->size = va->va_end - va->va_start;
	vm->caller = caller;
	va->vm = vm;
}

static void setup_vmalloc_vm(struct vm_struct *vm, struct vmap_area *va,
			      unsigned long flags, const void *caller)
{
	struct vmap_node *vn = addr_to_node(va->va_start);

	spin_lock(&vn->busy.lock);
	setup_vmalloc_vm_locked(vm, va, flags, caller);
	spin_unlock(&vn->busy.lock);
}

static void clear_vm_uninitialized_flag(struct vm_struct *vm)
{
	/*
	 * Before removing VM_UNINITIALIZED,
	 * we should make sure that vm has proper values.
	 * Pair with smp_rmb() in show_numa_info().
	 */
	smp_wmb();
	vm->flags &= ~VM_UNINITIALIZED;
}

static struct vm_struct *__get_vm_area_node(unsigned long size,
		unsigned long align, unsigned long shift, unsigned long flags,
		unsigned long start, unsigned long end, int node,
		gfp_t gfp_mask, const void *caller)
{
	struct vmap_area *va;
	struct vm_struct *area;
	unsigned long requested_size = size;

	BUG_ON(in_interrupt());
	size = ALIGN(size, 1ul << shift);
	if (unlikely(!size))
		return NULL;

	if (flags & VM_IOREMAP)
		align = 1ul << clamp_t(int, get_count_order_long(size),
				       PAGE_SHIFT, IOREMAP_MAX_ORDER);

	area = kzalloc_node(sizeof(*area), gfp_mask & GFP_RECLAIM_MASK, node);
	if (unlikely(!area))
		return NULL;

	if (!(flags & VM_NO_GUARD))
		size += PAGE_SIZE;

	va = alloc_vmap_area(size, align, start, end, node, gfp_mask, 0);
	if (IS_ERR(va)) {
		kfree(area);
		return NULL;
	}

	setup_vmalloc_vm(area, va, flags, caller);

	/*
	 * Mark pages for non-VM_ALLOC mappings as accessible. Do it now as a
	 * best-effort approach, as they can be mapped outside of vmalloc code.
	 * For VM_ALLOC mappings, the pages are marked as accessible after
	 * getting mapped in __vmalloc_node_range().
	 * With hardware tag-based KASAN, marking is skipped for
	 * non-VM_ALLOC mappings, see __kasan_unpoison_vmalloc().
	 */
	if (!(flags & VM_ALLOC))
		area->addr = kasan_unpoison_vmalloc(area->addr, requested_size,
						    KASAN_VMALLOC_PROT_NORMAL);

	return area;
}

struct vm_struct *__get_vm_area_caller(unsigned long size, unsigned long flags,
				       unsigned long start, unsigned long end,
				       const void *caller)
{
	return __get_vm_area_node(size, 1, PAGE_SHIFT, flags, start, end,
				  NUMA_NO_NODE, GFP_KERNEL, caller);
}

/**
 * get_vm_area - reserve a contiguous kernel virtual area
 * @size:	 size of the area
 * @flags:	 %VM_IOREMAP for I/O mappings or VM_ALLOC
 *
 * Search an area of @size in the kernel virtual mapping area,
 * and reserved it for out purposes.  Returns the area descriptor
 * on success or %NULL on failure.
 *
 * Return: the area descriptor on success or %NULL on failure.
 */
struct vm_struct *get_vm_area(unsigned long size, unsigned long flags)
{
	return __get_vm_area_node(size, 1, PAGE_SHIFT, flags,
				  VMALLOC_START, VMALLOC_END,
				  NUMA_NO_NODE, GFP_KERNEL,
				  __builtin_return_address(0));
}

struct vm_struct *get_vm_area_caller(unsigned long size, unsigned long flags,
				const void *caller)
{
	return __get_vm_area_node(size, 1, PAGE_SHIFT, flags,
				  VMALLOC_START, VMALLOC_END,
				  NUMA_NO_NODE, GFP_KERNEL, caller);
}

/**
 * find_vm_area - find a continuous kernel virtual area
 * @addr:	  base address
 *
 * Search for the kernel VM area starting at @addr, and return it.
 * It is up to the caller to do all required locking to keep the returned
 * pointer valid.
 *
 * Return: the area descriptor on success or %NULL on failure.
 */
struct vm_struct *find_vm_area(const void *addr)
{
	struct vmap_area *va;

	va = find_vmap_area((unsigned long)addr);
	if (!va)
		return NULL;

	return va->vm;
}

/**
 * remove_vm_area - find and remove a continuous kernel virtual area
 * @addr:	    base address
 *
 * Search for the kernel VM area starting at @addr, and remove it.
 * This function returns the found VM area, but using it is NOT safe
 * on SMP machines, except for its size or flags.
 *
 * Return: the area descriptor on success or %NULL on failure.
 */
struct vm_struct *remove_vm_area(const void *addr)
{
	struct vmap_area *va;
	struct vm_struct *vm;

	might_sleep();

	if (WARN(!PAGE_ALIGNED(addr), "Trying to vfree() bad address (%p)\n",
			addr))
		return NULL;

	va = find_unlink_vmap_area((unsigned long)addr);
	if (!va || !va->vm)
		return NULL;
	vm = va->vm;

	debug_check_no_locks_freed(vm->addr, get_vm_area_size(vm));
	debug_check_no_obj_freed(vm->addr, get_vm_area_size(vm));
	kasan_free_module_shadow(vm);
	kasan_poison_vmalloc(vm->addr, get_vm_area_size(vm));

	free_unmap_vmap_area(va);
	return vm;
}

static inline void set_area_direct_map(const struct vm_struct *area,
				       int (*set_direct_map)(struct page *page))
{
	int i;

	/* HUGE_VMALLOC passes small pages to set_direct_map */
	for (i = 0; i < area->nr_pages; i++)
		if (page_address(area->pages[i]))
			set_direct_map(area->pages[i]);
}

/*
 * Flush the vm mapping and reset the direct map.
 */
static void vm_reset_perms(struct vm_struct *area)
{
	unsigned long start = ULONG_MAX, end = 0;
	unsigned int page_order = vm_area_page_order(area);
	int flush_dmap = 0;
	int i;

	/*
	 * Find the start and end range of the direct mappings to make sure that
	 * the vm_unmap_aliases() flush includes the direct map.
	 */
	for (i = 0; i < area->nr_pages; i += 1U << page_order) {
		unsigned long addr = (unsigned long)page_address(area->pages[i]);

		if (addr) {
			unsigned long page_size;

			page_size = PAGE_SIZE << page_order;
			start = min(addr, start);
			end = max(addr + page_size, end);
			flush_dmap = 1;
		}
	}

	/*
	 * Set direct map to something invalid so that it won't be cached if
	 * there are any accesses after the TLB flush, then flush the TLB and
	 * reset the direct map permissions to the default.
	 */
	set_area_direct_map(area, set_direct_map_invalid_noflush);
	_vm_unmap_aliases(start, end, flush_dmap);
	set_area_direct_map(area, set_direct_map_default_noflush);
}

static void delayed_vfree_work(struct work_struct *w)
{
	struct vfree_deferred *p = container_of(w, struct vfree_deferred, wq);
	struct llist_node *t, *llnode;

	llist_for_each_safe(llnode, t, llist_del_all(&p->list))
		vfree(llnode);
}

/**
 * vfree_atomic - release memory allocated by vmalloc()
 * @addr:	  memory base address
 *
 * This one is just like vfree() but can be called in any atomic context
 * except NMIs.
 */
void vfree_atomic(const void *addr)
{
	struct vfree_deferred *p = raw_cpu_ptr(&vfree_deferred);

	BUG_ON(in_nmi());
	kmemleak_free(addr);

	/*
	 * Use raw_cpu_ptr() because this can be called from preemptible
	 * context. Preemption is absolutely fine here, because the llist_add()
	 * implementation is lockless, so it works even if we are adding to
	 * another cpu's list. schedule_work() should be fine with this too.
	 */
	if (addr && llist_add((struct llist_node *)addr, &p->list))
		schedule_work(&p->wq);
}

/**
 * vfree - Release memory allocated by vmalloc()
 * @addr:  Memory base address
 *
 * Free the virtually continuous memory area starting at @addr, as obtained
 * from one of the vmalloc() family of APIs.  This will usually also free the
 * physical memory underlying the virtual allocation, but that memory is
 * reference counted, so it will not be freed until the last user goes away.
 *
 * If @addr is NULL, no operation is performed.
 *
 * Context:
 * May sleep if called *not* from interrupt context.
 * Must not be called in NMI context (strictly speaking, it could be
 * if we have CONFIG_ARCH_HAVE_NMI_SAFE_CMPXCHG, but making the calling
 * conventions for vfree() arch-dependent would be a really bad idea).
 */
void vfree(const void *addr)
{
	struct vm_struct *vm;
	int i;

	if (unlikely(in_interrupt())) {
		vfree_atomic(addr);
		return;
	}

	BUG_ON(in_nmi());
	kmemleak_free(addr);
	might_sleep();

	if (!addr)
		return;

	vm = remove_vm_area(addr);
	if (unlikely(!vm)) {
		WARN(1, KERN_ERR "Trying to vfree() nonexistent vm area (%p)\n",
				addr);
		return;
	}

	if (unlikely(vm->flags & VM_FLUSH_RESET_PERMS))
		vm_reset_perms(vm);
	for (i = 0; i < vm->nr_pages; i++) {
		struct page *page = vm->pages[i];

		BUG_ON(!page);
		mod_memcg_page_state(page, MEMCG_VMALLOC, -1);
		/*
		 * High-order allocs for huge vmallocs are split, so
		 * can be freed as an array of order-0 allocations
		 */
		__free_page(page);
		cond_resched();
	}
	atomic_long_sub(vm->nr_pages, &nr_vmalloc_pages);
	kvfree(vm->pages);
	kfree(vm);
}
EXPORT_SYMBOL(vfree);

/**
 * vunmap - release virtual mapping obtained by vmap()
 * @addr:   memory base address
 *
 * Free the virtually contiguous memory area starting at @addr,
 * which was created from the page array passed to vmap().
 *
 * Must not be called in interrupt context.
 */
void vunmap(const void *addr)
{
	struct vm_struct *vm;

	BUG_ON(in_interrupt());
	might_sleep();

	if (!addr)
		return;
	vm = remove_vm_area(addr);
	if (unlikely(!vm)) {
		WARN(1, KERN_ERR "Trying to vunmap() nonexistent vm area (%p)\n",
				addr);
		return;
	}
	kfree(vm);
}
EXPORT_SYMBOL(vunmap);

/**
 * vmap - map an array of pages into virtually contiguous space
 * @pages: array of page pointers
 * @count: number of pages to map
 * @flags: vm_area->flags
 * @prot: page protection for the mapping
 *
 * Maps @count pages from @pages into contiguous kernel virtual space.
 * If @flags contains %VM_MAP_PUT_PAGES the ownership of the pages array itself
 * (which must be kmalloc or vmalloc memory) and one reference per pages in it
 * are transferred from the caller to vmap(), and will be freed / dropped when
 * vfree() is called on the return value.
 *
 * Return: the address of the area or %NULL on failure
 */
void *vmap(struct page **pages, unsigned int count,
	   unsigned long flags, pgprot_t prot)
{
	struct vm_struct *area;
	unsigned long addr;
	unsigned long size;		/* In bytes */

	might_sleep();

	if (WARN_ON_ONCE(flags & VM_FLUSH_RESET_PERMS))
		return NULL;

	/*
	 * Your top guard is someone else's bottom guard. Not having a top
	 * guard compromises someone else's mappings too.
	 */
	if (WARN_ON_ONCE(flags & VM_NO_GUARD))
		flags &= ~VM_NO_GUARD;

	if (count > totalram_pages())
		return NULL;

	size = (unsigned long)count << PAGE_SHIFT;
	area = get_vm_area_caller(size, flags, __builtin_return_address(0));
	if (!area)
		return NULL;

	addr = (unsigned long)area->addr;
	if (vmap_pages_range(addr, addr + size, pgprot_nx(prot),
				pages, PAGE_SHIFT) < 0) {
		vunmap(area->addr);
		return NULL;
	}

	if (flags & VM_MAP_PUT_PAGES) {
		area->pages = pages;
		area->nr_pages = count;
	}
	return area->addr;
}
EXPORT_SYMBOL(vmap);

#ifdef CONFIG_VMAP_PFN
struct vmap_pfn_data {
	unsigned long	*pfns;
	pgprot_t	prot;
	unsigned int	idx;
};

static int vmap_pfn_apply(pte_t *pte, unsigned long addr, void *private)
{
	struct vmap_pfn_data *data = private;
	unsigned long pfn = data->pfns[data->idx];
	pte_t ptent;

	if (WARN_ON_ONCE(pfn_valid(pfn)))
		return -EINVAL;

	ptent = pte_mkspecial(pfn_pte(pfn, data->prot));
	set_pte_at(&init_mm, addr, pte, ptent);

	data->idx++;
	return 0;
}

/**
 * vmap_pfn - map an array of PFNs into virtually contiguous space
 * @pfns: array of PFNs
 * @count: number of pages to map
 * @prot: page protection for the mapping
 *
 * Maps @count PFNs from @pfns into contiguous kernel virtual space and returns
 * the start address of the mapping.
 */
void *vmap_pfn(unsigned long *pfns, unsigned int count, pgprot_t prot)
{
	struct vmap_pfn_data data = { .pfns = pfns, .prot = pgprot_nx(prot) };
	struct vm_struct *area;

	area = get_vm_area_caller(count * PAGE_SIZE, VM_IOREMAP,
			__builtin_return_address(0));
	if (!area)
		return NULL;
	if (apply_to_page_range(&init_mm, (unsigned long)area->addr,
			count * PAGE_SIZE, vmap_pfn_apply, &data)) {
		free_vm_area(area);
		return NULL;
	}

	flush_cache_vmap((unsigned long)area->addr,
			 (unsigned long)area->addr + count * PAGE_SIZE);

	return area->addr;
}
EXPORT_SYMBOL_GPL(vmap_pfn);
#endif /* CONFIG_VMAP_PFN */

static inline unsigned int
vm_area_alloc_pages(gfp_t gfp, int nid,
		unsigned int order, unsigned int nr_pages, struct page **pages)
{
	unsigned int nr_allocated = 0;
	gfp_t alloc_gfp = gfp;
	bool nofail = false;
	struct page *page;
	int i;

	/*
	 * For order-0 pages we make use of bulk allocator, if
	 * the page array is partly or not at all populated due
	 * to fails, fallback to a single page allocator that is
	 * more permissive.
	 */
	if (!order) {
		/* bulk allocator doesn't support nofail req. officially */
		gfp_t bulk_gfp = gfp & ~__GFP_NOFAIL;

		while (nr_allocated < nr_pages) {
			unsigned int nr, nr_pages_request;

			/*
			 * A maximum allowed request is hard-coded and is 100
			 * pages per call. That is done in order to prevent a
			 * long preemption off scenario in the bulk-allocator
			 * so the range is [1:100].
			 */
			nr_pages_request = min(100U, nr_pages - nr_allocated);

			/* memory allocation should consider mempolicy, we can't
			 * wrongly use nearest node when nid == NUMA_NO_NODE,
			 * otherwise memory may be allocated in only one node,
			 * but mempolicy wants to alloc memory by interleaving.
			 */
			if (IS_ENABLED(CONFIG_NUMA) && nid == NUMA_NO_NODE)
				nr = alloc_pages_bulk_array_mempolicy(bulk_gfp,
							nr_pages_request,
							pages + nr_allocated);

			else
				nr = alloc_pages_bulk_array_node(bulk_gfp, nid,
							nr_pages_request,
							pages + nr_allocated);

			nr_allocated += nr;
			cond_resched();

			/*
			 * If zero or pages were obtained partly,
			 * fallback to a single page allocator.
			 */
			if (nr != nr_pages_request)
				break;
		}
	} else if (gfp & __GFP_NOFAIL) {
		/*
		 * Higher order nofail allocations are really expensive and
		 * potentially dangerous (pre-mature OOM, disruptive reclaim
		 * and compaction etc.
		 */
		alloc_gfp &= ~__GFP_NOFAIL;
		nofail = true;
	}

	/* High-order pages or fallback path if "bulk" fails. */
	while (nr_allocated < nr_pages) {
		if (fatal_signal_pending(current))
			break;

		if (nid == NUMA_NO_NODE)
			page = alloc_pages(alloc_gfp, order);
		else
			page = alloc_pages_node(nid, alloc_gfp, order);
		if (unlikely(!page)) {
			if (!nofail)
				break;

			/* fall back to the zero order allocations */
			alloc_gfp |= __GFP_NOFAIL;
			order = 0;
			continue;
		}

		/*
		 * Higher order allocations must be able to be treated as
		 * indepdenent small pages by callers (as they can with
		 * small-page vmallocs). Some drivers do their own refcounting
		 * on vmalloc_to_page() pages, some use page->mapping,
		 * page->lru, etc.
		 */
		if (order)
			split_page(page, order);

		/*
		 * Careful, we allocate and map page-order pages, but
		 * tracking is done per PAGE_SIZE page so as to keep the
		 * vm_struct APIs independent of the physical/mapped size.
		 */
		for (i = 0; i < (1U << order); i++)
			pages[nr_allocated + i] = page + i;

		cond_resched();
		nr_allocated += 1U << order;
	}

	return nr_allocated;
}

static void *__vmalloc_area_node(struct vm_struct *area, gfp_t gfp_mask,
				 pgprot_t prot, unsigned int page_shift,
				 int node)
{
	const gfp_t nested_gfp = (gfp_mask & GFP_RECLAIM_MASK) | __GFP_ZERO;
	bool nofail = gfp_mask & __GFP_NOFAIL;
	unsigned long addr = (unsigned long)area->addr;
	unsigned long size = get_vm_area_size(area);
	unsigned long array_size;
	unsigned int nr_small_pages = size >> PAGE_SHIFT;
	unsigned int page_order;
	unsigned int flags;
	int ret;

	array_size = (unsigned long)nr_small_pages * sizeof(struct page *);

	if (!(gfp_mask & (GFP_DMA | GFP_DMA32)))
		gfp_mask |= __GFP_HIGHMEM;

	/* Please note that the recursion is strictly bounded. */
	if (array_size > PAGE_SIZE) {
		area->pages = __vmalloc_node(array_size, 1, nested_gfp, node,
					area->caller);
	} else {
		area->pages = kmalloc_node(array_size, nested_gfp, node);
	}

	if (!area->pages) {
		warn_alloc(gfp_mask, NULL,
			"vmalloc error: size %lu, failed to allocated page array size %lu",
			nr_small_pages * PAGE_SIZE, array_size);
		free_vm_area(area);
		return NULL;
	}

	set_vm_area_page_order(area, page_shift - PAGE_SHIFT);
	page_order = vm_area_page_order(area);

	area->nr_pages = vm_area_alloc_pages(gfp_mask | __GFP_NOWARN,
		node, page_order, nr_small_pages, area->pages);

	atomic_long_add(area->nr_pages, &nr_vmalloc_pages);
	if (gfp_mask & __GFP_ACCOUNT) {
		int i;

		for (i = 0; i < area->nr_pages; i++)
			mod_memcg_page_state(area->pages[i], MEMCG_VMALLOC, 1);
	}

	/*
	 * If not enough pages were obtained to accomplish an
	 * allocation request, free them via vfree() if any.
	 */
	if (area->nr_pages != nr_small_pages) {
		/*
		 * vm_area_alloc_pages() can fail due to insufficient memory but
		 * also:-
		 *
		 * - a pending fatal signal
		 * - insufficient huge page-order pages
		 *
		 * Since we always retry allocations at order-0 in the huge page
		 * case a warning for either is spurious.
		 */
		if (!fatal_signal_pending(current) && page_order == 0)
			warn_alloc(gfp_mask, NULL,
				"vmalloc error: size %lu, failed to allocate pages",
				area->nr_pages * PAGE_SIZE);
		goto fail;
	}

	/*
	 * page tables allocations ignore external gfp mask, enforce it
	 * by the scope API
	 */
	if ((gfp_mask & (__GFP_FS | __GFP_IO)) == __GFP_IO)
		flags = memalloc_nofs_save();
	else if ((gfp_mask & (__GFP_FS | __GFP_IO)) == 0)
		flags = memalloc_noio_save();

	do {
		ret = vmap_pages_range(addr, addr + size, prot, area->pages,
			page_shift);
		if (nofail && (ret < 0))
			schedule_timeout_uninterruptible(1);
	} while (nofail && (ret < 0));

	if ((gfp_mask & (__GFP_FS | __GFP_IO)) == __GFP_IO)
		memalloc_nofs_restore(flags);
	else if ((gfp_mask & (__GFP_FS | __GFP_IO)) == 0)
		memalloc_noio_restore(flags);

	if (ret < 0) {
		warn_alloc(gfp_mask, NULL,
			"vmalloc error: size %lu, failed to map pages",
			area->nr_pages * PAGE_SIZE);
		goto fail;
	}

	return area->addr;

fail:
	vfree(area->addr);
	return NULL;
}

/**
 * __vmalloc_node_range - allocate virtually contiguous memory
 * @size:		  allocation size
 * @align:		  desired alignment
 * @start:		  vm area range start
 * @end:		  vm area range end
 * @gfp_mask:		  flags for the page level allocator
 * @prot:		  protection mask for the allocated pages
 * @vm_flags:		  additional vm area flags (e.g. %VM_NO_GUARD)
 * @node:		  node to use for allocation or NUMA_NO_NODE
 * @caller:		  caller's return address
 *
 * Allocate enough pages to cover @size from the page level
 * allocator with @gfp_mask flags. Please note that the full set of gfp
 * flags are not supported. GFP_KERNEL, GFP_NOFS and GFP_NOIO are all
 * supported.
 * Zone modifiers are not supported. From the reclaim modifiers
 * __GFP_DIRECT_RECLAIM is required (aka GFP_NOWAIT is not supported)
 * and only __GFP_NOFAIL is supported (i.e. __GFP_NORETRY and
 * __GFP_RETRY_MAYFAIL are not supported).
 *
 * __GFP_NOWARN can be used to suppress failures messages.
 *
 * Map them into contiguous kernel virtual space, using a pagetable
 * protection of @prot.
 *
 * Return: the address of the area or %NULL on failure
 */
void *__vmalloc_node_range(unsigned long size, unsigned long align,
			unsigned long start, unsigned long end, gfp_t gfp_mask,
			pgprot_t prot, unsigned long vm_flags, int node,
			const void *caller)
{
	struct vm_struct *area;
	void *ret;
	kasan_vmalloc_flags_t kasan_flags = KASAN_VMALLOC_NONE;
	unsigned long real_size = size;
	unsigned long real_align = align;
	unsigned int shift = PAGE_SHIFT;

	if (WARN_ON_ONCE(!size))
		return NULL;

	if ((size >> PAGE_SHIFT) > totalram_pages()) {
		warn_alloc(gfp_mask, NULL,
			"vmalloc error: size %lu, exceeds total pages",
			real_size);
		return NULL;
	}

	if (vmap_allow_huge && (vm_flags & VM_ALLOW_HUGE_VMAP)) {
		unsigned long size_per_node;

		/*
		 * Try huge pages. Only try for PAGE_KERNEL allocations,
		 * others like modules don't yet expect huge pages in
		 * their allocations due to apply_to_page_range not
		 * supporting them.
		 */

		size_per_node = size;
		if (node == NUMA_NO_NODE)
			size_per_node /= num_online_nodes();
		if (arch_vmap_pmd_supported(prot) && size_per_node >= PMD_SIZE)
			shift = PMD_SHIFT;
		else
			shift = arch_vmap_pte_supported_shift(size_per_node);

		align = max(real_align, 1UL << shift);
		size = ALIGN(real_size, 1UL << shift);
	}

again:
	area = __get_vm_area_node(real_size, align, shift, VM_ALLOC |
				  VM_UNINITIALIZED | vm_flags, start, end, node,
				  gfp_mask, caller);
	if (!area) {
		bool nofail = gfp_mask & __GFP_NOFAIL;
		warn_alloc(gfp_mask, NULL,
			"vmalloc error: size %lu, vm_struct allocation failed%s",
			real_size, (nofail) ? ". Retrying." : "");
		if (nofail) {
			schedule_timeout_uninterruptible(1);
			goto again;
		}
		goto fail;
	}

	/*
	 * Prepare arguments for __vmalloc_area_node() and
	 * kasan_unpoison_vmalloc().
	 */
	if (pgprot_val(prot) == pgprot_val(PAGE_KERNEL)) {
		if (kasan_hw_tags_enabled()) {
			/*
			 * Modify protection bits to allow tagging.
			 * This must be done before mapping.
			 */
			prot = arch_vmap_pgprot_tagged(prot);

			/*
			 * Skip page_alloc poisoning and zeroing for physical
			 * pages backing VM_ALLOC mapping. Memory is instead
			 * poisoned and zeroed by kasan_unpoison_vmalloc().
			 */
			gfp_mask |= __GFP_SKIP_KASAN | __GFP_SKIP_ZERO;
		}

		/* Take note that the mapping is PAGE_KERNEL. */
		kasan_flags |= KASAN_VMALLOC_PROT_NORMAL;
	}

	/* Allocate physical pages and map them into vmalloc space. */
	ret = __vmalloc_area_node(area, gfp_mask, prot, shift, node);
	if (!ret)
		goto fail;

	/*
	 * Mark the pages as accessible, now that they are mapped.
	 * The condition for setting KASAN_VMALLOC_INIT should complement the
	 * one in post_alloc_hook() with regards to the __GFP_SKIP_ZERO check
	 * to make sure that memory is initialized under the same conditions.
	 * Tag-based KASAN modes only assign tags to normal non-executable
	 * allocations, see __kasan_unpoison_vmalloc().
	 */
	kasan_flags |= KASAN_VMALLOC_VM_ALLOC;
	if (!want_init_on_free() && want_init_on_alloc(gfp_mask) &&
	    (gfp_mask & __GFP_SKIP_ZERO))
		kasan_flags |= KASAN_VMALLOC_INIT;
	/* KASAN_VMALLOC_PROT_NORMAL already set if required. */
	area->addr = kasan_unpoison_vmalloc(area->addr, real_size, kasan_flags);

	/*
	 * In this function, newly allocated vm_struct has VM_UNINITIALIZED
	 * flag. It means that vm_struct is not fully initialized.
	 * Now, it is fully initialized, so remove this flag here.
	 */
	clear_vm_uninitialized_flag(area);

	size = PAGE_ALIGN(size);
	if (!(vm_flags & VM_DEFER_KMEMLEAK))
		kmemleak_vmalloc(area, size, gfp_mask);

	return area->addr;

fail:
	if (shift > PAGE_SHIFT) {
		shift = PAGE_SHIFT;
		align = real_align;
		size = real_size;
		goto again;
	}

	return NULL;
}

/**
 * __vmalloc_node - allocate virtually contiguous memory
 * @size:	    allocation size
 * @align:	    desired alignment
 * @gfp_mask:	    flags for the page level allocator
 * @node:	    node to use for allocation or NUMA_NO_NODE
 * @caller:	    caller's return address
 *
 * Allocate enough pages to cover @size from the page level allocator with
 * @gfp_mask flags.  Map them into contiguous kernel virtual space.
 *
 * Reclaim modifiers in @gfp_mask - __GFP_NORETRY, __GFP_RETRY_MAYFAIL
 * and __GFP_NOFAIL are not supported
 *
 * Any use of gfp flags outside of GFP_KERNEL should be consulted
 * with mm people.
 *
 * Return: pointer to the allocated memory or %NULL on error
 */
void *__vmalloc_node(unsigned long size, unsigned long align,
			    gfp_t gfp_mask, int node, const void *caller)
{
	return __vmalloc_node_range(size, align, VMALLOC_START, VMALLOC_END,
				gfp_mask, PAGE_KERNEL, 0, node, caller);
}
/*
 * This is only for performance analysis of vmalloc and stress purpose.
 * It is required by vmalloc test module, therefore do not use it other
 * than that.
 */
#ifdef CONFIG_TEST_VMALLOC_MODULE
EXPORT_SYMBOL_GPL(__vmalloc_node);
#endif

void *__vmalloc(unsigned long size, gfp_t gfp_mask)
{
	return __vmalloc_node(size, 1, gfp_mask, NUMA_NO_NODE,
				__builtin_return_address(0));
}
EXPORT_SYMBOL(__vmalloc);

/**
 * vmalloc - allocate virtually contiguous memory
 * @size:    allocation size
 *
 * Allocate enough pages to cover @size from the page level
 * allocator and map them into contiguous kernel virtual space.
 *
 * For tight control over page level allocator and protection flags
 * use __vmalloc() instead.
 *
 * Return: pointer to the allocated memory or %NULL on error
 */
void *vmalloc(unsigned long size)
{
	return __vmalloc_node(size, 1, GFP_KERNEL, NUMA_NO_NODE,
				__builtin_return_address(0));
}
EXPORT_SYMBOL(vmalloc);

/**
 * vmalloc_huge - allocate virtually contiguous memory, allow huge pages
 * @size:      allocation size
 * @gfp_mask:  flags for the page level allocator
 *
 * Allocate enough pages to cover @size from the page level
 * allocator and map them into contiguous kernel virtual space.
 * If @size is greater than or equal to PMD_SIZE, allow using
 * huge pages for the memory
 *
 * Return: pointer to the allocated memory or %NULL on error
 */
void *vmalloc_huge(unsigned long size, gfp_t gfp_mask)
{
	return __vmalloc_node_range(size, 1, VMALLOC_START, VMALLOC_END,
				    gfp_mask, PAGE_KERNEL, VM_ALLOW_HUGE_VMAP,
				    NUMA_NO_NODE, __builtin_return_address(0));
}
EXPORT_SYMBOL_GPL(vmalloc_huge);

/**
 * vzalloc - allocate virtually contiguous memory with zero fill
 * @size:    allocation size
 *
 * Allocate enough pages to cover @size from the page level
 * allocator and map them into contiguous kernel virtual space.
 * The memory allocated is set to zero.
 *
 * For tight control over page level allocator and protection flags
 * use __vmalloc() instead.
 *
 * Return: pointer to the allocated memory or %NULL on error
 */
void *vzalloc(unsigned long size)
{
	return __vmalloc_node(size, 1, GFP_KERNEL | __GFP_ZERO, NUMA_NO_NODE,
				__builtin_return_address(0));
}
EXPORT_SYMBOL(vzalloc);

/**
 * vmalloc_user - allocate zeroed virtually contiguous memory for userspace
 * @size: allocation size
 *
 * The resulting memory area is zeroed so it can be mapped to userspace
 * without leaking data.
 *
 * Return: pointer to the allocated memory or %NULL on error
 */
void *vmalloc_user(unsigned long size)
{
	return __vmalloc_node_range(size, SHMLBA,  VMALLOC_START, VMALLOC_END,
				    GFP_KERNEL | __GFP_ZERO, PAGE_KERNEL,
				    VM_USERMAP, NUMA_NO_NODE,
				    __builtin_return_address(0));
}
EXPORT_SYMBOL(vmalloc_user);

/**
 * vmalloc_node - allocate memory on a specific node
 * @size:	  allocation size
 * @node:	  numa node
 *
 * Allocate enough pages to cover @size from the page level
 * allocator and map them into contiguous kernel virtual space.
 *
 * For tight control over page level allocator and protection flags
 * use __vmalloc() instead.
 *
 * Return: pointer to the allocated memory or %NULL on error
 */
void *vmalloc_node(unsigned long size, int node)
{
	return __vmalloc_node(size, 1, GFP_KERNEL, node,
			__builtin_return_address(0));
}
EXPORT_SYMBOL(vmalloc_node);

/**
 * vzalloc_node - allocate memory on a specific node with zero fill
 * @size:	allocation size
 * @node:	numa node
 *
 * Allocate enough pages to cover @size from the page level
 * allocator and map them into contiguous kernel virtual space.
 * The memory allocated is set to zero.
 *
 * Return: pointer to the allocated memory or %NULL on error
 */
void *vzalloc_node(unsigned long size, int node)
{
	return __vmalloc_node(size, 1, GFP_KERNEL | __GFP_ZERO, node,
				__builtin_return_address(0));
}
EXPORT_SYMBOL(vzalloc_node);

#if defined(CONFIG_64BIT) && defined(CONFIG_ZONE_DMA32)
#define GFP_VMALLOC32 (GFP_DMA32 | GFP_KERNEL)
#elif defined(CONFIG_64BIT) && defined(CONFIG_ZONE_DMA)
#define GFP_VMALLOC32 (GFP_DMA | GFP_KERNEL)
#else
/*
 * 64b systems should always have either DMA or DMA32 zones. For others
 * GFP_DMA32 should do the right thing and use the normal zone.
 */
#define GFP_VMALLOC32 (GFP_DMA32 | GFP_KERNEL)
#endif

/**
 * vmalloc_32 - allocate virtually contiguous memory (32bit addressable)
 * @size:	allocation size
 *
 * Allocate enough 32bit PA addressable pages to cover @size from the
 * page level allocator and map them into contiguous kernel virtual space.
 *
 * Return: pointer to the allocated memory or %NULL on error
 */
void *vmalloc_32(unsigned long size)
{
	return __vmalloc_node(size, 1, GFP_VMALLOC32, NUMA_NO_NODE,
			__builtin_return_address(0));
}
EXPORT_SYMBOL(vmalloc_32);

/**
 * vmalloc_32_user - allocate zeroed virtually contiguous 32bit memory
 * @size:	     allocation size
 *
 * The resulting memory area is 32bit addressable and zeroed so it can be
 * mapped to userspace without leaking data.
 *
 * Return: pointer to the allocated memory or %NULL on error
 */
void *vmalloc_32_user(unsigned long size)
{
	return __vmalloc_node_range(size, SHMLBA,  VMALLOC_START, VMALLOC_END,
				    GFP_VMALLOC32 | __GFP_ZERO, PAGE_KERNEL,
				    VM_USERMAP, NUMA_NO_NODE,
				    __builtin_return_address(0));
}
EXPORT_SYMBOL(vmalloc_32_user);

/*
 * Atomically zero bytes in the iterator.
 *
 * Returns the number of zeroed bytes.
 */
static size_t zero_iter(struct iov_iter *iter, size_t count)
{
	size_t remains = count;

	while (remains > 0) {
		size_t num, copied;

		num = min_t(size_t, remains, PAGE_SIZE);
		copied = copy_page_to_iter_nofault(ZERO_PAGE(0), 0, num, iter);
		remains -= copied;

		if (copied < num)
			break;
	}

	return count - remains;
}

/*
 * small helper routine, copy contents to iter from addr.
 * If the page is not present, fill zero.
 *
 * Returns the number of copied bytes.
 */
static size_t aligned_vread_iter(struct iov_iter *iter,
				 const char *addr, size_t count)
{
	size_t remains = count;
	struct page *page;

	while (remains > 0) {
		unsigned long offset, length;
		size_t copied = 0;

		offset = offset_in_page(addr);
		length = PAGE_SIZE - offset;
		if (length > remains)
			length = remains;
		page = vmalloc_to_page(addr);
		/*
		 * To do safe access to this _mapped_ area, we need lock. But
		 * adding lock here means that we need to add overhead of
		 * vmalloc()/vfree() calls for this _debug_ interface, rarely
		 * used. Instead of that, we'll use an local mapping via
		 * copy_page_to_iter_nofault() and accept a small overhead in
		 * this access function.
		 */
		if (page)
			copied = copy_page_to_iter_nofault(page, offset,
							   length, iter);
		else
			copied = zero_iter(iter, length);

		addr += copied;
		remains -= copied;

		if (copied != length)
			break;
	}

	return count - remains;
}

/*
 * Read from a vm_map_ram region of memory.
 *
 * Returns the number of copied bytes.
 */
static size_t vmap_ram_vread_iter(struct iov_iter *iter, const char *addr,
				  size_t count, unsigned long flags)
{
	char *start;
	struct vmap_block *vb;
	struct xarray *xa;
	unsigned long offset;
	unsigned int rs, re;
	size_t remains, n;

	/*
	 * If it's area created by vm_map_ram() interface directly, but
	 * not further subdividing and delegating management to vmap_block,
	 * handle it here.
	 */
	if (!(flags & VMAP_BLOCK))
		return aligned_vread_iter(iter, addr, count);

	remains = count;

	/*
	 * Area is split into regions and tracked with vmap_block, read out
	 * each region and zero fill the hole between regions.
	 */
	xa = addr_to_vb_xa((unsigned long) addr);
	vb = xa_load(xa, addr_to_vb_idx((unsigned long)addr));
	if (!vb)
		goto finished_zero;

	spin_lock(&vb->lock);
	if (bitmap_empty(vb->used_map, VMAP_BBMAP_BITS)) {
		spin_unlock(&vb->lock);
		goto finished_zero;
	}

	for_each_set_bitrange(rs, re, vb->used_map, VMAP_BBMAP_BITS) {
		size_t copied;

		if (remains == 0)
			goto finished;

		start = vmap_block_vaddr(vb->va->va_start, rs);

		if (addr < start) {
			size_t to_zero = min_t(size_t, start - addr, remains);
			size_t zeroed = zero_iter(iter, to_zero);

			addr += zeroed;
			remains -= zeroed;

			if (remains == 0 || zeroed != to_zero)
				goto finished;
		}

		/*it could start reading from the middle of used region*/
		offset = offset_in_page(addr);
		n = ((re - rs + 1) << PAGE_SHIFT) - offset;
		if (n > remains)
			n = remains;

		copied = aligned_vread_iter(iter, start + offset, n);

		addr += copied;
		remains -= copied;

		if (copied != n)
			goto finished;
	}

	spin_unlock(&vb->lock);

finished_zero:
	/* zero-fill the left dirty or free regions */
	return count - remains + zero_iter(iter, remains);
finished:
	/* We couldn't copy/zero everything */
	spin_unlock(&vb->lock);
	return count - remains;
}

/**
 * vread_iter() - read vmalloc area in a safe way to an iterator.
 * @iter:         the iterator to which data should be written.
 * @addr:         vm address.
 * @count:        number of bytes to be read.
 *
 * This function checks that addr is a valid vmalloc'ed area, and
 * copy data from that area to a given buffer. If the given memory range
 * of [addr...addr+count) includes some valid address, data is copied to
 * proper area of @buf. If there are memory holes, they'll be zero-filled.
 * IOREMAP area is treated as memory hole and no copy is done.
 *
 * If [addr...addr+count) doesn't includes any intersects with alive
 * vm_struct area, returns 0. @buf should be kernel's buffer.
 *
 * Note: In usual ops, vread() is never necessary because the caller
 * should know vmalloc() area is valid and can use memcpy().
 * This is for routines which have to access vmalloc area without
 * any information, as /proc/kcore.
 *
 * Return: number of bytes for which addr and buf should be increased
 * (same number as @count) or %0 if [addr...addr+count) doesn't
 * include any intersection with valid vmalloc area
 */
long vread_iter(struct iov_iter *iter, const char *addr, size_t count)
{
	struct vmap_node *vn;
	struct vmap_area *va;
	struct vm_struct *vm;
	char *vaddr;
	size_t n, size, flags, remains;
	unsigned long next;

	addr = kasan_reset_tag(addr);

	/* Don't allow overflow */
	if ((unsigned long) addr + count < count)
		count = -(unsigned long) addr;

	remains = count;

	vn = find_vmap_area_exceed_addr_lock((unsigned long) addr, &va);
	if (!vn)
		goto finished_zero;

	/* no intersects with alive vmap_area */
	if ((unsigned long)addr + remains <= va->va_start)
		goto finished_zero;

	do {
		size_t copied;

		if (remains == 0)
			goto finished;

		vm = va->vm;
		flags = va->flags & VMAP_FLAGS_MASK;
		/*
		 * VMAP_BLOCK indicates a sub-type of vm_map_ram area, need
		 * be set together with VMAP_RAM.
		 */
		WARN_ON(flags == VMAP_BLOCK);

		if (!vm && !flags)
			goto next_va;

		if (vm && (vm->flags & VM_UNINITIALIZED))
			goto next_va;

		/* Pair with smp_wmb() in clear_vm_uninitialized_flag() */
		smp_rmb();

		vaddr = (char *) va->va_start;
		size = vm ? get_vm_area_size(vm) : va_size(va);

		if (addr >= vaddr + size)
			goto next_va;

		if (addr < vaddr) {
			size_t to_zero = min_t(size_t, vaddr - addr, remains);
			size_t zeroed = zero_iter(iter, to_zero);

			addr += zeroed;
			remains -= zeroed;

			if (remains == 0 || zeroed != to_zero)
				goto finished;
		}

		n = vaddr + size - addr;
		if (n > remains)
			n = remains;

		if (flags & VMAP_RAM)
			copied = vmap_ram_vread_iter(iter, addr, n, flags);
		else if (!(vm && (vm->flags & (VM_IOREMAP | VM_SPARSE))))
			copied = aligned_vread_iter(iter, addr, n);
		else /* IOREMAP | SPARSE area is treated as memory hole */
			copied = zero_iter(iter, n);

		addr += copied;
		remains -= copied;

		if (copied != n)
			goto finished;

	next_va:
		next = va->va_end;
		spin_unlock(&vn->busy.lock);
	} while ((vn = find_vmap_area_exceed_addr_lock(next, &va)));

finished_zero:
	if (vn)
		spin_unlock(&vn->busy.lock);

	/* zero-fill memory holes */
	return count - remains + zero_iter(iter, remains);
finished:
	/* Nothing remains, or We couldn't copy/zero everything. */
	if (vn)
		spin_unlock(&vn->busy.lock);

	return count - remains;
}

/**
 * remap_vmalloc_range_partial - map vmalloc pages to userspace
 * @vma:		vma to cover
 * @uaddr:		target user address to start at
 * @kaddr:		virtual address of vmalloc kernel memory
 * @pgoff:		offset from @kaddr to start at
 * @size:		size of map area
 *
 * Returns:	0 for success, -Exxx on failure
 *
 * This function checks that @kaddr is a valid vmalloc'ed area,
 * and that it is big enough to cover the range starting at
 * @uaddr in @vma. Will return failure if that criteria isn't
 * met.
 *
 * Similar to remap_pfn_range() (see mm/memory.c)
 */
int remap_vmalloc_range_partial(struct vm_area_struct *vma, unsigned long uaddr,
				void *kaddr, unsigned long pgoff,
				unsigned long size)
{
	struct vm_struct *area;
	unsigned long off;
	unsigned long end_index;

	if (check_shl_overflow(pgoff, PAGE_SHIFT, &off))
		return -EINVAL;

	size = PAGE_ALIGN(size);

	if (!PAGE_ALIGNED(uaddr) || !PAGE_ALIGNED(kaddr))
		return -EINVAL;

	area = find_vm_area(kaddr);
	if (!area)
		return -EINVAL;

	if (!(area->flags & (VM_USERMAP | VM_DMA_COHERENT)))
		return -EINVAL;

	if (check_add_overflow(size, off, &end_index) ||
	    end_index > get_vm_area_size(area))
		return -EINVAL;
	kaddr += off;

	do {
		struct page *page = vmalloc_to_page(kaddr);
		int ret;

		ret = vm_insert_page(vma, uaddr, page);
		if (ret)
			return ret;

		uaddr += PAGE_SIZE;
		kaddr += PAGE_SIZE;
		size -= PAGE_SIZE;
	} while (size > 0);

	vm_flags_set(vma, VM_DONTEXPAND | VM_DONTDUMP);

	return 0;
}

/**
 * remap_vmalloc_range - map vmalloc pages to userspace
 * @vma:		vma to cover (map full range of vma)
 * @addr:		vmalloc memory
 * @pgoff:		number of pages into addr before first page to map
 *
 * Returns:	0 for success, -Exxx on failure
 *
 * This function checks that addr is a valid vmalloc'ed area, and
 * that it is big enough to cover the vma. Will return failure if
 * that criteria isn't met.
 *
 * Similar to remap_pfn_range() (see mm/memory.c)
 */
int remap_vmalloc_range(struct vm_area_struct *vma, void *addr,
						unsigned long pgoff)
{
	return remap_vmalloc_range_partial(vma, vma->vm_start,
					   addr, pgoff,
					   vma->vm_end - vma->vm_start);
}
EXPORT_SYMBOL(remap_vmalloc_range);

void free_vm_area(struct vm_struct *area)
{
	struct vm_struct *ret;
	ret = remove_vm_area(area->addr);
	BUG_ON(ret != area);
	kfree(area);
}
EXPORT_SYMBOL_GPL(free_vm_area);

#ifdef CONFIG_SMP
static struct vmap_area *node_to_va(struct rb_node *n)
{
	return rb_entry_safe(n, struct vmap_area, rb_node);
}

/**
 * pvm_find_va_enclose_addr - find the vmap_area @addr belongs to
 * @addr: target address
 *
 * Returns: vmap_area if it is found. If there is no such area
 *   the first highest(reverse order) vmap_area is returned
 *   i.e. va->va_start < addr && va->va_end < addr or NULL
 *   if there are no any areas before @addr.
 */
static struct vmap_area *
pvm_find_va_enclose_addr(unsigned long addr)
{
	struct vmap_area *va, *tmp;
	struct rb_node *n;

	n = free_vmap_area_root.rb_node;
	va = NULL;

	while (n) {
		tmp = rb_entry(n, struct vmap_area, rb_node);
		if (tmp->va_start <= addr) {
			va = tmp;
			if (tmp->va_end >= addr)
				break;

			n = n->rb_right;
		} else {
			n = n->rb_left;
		}
	}

	return va;
}

/**
 * pvm_determine_end_from_reverse - find the highest aligned address
 * of free block below VMALLOC_END
 * @va:
 *   in - the VA we start the search(reverse order);
 *   out - the VA with the highest aligned end address.
 * @align: alignment for required highest address
 *
 * Returns: determined end address within vmap_area
 */
static unsigned long
pvm_determine_end_from_reverse(struct vmap_area **va, unsigned long align)
{
	unsigned long vmalloc_end = VMALLOC_END & ~(align - 1);
	unsigned long addr;

	if (likely(*va)) {
		list_for_each_entry_from_reverse((*va),
				&free_vmap_area_list, list) {
			addr = min((*va)->va_end & ~(align - 1), vmalloc_end);
			if ((*va)->va_start < addr)
				return addr;
		}
	}

	return 0;
}

/**
 * pcpu_get_vm_areas - allocate vmalloc areas for percpu allocator
 * @offsets: array containing offset of each area
 * @sizes: array containing size of each area
 * @nr_vms: the number of areas to allocate
 * @align: alignment, all entries in @offsets and @sizes must be aligned to this
 *
 * Returns: kmalloc'd vm_struct pointer array pointing to allocated
 *	    vm_structs on success, %NULL on failure
 *
 * Percpu allocator wants to use congruent vm areas so that it can
 * maintain the offsets among percpu areas.  This function allocates
 * congruent vmalloc areas for it with GFP_KERNEL.  These areas tend to
 * be scattered pretty far, distance between two areas easily going up
 * to gigabytes.  To avoid interacting with regular vmallocs, these
 * areas are allocated from top.
 *
 * Despite its complicated look, this allocator is rather simple. It
 * does everything top-down and scans free blocks from the end looking
 * for matching base. While scanning, if any of the areas do not fit the
 * base address is pulled down to fit the area. Scanning is repeated till
 * all the areas fit and then all necessary data structures are inserted
 * and the result is returned.
 */
struct vm_struct **pcpu_get_vm_areas(const unsigned long *offsets,
				     const size_t *sizes, int nr_vms,
				     size_t align)
{
	const unsigned long vmalloc_start = ALIGN(VMALLOC_START, align);
	const unsigned long vmalloc_end = VMALLOC_END & ~(align - 1);
	struct vmap_area **vas, *va;
	struct vm_struct **vms;
	int area, area2, last_area, term_area;
	unsigned long base, start, size, end, last_end, orig_start, orig_end;
	bool purged = false;

	/* verify parameters and allocate data structures */
	BUG_ON(offset_in_page(align) || !is_power_of_2(align));
	for (last_area = 0, area = 0; area < nr_vms; area++) {
		start = offsets[area];
		end = start + sizes[area];

		/* is everything aligned properly? */
		BUG_ON(!IS_ALIGNED(offsets[area], align));
		BUG_ON(!IS_ALIGNED(sizes[area], align));

		/* detect the area with the highest address */
		if (start > offsets[last_area])
			last_area = area;

		for (area2 = area + 1; area2 < nr_vms; area2++) {
			unsigned long start2 = offsets[area2];
			unsigned long end2 = start2 + sizes[area2];

			BUG_ON(start2 < end && start < end2);
		}
	}
	last_end = offsets[last_area] + sizes[last_area];

	if (vmalloc_end - vmalloc_start < last_end) {
		WARN_ON(true);
		return NULL;
	}

	vms = kcalloc(nr_vms, sizeof(vms[0]), GFP_KERNEL);
	vas = kcalloc(nr_vms, sizeof(vas[0]), GFP_KERNEL);
	if (!vas || !vms)
		goto err_free2;

	for (area = 0; area < nr_vms; area++) {
		vas[area] = kmem_cache_zalloc(vmap_area_cachep, GFP_KERNEL);
		vms[area] = kzalloc(sizeof(struct vm_struct), GFP_KERNEL);
		if (!vas[area] || !vms[area])
			goto err_free;
	}
retry:
	spin_lock(&free_vmap_area_lock);

	/* start scanning - we scan from the top, begin with the last area */
	area = term_area = last_area;
	start = offsets[area];
	end = start + sizes[area];

	va = pvm_find_va_enclose_addr(vmalloc_end);
	base = pvm_determine_end_from_reverse(&va, align) - end;

	while (true) {
		/*
		 * base might have underflowed, add last_end before
		 * comparing.
		 */
		if (base + last_end < vmalloc_start + last_end)
			goto overflow;

		/*
		 * Fitting base has not been found.
		 */
		if (va == NULL)
			goto overflow;

		/*
		 * If required width exceeds current VA block, move
		 * base downwards and then recheck.
		 */
		if (base + end > va->va_end) {
			base = pvm_determine_end_from_reverse(&va, align) - end;
			term_area = area;
			continue;
		}

		/*
		 * If this VA does not fit, move base downwards and recheck.
		 */
		if (base + start < va->va_start) {
			va = node_to_va(rb_prev(&va->rb_node));
			base = pvm_determine_end_from_reverse(&va, align) - end;
			term_area = area;
			continue;
		}

		/*
		 * This area fits, move on to the previous one.  If
		 * the previous one is the terminal one, we're done.
		 */
		area = (area + nr_vms - 1) % nr_vms;
		if (area == term_area)
			break;

		start = offsets[area];
		end = start + sizes[area];
		va = pvm_find_va_enclose_addr(base + end);
	}

	/* we've found a fitting base, insert all va's */
	for (area = 0; area < nr_vms; area++) {
		int ret;

		start = base + offsets[area];
		size = sizes[area];

		va = pvm_find_va_enclose_addr(start);
		if (WARN_ON_ONCE(va == NULL))
			/* It is a BUG(), but trigger recovery instead. */
			goto recovery;

		ret = va_clip(&free_vmap_area_root,
			&free_vmap_area_list, va, start, size);
		if (WARN_ON_ONCE(unlikely(ret)))
			/* It is a BUG(), but trigger recovery instead. */
			goto recovery;

		/* Allocated area. */
		va = vas[area];
		va->va_start = start;
		va->va_end = start + size;
	}

	spin_unlock(&free_vmap_area_lock);

	/* populate the kasan shadow space */
	for (area = 0; area < nr_vms; area++) {
		if (kasan_populate_vmalloc(vas[area]->va_start, sizes[area]))
			goto err_free_shadow;
	}

	/* insert all vm's */
	for (area = 0; area < nr_vms; area++) {
		struct vmap_node *vn = addr_to_node(vas[area]->va_start);

		spin_lock(&vn->busy.lock);
		insert_vmap_area(vas[area], &vn->busy.root, &vn->busy.head);
		setup_vmalloc_vm_locked(vms[area], vas[area], VM_ALLOC,
				 pcpu_get_vm_areas);
		spin_unlock(&vn->busy.lock);
	}

	/*
	 * Mark allocated areas as accessible. Do it now as a best-effort
	 * approach, as they can be mapped outside of vmalloc code.
	 * With hardware tag-based KASAN, marking is skipped for
	 * non-VM_ALLOC mappings, see __kasan_unpoison_vmalloc().
	 */
	for (area = 0; area < nr_vms; area++)
		vms[area]->addr = kasan_unpoison_vmalloc(vms[area]->addr,
				vms[area]->size, KASAN_VMALLOC_PROT_NORMAL);

	kfree(vas);
	return vms;

recovery:
	/*
	 * Remove previously allocated areas. There is no
	 * need in removing these areas from the busy tree,
	 * because they are inserted only on the final step
	 * and when pcpu_get_vm_areas() is success.
	 */
	while (area--) {
		orig_start = vas[area]->va_start;
		orig_end = vas[area]->va_end;
		va = merge_or_add_vmap_area_augment(vas[area], &free_vmap_area_root,
				&free_vmap_area_list);
		if (va)
			kasan_release_vmalloc(orig_start, orig_end,
				va->va_start, va->va_end);
		vas[area] = NULL;
	}

overflow:
	spin_unlock(&free_vmap_area_lock);
	if (!purged) {
		reclaim_and_purge_vmap_areas();
		purged = true;

		/* Before "retry", check if we recover. */
		for (area = 0; area < nr_vms; area++) {
			if (vas[area])
				continue;

			vas[area] = kmem_cache_zalloc(
				vmap_area_cachep, GFP_KERNEL);
			if (!vas[area])
				goto err_free;
		}

		goto retry;
	}

err_free:
	for (area = 0; area < nr_vms; area++) {
		if (vas[area])
			kmem_cache_free(vmap_area_cachep, vas[area]);

		kfree(vms[area]);
	}
err_free2:
	kfree(vas);
	kfree(vms);
	return NULL;

err_free_shadow:
	spin_lock(&free_vmap_area_lock);
	/*
	 * We release all the vmalloc shadows, even the ones for regions that
	 * hadn't been successfully added. This relies on kasan_release_vmalloc
	 * being able to tolerate this case.
	 */
	for (area = 0; area < nr_vms; area++) {
		orig_start = vas[area]->va_start;
		orig_end = vas[area]->va_end;
		va = merge_or_add_vmap_area_augment(vas[area], &free_vmap_area_root,
				&free_vmap_area_list);
		if (va)
			kasan_release_vmalloc(orig_start, orig_end,
				va->va_start, va->va_end);
		vas[area] = NULL;
		kfree(vms[area]);
	}
	spin_unlock(&free_vmap_area_lock);
	kfree(vas);
	kfree(vms);
	return NULL;
}

/**
 * pcpu_free_vm_areas - free vmalloc areas for percpu allocator
 * @vms: vm_struct pointer array returned by pcpu_get_vm_areas()
 * @nr_vms: the number of allocated areas
 *
 * Free vm_structs and the array allocated by pcpu_get_vm_areas().
 */
void pcpu_free_vm_areas(struct vm_struct **vms, int nr_vms)
{
	int i;

	for (i = 0; i < nr_vms; i++)
		free_vm_area(vms[i]);
	kfree(vms);
}
#endif	/* CONFIG_SMP */

#ifdef CONFIG_PRINTK
bool vmalloc_dump_obj(void *object)
{
	const void *caller;
	struct vm_struct *vm;
	struct vmap_area *va;
	struct vmap_node *vn;
	unsigned long addr;
	unsigned int nr_pages;

	addr = PAGE_ALIGN((unsigned long) object);
	vn = addr_to_node(addr);

	if (!spin_trylock(&vn->busy.lock))
		return false;

	va = __find_vmap_area(addr, &vn->busy.root);
	if (!va || !va->vm) {
		spin_unlock(&vn->busy.lock);
		return false;
	}

	vm = va->vm;
	addr = (unsigned long) vm->addr;
	caller = vm->caller;
	nr_pages = vm->nr_pages;
	spin_unlock(&vn->busy.lock);

	pr_cont(" %u-page vmalloc region starting at %#lx allocated at %pS\n",
		nr_pages, addr, caller);

	return true;
}
#endif

#ifdef CONFIG_PROC_FS
static void show_numa_info(struct seq_file *m, struct vm_struct *v)
{
	if (IS_ENABLED(CONFIG_NUMA)) {
		unsigned int nr, *counters = m->private;
		unsigned int step = 1U << vm_area_page_order(v);

		if (!counters)
			return;

		if (v->flags & VM_UNINITIALIZED)
			return;
		/* Pair with smp_wmb() in clear_vm_uninitialized_flag() */
		smp_rmb();

		memset(counters, 0, nr_node_ids * sizeof(unsigned int));

		for (nr = 0; nr < v->nr_pages; nr += step)
			counters[page_to_nid(v->pages[nr])] += step;
		for_each_node_state(nr, N_HIGH_MEMORY)
			if (counters[nr])
				seq_printf(m, " N%u=%u", nr, counters[nr]);
	}
}

static void show_purge_info(struct seq_file *m)
{
	struct vmap_node *vn;
	struct vmap_area *va;
	int i;

	for (i = 0; i < nr_vmap_nodes; i++) {
		vn = &vmap_nodes[i];

		spin_lock(&vn->lazy.lock);
		list_for_each_entry(va, &vn->lazy.head, list) {
			seq_printf(m, "0x%pK-0x%pK %7ld unpurged vm_area\n",
				(void *)va->va_start, (void *)va->va_end,
				va->va_end - va->va_start);
		}
		spin_unlock(&vn->lazy.lock);
	}
}

static int vmalloc_info_show(struct seq_file *m, void *p)
{
	struct vmap_node *vn;
	struct vmap_area *va;
	struct vm_struct *v;
	int i;

	for (i = 0; i < nr_vmap_nodes; i++) {
		vn = &vmap_nodes[i];

		spin_lock(&vn->busy.lock);
		list_for_each_entry(va, &vn->busy.head, list) {
			if (!va->vm) {
				if (va->flags & VMAP_RAM)
					seq_printf(m, "0x%pK-0x%pK %7ld vm_map_ram\n",
						(void *)va->va_start, (void *)va->va_end,
						va->va_end - va->va_start);

				continue;
			}

			v = va->vm;

			seq_printf(m, "0x%pK-0x%pK %7ld",
				v->addr, v->addr + v->size, v->size);

			if (v->caller)
				seq_printf(m, " %pS", v->caller);

			if (v->nr_pages)
				seq_printf(m, " pages=%d", v->nr_pages);

			if (v->phys_addr)
				seq_printf(m, " phys=%pa", &v->phys_addr);

			if (v->flags & VM_IOREMAP)
				seq_puts(m, " ioremap");

<<<<<<< HEAD
	if (v->flags & VM_SPARSE)
		seq_puts(m, " sparse");

	if (v->flags & VM_ALLOC)
		seq_puts(m, " vmalloc");
=======
			if (v->flags & VM_ALLOC)
				seq_puts(m, " vmalloc");
>>>>>>> 270700dd

			if (v->flags & VM_MAP)
				seq_puts(m, " vmap");

			if (v->flags & VM_USERMAP)
				seq_puts(m, " user");

			if (v->flags & VM_DMA_COHERENT)
				seq_puts(m, " dma-coherent");

			if (is_vmalloc_addr(v->pages))
				seq_puts(m, " vpages");

			show_numa_info(m, v);
			seq_putc(m, '\n');
		}
		spin_unlock(&vn->busy.lock);
	}

	/*
	 * As a final step, dump "unpurged" areas.
	 */
	show_purge_info(m);
	return 0;
}

static int __init proc_vmalloc_init(void)
{
	void *priv_data = NULL;

	if (IS_ENABLED(CONFIG_NUMA))
		priv_data = kmalloc(nr_node_ids * sizeof(unsigned int), GFP_KERNEL);

	proc_create_single_data("vmallocinfo",
		0400, NULL, vmalloc_info_show, priv_data);

	return 0;
}
module_init(proc_vmalloc_init);

#endif

static void __init vmap_init_free_space(void)
{
	unsigned long vmap_start = 1;
	const unsigned long vmap_end = ULONG_MAX;
	struct vmap_area *free;
	struct vm_struct *busy;

	/*
	 *     B     F     B     B     B     F
	 * -|-----|.....|-----|-----|-----|.....|-
	 *  |           The KVA space           |
	 *  |<--------------------------------->|
	 */
	for (busy = vmlist; busy; busy = busy->next) {
		if ((unsigned long) busy->addr - vmap_start > 0) {
			free = kmem_cache_zalloc(vmap_area_cachep, GFP_NOWAIT);
			if (!WARN_ON_ONCE(!free)) {
				free->va_start = vmap_start;
				free->va_end = (unsigned long) busy->addr;

				insert_vmap_area_augment(free, NULL,
					&free_vmap_area_root,
						&free_vmap_area_list);
			}
		}

		vmap_start = (unsigned long) busy->addr + busy->size;
	}

	if (vmap_end - vmap_start > 0) {
		free = kmem_cache_zalloc(vmap_area_cachep, GFP_NOWAIT);
		if (!WARN_ON_ONCE(!free)) {
			free->va_start = vmap_start;
			free->va_end = vmap_end;

			insert_vmap_area_augment(free, NULL,
				&free_vmap_area_root,
					&free_vmap_area_list);
		}
	}
}

static void vmap_init_nodes(void)
{
	struct vmap_node *vn;
	int i, n;

#if BITS_PER_LONG == 64
	/*
	 * A high threshold of max nodes is fixed and bound to 128,
	 * thus a scale factor is 1 for systems where number of cores
	 * are less or equal to specified threshold.
	 *
	 * As for NUMA-aware notes. For bigger systems, for example
	 * NUMA with multi-sockets, where we can end-up with thousands
	 * of cores in total, a "sub-numa-clustering" should be added.
	 *
	 * In this case a NUMA domain is considered as a single entity
	 * with dedicated sub-nodes in it which describe one group or
	 * set of cores. Therefore a per-domain purging is supposed to
	 * be added as well as a per-domain balancing.
	 */
	n = clamp_t(unsigned int, num_possible_cpus(), 1, 128);

	if (n > 1) {
		vn = kmalloc_array(n, sizeof(*vn), GFP_NOWAIT | __GFP_NOWARN);
		if (vn) {
			/* Node partition is 16 pages. */
			vmap_zone_size = (1 << 4) * PAGE_SIZE;
			nr_vmap_nodes = n;
			vmap_nodes = vn;
		} else {
			pr_err("Failed to allocate an array. Disable a node layer\n");
		}
	}
#endif

	for (n = 0; n < nr_vmap_nodes; n++) {
		vn = &vmap_nodes[n];
		vn->busy.root = RB_ROOT;
		INIT_LIST_HEAD(&vn->busy.head);
		spin_lock_init(&vn->busy.lock);

		vn->lazy.root = RB_ROOT;
		INIT_LIST_HEAD(&vn->lazy.head);
		spin_lock_init(&vn->lazy.lock);

		for (i = 0; i < MAX_VA_SIZE_PAGES; i++) {
			INIT_LIST_HEAD(&vn->pool[i].head);
			WRITE_ONCE(vn->pool[i].len, 0);
		}

		spin_lock_init(&vn->pool_lock);
	}
}

static unsigned long
vmap_node_shrink_count(struct shrinker *shrink, struct shrink_control *sc)
{
	unsigned long count;
	struct vmap_node *vn;
	int i, j;

	for (count = 0, i = 0; i < nr_vmap_nodes; i++) {
		vn = &vmap_nodes[i];

		for (j = 0; j < MAX_VA_SIZE_PAGES; j++)
			count += READ_ONCE(vn->pool[j].len);
	}

	return count ? count : SHRINK_EMPTY;
}

static unsigned long
vmap_node_shrink_scan(struct shrinker *shrink, struct shrink_control *sc)
{
	int i;

	for (i = 0; i < nr_vmap_nodes; i++)
		decay_va_pool_node(&vmap_nodes[i], true);

	return SHRINK_STOP;
}

void __init vmalloc_init(void)
{
	struct shrinker *vmap_node_shrinker;
	struct vmap_area *va;
	struct vmap_node *vn;
	struct vm_struct *tmp;
	int i;

	/*
	 * Create the cache for vmap_area objects.
	 */
	vmap_area_cachep = KMEM_CACHE(vmap_area, SLAB_PANIC);

	for_each_possible_cpu(i) {
		struct vmap_block_queue *vbq;
		struct vfree_deferred *p;

		vbq = &per_cpu(vmap_block_queue, i);
		spin_lock_init(&vbq->lock);
		INIT_LIST_HEAD(&vbq->free);
		p = &per_cpu(vfree_deferred, i);
		init_llist_head(&p->list);
		INIT_WORK(&p->wq, delayed_vfree_work);
		xa_init(&vbq->vmap_blocks);
	}

	/*
	 * Setup nodes before importing vmlist.
	 */
	vmap_init_nodes();

	/* Import existing vmlist entries. */
	for (tmp = vmlist; tmp; tmp = tmp->next) {
		va = kmem_cache_zalloc(vmap_area_cachep, GFP_NOWAIT);
		if (WARN_ON_ONCE(!va))
			continue;

		va->va_start = (unsigned long)tmp->addr;
		va->va_end = va->va_start + tmp->size;
		va->vm = tmp;

		vn = addr_to_node(va->va_start);
		insert_vmap_area(va, &vn->busy.root, &vn->busy.head);
	}

	/*
	 * Now we can initialize a free vmap space.
	 */
	vmap_init_free_space();
	vmap_initialized = true;

	vmap_node_shrinker = shrinker_alloc(0, "vmap-node");
	if (!vmap_node_shrinker) {
		pr_err("Failed to allocate vmap-node shrinker!\n");
		return;
	}

	vmap_node_shrinker->count_objects = vmap_node_shrink_count;
	vmap_node_shrinker->scan_objects = vmap_node_shrink_scan;
	shrinker_register(vmap_node_shrinker);
}<|MERGE_RESOLUTION|>--- conflicted
+++ resolved
@@ -4882,16 +4882,11 @@
 			if (v->flags & VM_IOREMAP)
 				seq_puts(m, " ioremap");
 
-<<<<<<< HEAD
-	if (v->flags & VM_SPARSE)
-		seq_puts(m, " sparse");
-
-	if (v->flags & VM_ALLOC)
-		seq_puts(m, " vmalloc");
-=======
+			if (v->flags & VM_SPARSE)
+				seq_puts(m, " sparse");
+
 			if (v->flags & VM_ALLOC)
 				seq_puts(m, " vmalloc");
->>>>>>> 270700dd
 
 			if (v->flags & VM_MAP)
 				seq_puts(m, " vmap");
