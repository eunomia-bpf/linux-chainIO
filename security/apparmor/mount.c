--- conflicted
+++ resolved
@@ -442,11 +442,7 @@
 	buffer = aa_get_buffer(false);
 	old_buffer = aa_get_buffer(false);
 	error = -ENOMEM;
-<<<<<<< HEAD
-	if (!buffer || old_buffer)
-=======
 	if (!buffer || !old_buffer)
->>>>>>> a7196caf
 		goto out;
 
 	error = fn_for_each_confined(label, profile,
