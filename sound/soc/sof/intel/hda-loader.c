// SPDX-License-Identifier: (GPL-2.0-only OR BSD-3-Clause)
//
// This file is provided under a dual BSD/GPLv2 license.  When using or
// redistributing this file, you may do so under either license.
//
// Copyright(c) 2018 Intel Corporation
//
// Authors: Liam Girdwood <liam.r.girdwood@linux.intel.com>
//	    Ranjani Sridharan <ranjani.sridharan@linux.intel.com>
//	    Rander Wang <rander.wang@intel.com>
//          Keyon Jie <yang.jie@linux.intel.com>
//

/*
 * Hardware interface for HDA DSP code loader
 */

#include <linux/firmware.h>
#include <sound/hdaudio_ext.h>
#include <sound/hda_register.h>
#include <sound/sof.h>
#include <sound/sof/ipc4/header.h>
#include "ext_manifest.h"
#include "../ipc4-priv.h"
#include "../ops.h"
#include "../sof-priv.h"
#include "hda.h"

static void hda_ssp_set_cbp_cfp(struct snd_sof_dev *sdev)
{
	struct sof_intel_hda_dev *hda = sdev->pdata->hw_pdata;
	const struct sof_intel_dsp_desc *chip = hda->desc;
	int i;

	/* DSP is powered up, set all SSPs to clock consumer/codec provider mode */
	for (i = 0; i < chip->ssp_count; i++) {
		snd_sof_dsp_update_bits_unlocked(sdev, HDA_DSP_BAR,
						 chip->ssp_base_offset
						 + i * SSP_DEV_MEM_SIZE
						 + SSP_SSC1_OFFSET,
						 SSP_SET_CBP_CFP,
						 SSP_SET_CBP_CFP);
	}
}

struct hdac_ext_stream *hda_cl_prepare(struct device *dev, unsigned int format,
				       unsigned int size, struct snd_dma_buffer *dmab,
				       int direction, bool is_iccmax)
{
	struct snd_sof_dev *sdev = dev_get_drvdata(dev);
	struct hdac_ext_stream *hext_stream;
	struct hdac_stream *hstream;
	int ret;

	hext_stream = hda_dsp_stream_get(sdev, direction, 0);

	if (!hext_stream) {
		dev_err(sdev->dev, "error: no stream available\n");
		return ERR_PTR(-ENODEV);
	}
	hstream = &hext_stream->hstream;
	hstream->substream = NULL;

	/* allocate DMA buffer */
	ret = snd_dma_alloc_pages(SNDRV_DMA_TYPE_DEV_SG, dev, size, dmab);
	if (ret < 0) {
		dev_err(sdev->dev, "error: memory alloc failed: %d\n", ret);
		goto out_put;
	}

	hstream->period_bytes = 0;/* initialize period_bytes */
	hstream->format_val = format;
	hstream->bufsize = size;

	if (is_iccmax) {
		ret = hda_dsp_iccmax_stream_hw_params(sdev, hext_stream, dmab, NULL);
		if (ret < 0) {
			dev_err(sdev->dev, "error: iccmax stream prepare failed: %d\n", ret);
			goto out_free;
		}
	} else {
		ret = hda_dsp_stream_hw_params(sdev, hext_stream, dmab, NULL);
		if (ret < 0) {
			dev_err(sdev->dev, "error: hdac prepare failed: %d\n", ret);
			goto out_free;
		}
		hda_dsp_stream_spib_config(sdev, hext_stream, HDA_DSP_SPIB_ENABLE, size);
	}

	return hext_stream;

out_free:
	snd_dma_free_pages(dmab);
out_put:
	hda_dsp_stream_put(sdev, direction, hstream->stream_tag);
	return ERR_PTR(ret);
}
EXPORT_SYMBOL_NS(hda_cl_prepare, SND_SOC_SOF_INTEL_HDA_COMMON);

/*
 * first boot sequence has some extra steps.
 * power on all host managed cores and only unstall/run the boot core to boot the
 * DSP then turn off all non boot cores (if any) is powered on.
 */
int cl_dsp_init(struct snd_sof_dev *sdev, int stream_tag, bool imr_boot)
{
	struct sof_intel_hda_dev *hda = sdev->pdata->hw_pdata;
	const struct sof_intel_dsp_desc *chip = hda->desc;
	unsigned int status, target_status;
	u32 flags, ipc_hdr, j;
	unsigned long mask;
	char *dump_msg;
	int ret;

	/* step 1: power up corex */
	ret = hda_dsp_core_power_up(sdev, chip->host_managed_cores_mask);
	if (ret < 0) {
		if (hda->boot_iteration == HDA_FW_BOOT_ATTEMPTS)
			dev_err(sdev->dev, "error: dsp core 0/1 power up failed\n");
		goto err;
	}

	hda_ssp_set_cbp_cfp(sdev);

	/* step 2: Send ROM_CONTROL command (stream_tag is ignored for IMR boot) */
	ipc_hdr = chip->ipc_req_mask | HDA_DSP_ROM_IPC_CONTROL;
	if (!imr_boot)
		ipc_hdr |= HDA_DSP_ROM_IPC_PURGE_FW | ((stream_tag - 1) << 9);

	snd_sof_dsp_write(sdev, HDA_DSP_BAR, chip->ipc_req, ipc_hdr);

	/* step 3: unset core 0 reset state & unstall/run core 0 */
	ret = hda_dsp_core_run(sdev, chip->init_core_mask);
	if (ret < 0) {
		if (hda->boot_iteration == HDA_FW_BOOT_ATTEMPTS)
			dev_err(sdev->dev,
				"error: dsp core start failed %d\n", ret);
		ret = -EIO;
		goto err;
	}

	/* step 4: wait for IPC DONE bit from ROM */
	ret = snd_sof_dsp_read_poll_timeout(sdev, HDA_DSP_BAR,
					    chip->ipc_ack, status,
					    ((status & chip->ipc_ack_mask)
						    == chip->ipc_ack_mask),
					    HDA_DSP_REG_POLL_INTERVAL_US,
					    HDA_DSP_INIT_TIMEOUT_US);

	if (ret < 0) {
		if (hda->boot_iteration == HDA_FW_BOOT_ATTEMPTS)
			dev_err(sdev->dev,
				"error: %s: timeout for HIPCIE done\n",
				__func__);
		goto err;
	}

	/* set DONE bit to clear the reply IPC message */
	snd_sof_dsp_update_bits_forced(sdev, HDA_DSP_BAR,
				       chip->ipc_ack,
				       chip->ipc_ack_mask,
				       chip->ipc_ack_mask);

	/* step 5: power down cores that are no longer needed */
	ret = hda_dsp_core_reset_power_down(sdev, chip->host_managed_cores_mask &
					   ~(chip->init_core_mask));
	if (ret < 0) {
		if (hda->boot_iteration == HDA_FW_BOOT_ATTEMPTS)
			dev_err(sdev->dev,
				"error: dsp core x power down failed\n");
		goto err;
	}

	/* step 6: enable IPC interrupts */
	hda_dsp_ipc_int_enable(sdev);

	/*
	 * step 7:
	 * - Cold/Full boot: wait for ROM init to proceed to download the firmware
	 * - IMR boot: wait for ROM firmware entered (firmware booted up from IMR)
	 */
	if (imr_boot)
		target_status = FSR_STATE_FW_ENTERED;
	else
		target_status = FSR_STATE_INIT_DONE;

	ret = snd_sof_dsp_read_poll_timeout(sdev, HDA_DSP_BAR,
					chip->rom_status_reg, status,
					(FSR_TO_STATE_CODE(status) == target_status),
					HDA_DSP_REG_POLL_INTERVAL_US,
					chip->rom_init_timeout *
					USEC_PER_MSEC);
	if (!ret) {
		/* set enabled cores mask and increment ref count for cores in init_core_mask */
		sdev->enabled_cores_mask |= chip->init_core_mask;
		mask = sdev->enabled_cores_mask;
		for_each_set_bit(j, &mask, SOF_MAX_DSP_NUM_CORES)
			sdev->dsp_core_ref_count[j]++;
		return 0;
	}

	if (hda->boot_iteration == HDA_FW_BOOT_ATTEMPTS)
		dev_err(sdev->dev,
			"%s: timeout with rom_status_reg (%#x) read\n",
			__func__, chip->rom_status_reg);

err:
	flags = SOF_DBG_DUMP_PCI | SOF_DBG_DUMP_MBOX | SOF_DBG_DUMP_OPTIONAL;

	/* after max boot attempts make sure that the dump is printed */
	if (hda->boot_iteration == HDA_FW_BOOT_ATTEMPTS)
		flags &= ~SOF_DBG_DUMP_OPTIONAL;

	dump_msg = kasprintf(GFP_KERNEL, "Boot iteration failed: %d/%d",
			     hda->boot_iteration, HDA_FW_BOOT_ATTEMPTS);
	snd_sof_dsp_dbg_dump(sdev, dump_msg, flags);
	hda_dsp_core_reset_power_down(sdev, chip->host_managed_cores_mask);

	kfree(dump_msg);
	return ret;
}
EXPORT_SYMBOL_NS(cl_dsp_init, SND_SOC_SOF_INTEL_HDA_COMMON);

int hda_cl_trigger(struct device *dev, struct hdac_ext_stream *hext_stream, int cmd)
{
	struct snd_sof_dev *sdev = dev_get_drvdata(dev);
	struct hdac_stream *hstream = &hext_stream->hstream;
	int sd_offset = SOF_STREAM_SD_OFFSET(hstream);
	struct sof_intel_hda_stream *hda_stream;

	/* code loader is special case that reuses stream ops */
	switch (cmd) {
	case SNDRV_PCM_TRIGGER_START:
		hda_stream = container_of(hext_stream, struct sof_intel_hda_stream,
					  hext_stream);
		reinit_completion(&hda_stream->ioc);

		snd_sof_dsp_update_bits(sdev, HDA_DSP_HDA_BAR, SOF_HDA_INTCTL,
					1 << hstream->index,
					1 << hstream->index);

		snd_sof_dsp_update_bits(sdev, HDA_DSP_HDA_BAR,
					sd_offset,
					SOF_HDA_SD_CTL_DMA_START |
					SOF_HDA_CL_DMA_SD_INT_MASK,
					SOF_HDA_SD_CTL_DMA_START |
					SOF_HDA_CL_DMA_SD_INT_MASK);

		hstream->running = true;
		return 0;
	default:
		return hda_dsp_stream_trigger(sdev, hext_stream, cmd);
	}
}
EXPORT_SYMBOL_NS(hda_cl_trigger, SND_SOC_SOF_INTEL_HDA_COMMON);

int hda_cl_cleanup(struct device *dev, struct snd_dma_buffer *dmab,
		   struct hdac_ext_stream *hext_stream)
{
	struct snd_sof_dev *sdev =  dev_get_drvdata(dev);
	struct hdac_stream *hstream = &hext_stream->hstream;
	int sd_offset = SOF_STREAM_SD_OFFSET(hstream);
	int ret = 0;

	if (hstream->direction == SNDRV_PCM_STREAM_PLAYBACK)
		ret = hda_dsp_stream_spib_config(sdev, hext_stream, HDA_DSP_SPIB_DISABLE, 0);
	else
		snd_sof_dsp_update_bits(sdev, HDA_DSP_HDA_BAR, sd_offset,
					SOF_HDA_SD_CTL_DMA_START, 0);

	hda_dsp_stream_put(sdev, hstream->direction, hstream->stream_tag);
	hstream->running = 0;
	hstream->substream = NULL;

	/* reset BDL address */
	snd_sof_dsp_write(sdev, HDA_DSP_HDA_BAR,
			  sd_offset + SOF_HDA_ADSP_REG_SD_BDLPL, 0);
	snd_sof_dsp_write(sdev, HDA_DSP_HDA_BAR,
			  sd_offset + SOF_HDA_ADSP_REG_SD_BDLPU, 0);

	snd_sof_dsp_write(sdev, HDA_DSP_HDA_BAR, sd_offset, 0);
	snd_dma_free_pages(dmab);
	dmab->area = NULL;
	hstream->bufsize = 0;
	hstream->format_val = 0;

	return ret;
}
EXPORT_SYMBOL_NS(hda_cl_cleanup, SND_SOC_SOF_INTEL_HDA_COMMON);

#define HDA_CL_DMA_IOC_TIMEOUT_MS 500

int hda_cl_copy_fw(struct snd_sof_dev *sdev, struct hdac_ext_stream *hext_stream)
{
	struct sof_intel_hda_dev *hda = sdev->pdata->hw_pdata;
	const struct sof_intel_dsp_desc *chip = hda->desc;
	struct sof_intel_hda_stream *hda_stream;
	unsigned long time_left;
	unsigned int reg;
	int ret, status;

	hda_stream = container_of(hext_stream, struct sof_intel_hda_stream,
				  hext_stream);

	dev_dbg(sdev->dev, "Code loader DMA starting\n");

	ret = hda_cl_trigger(sdev->dev, hext_stream, SNDRV_PCM_TRIGGER_START);
	if (ret < 0) {
		dev_err(sdev->dev, "error: DMA trigger start failed\n");
		return ret;
	}

	/* Wait for completion of transfer */
	time_left = wait_for_completion_timeout(&hda_stream->ioc,
						msecs_to_jiffies(HDA_CL_DMA_IOC_TIMEOUT_MS));

	if (!time_left) {
		dev_err(sdev->dev, "Code loader DMA did not complete\n");
		return -ETIMEDOUT;
	}
	dev_dbg(sdev->dev, "Code loader DMA done, waiting for FW_ENTERED status\n");

	status = snd_sof_dsp_read_poll_timeout(sdev, HDA_DSP_BAR,
					chip->rom_status_reg, reg,
					(FSR_TO_STATE_CODE(reg) == FSR_STATE_FW_ENTERED),
					HDA_DSP_REG_POLL_INTERVAL_US,
					HDA_DSP_BASEFW_TIMEOUT_US);

	/*
	 * even in case of errors we still need to stop the DMAs,
	 * but we return the initial error should the DMA stop also fail
	 */

	if (status < 0) {
		dev_err(sdev->dev,
			"%s: timeout with rom_status_reg (%#x) read\n",
			__func__, chip->rom_status_reg);
	} else {
		dev_dbg(sdev->dev, "Code loader FW_ENTERED status\n");
	}

	ret = hda_cl_trigger(sdev->dev, hext_stream, SNDRV_PCM_TRIGGER_STOP);
	if (ret < 0) {
		dev_err(sdev->dev, "error: DMA trigger stop failed\n");
		if (!status)
			status = ret;
	} else {
		dev_dbg(sdev->dev, "Code loader DMA stopped\n");
	}

	return status;
}

int hda_dsp_cl_boot_firmware_iccmax(struct snd_sof_dev *sdev)
{
	struct hdac_ext_stream *iccmax_stream;
	struct snd_dma_buffer dmab_bdl;
	int ret, ret1;
	u8 original_gb;

	/* save the original LTRP guardband value */
	original_gb = snd_sof_dsp_read8(sdev, HDA_DSP_HDA_BAR, HDA_VS_INTEL_LTRP) &
		HDA_VS_INTEL_LTRP_GB_MASK;

	/*
	 * Prepare capture stream for ICCMAX. We do not need to store
	 * the data, so use a buffer of PAGE_SIZE for receiving.
	 */
	iccmax_stream = hda_cl_prepare(sdev->dev, HDA_CL_STREAM_FORMAT, PAGE_SIZE,
				       &dmab_bdl, SNDRV_PCM_STREAM_CAPTURE, true);
	if (IS_ERR(iccmax_stream)) {
		dev_err(sdev->dev, "error: dma prepare for ICCMAX stream failed\n");
		return PTR_ERR(iccmax_stream);
	}

	ret = hda_dsp_cl_boot_firmware(sdev);

	/*
	 * Perform iccmax stream cleanup. This should be done even if firmware loading fails.
	 * If the cleanup also fails, we return the initial error
	 */
	ret1 = hda_cl_cleanup(sdev->dev, &dmab_bdl, iccmax_stream);
	if (ret1 < 0) {
		dev_err(sdev->dev, "error: ICCMAX stream cleanup failed\n");

		/* set return value to indicate cleanup failure */
		if (!ret)
			ret = ret1;
	}

	/* restore the original guardband value after FW boot */
	snd_sof_dsp_update8(sdev, HDA_DSP_HDA_BAR, HDA_VS_INTEL_LTRP,
			    HDA_VS_INTEL_LTRP_GB_MASK, original_gb);

	return ret;
}
EXPORT_SYMBOL_NS(hda_dsp_cl_boot_firmware_iccmax, SND_SOC_SOF_INTEL_CNL);

static int hda_dsp_boot_imr(struct snd_sof_dev *sdev)
{
	const struct sof_intel_dsp_desc *chip_info;
	int ret;

	chip_info = get_chip_info(sdev->pdata);
	if (chip_info->cl_init)
		ret = chip_info->cl_init(sdev, 0, true);
	else
		ret = -EINVAL;

	if (!ret)
		hda_sdw_process_wakeen(sdev);

	return ret;
}

int hda_dsp_cl_boot_firmware(struct snd_sof_dev *sdev)
{
	struct sof_intel_hda_dev *hda = sdev->pdata->hw_pdata;
	struct snd_sof_pdata *plat_data = sdev->pdata;
	const struct sof_dev_desc *desc = plat_data->desc;
	const struct sof_intel_dsp_desc *chip_info;
	struct hdac_ext_stream *hext_stream;
	struct firmware stripped_firmware;
	struct snd_dma_buffer dmab;
	int ret, ret1, i;

	if (hda->imrboot_supported && !sdev->first_boot && !hda->skip_imr_boot) {
		dev_dbg(sdev->dev, "IMR restore supported, booting from IMR directly\n");
		hda->boot_iteration = 0;
		ret = hda_dsp_boot_imr(sdev);
		if (!ret) {
			hda->booted_from_imr = true;
			return 0;
		}

		dev_warn(sdev->dev, "IMR restore failed, trying to cold boot\n");
	}

	hda->booted_from_imr = false;

	chip_info = desc->chip_info;

	if (sdev->basefw.fw->size <= sdev->basefw.payload_offset) {
		dev_err(sdev->dev, "error: firmware size must be greater than firmware offset\n");
		return -EINVAL;
	}

	stripped_firmware.data = sdev->basefw.fw->data + sdev->basefw.payload_offset;
	stripped_firmware.size = sdev->basefw.fw->size - sdev->basefw.payload_offset;

	/* init for booting wait */
	init_waitqueue_head(&sdev->boot_wait);

	/* prepare DMA for code loader stream */
	hext_stream = hda_cl_prepare(sdev->dev, HDA_CL_STREAM_FORMAT,
				     stripped_firmware.size,
				     &dmab, SNDRV_PCM_STREAM_PLAYBACK, false);
	if (IS_ERR(hext_stream)) {
		dev_err(sdev->dev, "error: dma prepare for fw loading failed\n");
		return PTR_ERR(hext_stream);
	}

	memcpy(dmab.area, stripped_firmware.data,
	       stripped_firmware.size);

	/* try ROM init a few times before giving up */
	for (i = 0; i < HDA_FW_BOOT_ATTEMPTS; i++) {
		dev_dbg(sdev->dev,
			"Attempting iteration %d of Core En/ROM load...\n", i);

		hda->boot_iteration = i + 1;
		if (chip_info->cl_init)
			ret = chip_info->cl_init(sdev, hext_stream->hstream.stream_tag, false);
		else
			ret = -EINVAL;

		/* don't retry anymore if successful */
		if (!ret)
			break;
	}

	if (i == HDA_FW_BOOT_ATTEMPTS) {
		dev_err(sdev->dev, "error: dsp init failed after %d attempts with err: %d\n",
			i, ret);
		goto cleanup;
	}

	/*
	 * When a SoundWire link is in clock stop state, a Slave
	 * device may trigger in-band wakes for events such as jack
	 * insertion or acoustic event detection. This event will lead
	 * to a WAKEEN interrupt, handled by the PCI device and routed
	 * to PME if the PCI device is in D3. The resume function in
	 * audio PCI driver will be invoked by ACPI for PME event and
	 * initialize the device and process WAKEEN interrupt.
	 *
	 * The WAKEEN interrupt should be processed ASAP to prevent an
	 * interrupt flood, otherwise other interrupts, such IPC,
	 * cannot work normally.  The WAKEEN is handled after the ROM
	 * is initialized successfully, which ensures power rails are
	 * enabled before accessing the SoundWire SHIM registers
	 */
	if (!sdev->first_boot)
		hda_sdw_process_wakeen(sdev);

	/*
	 * Set the boot_iteration to the last attempt, indicating that the
	 * DSP ROM has been initialized and from this point there will be no
	 * retry done to boot.
	 *
	 * Continue with code loading and firmware boot
	 */
	hda->boot_iteration = HDA_FW_BOOT_ATTEMPTS;
	ret = hda_cl_copy_fw(sdev, hext_stream);
	if (!ret) {
		dev_dbg(sdev->dev, "Firmware download successful, booting...\n");
		hda->skip_imr_boot = false;
	} else {
		snd_sof_dsp_dbg_dump(sdev, "Firmware download failed",
				     SOF_DBG_DUMP_PCI | SOF_DBG_DUMP_MBOX);
		hda->skip_imr_boot = true;
	}

cleanup:
	/*
	 * Perform codeloader stream cleanup.
	 * This should be done even if firmware loading fails.
	 * If the cleanup also fails, we return the initial error
	 */
	ret1 = hda_cl_cleanup(sdev->dev, &dmab, hext_stream);
	if (ret1 < 0) {
		dev_err(sdev->dev, "error: Code loader DSP cleanup failed\n");

		/* set return value to indicate cleanup failure */
		if (!ret)
			ret = ret1;
	}

	/*
	 * return primary core id if both fw copy
	 * and stream clean up are successful
	 */
	if (!ret)
		return chip_info->init_core_mask;

	/* disable DSP */
	hda_dsp_ctrl_ppcap_enable(sdev, false);

	return ret;
}
EXPORT_SYMBOL_NS(hda_dsp_cl_boot_firmware, SND_SOC_SOF_INTEL_HDA_COMMON);

int hda_dsp_ipc4_load_library(struct snd_sof_dev *sdev,
			      struct sof_ipc4_fw_library *fw_lib, bool reload)
{
	struct sof_intel_hda_dev *hda = sdev->pdata->hw_pdata;
	struct sof_ipc4_fw_data *ipc4_data = sdev->private;
	struct hdac_ext_stream *hext_stream;
	struct firmware stripped_firmware;
	struct sof_ipc4_msg msg = {};
	struct snd_dma_buffer dmab;
	int ret, ret1;

	/* if IMR booting is enabled and fw context is saved for D3 state, skip the loading */
	if (reload && hda->booted_from_imr && ipc4_data->fw_context_save)
		return 0;

	/* the fw_lib has been verified during loading, we can trust the validity here */
	stripped_firmware.data = fw_lib->sof_fw.fw->data + fw_lib->sof_fw.payload_offset;
	stripped_firmware.size = fw_lib->sof_fw.fw->size - fw_lib->sof_fw.payload_offset;

	/* prepare DMA for code loader stream */
	hext_stream = hda_cl_prepare(sdev->dev, HDA_CL_STREAM_FORMAT,
				     stripped_firmware.size,
				     &dmab, SNDRV_PCM_STREAM_PLAYBACK, false);
	if (IS_ERR(hext_stream)) {
		dev_err(sdev->dev, "%s: DMA prepare failed\n", __func__);
		return PTR_ERR(hext_stream);
	}

	memcpy(dmab.area, stripped_firmware.data, stripped_firmware.size);

	/*
	 * 1st stage: SOF_IPC4_GLB_LOAD_LIBRARY_PREPARE
	 * Message includes the dma_id to be prepared for the library loading.
	 * If the firmware does not have support for the message, we will
	 * receive -EOPNOTSUPP. In this case we will use single step library
	 * loading and proceed to send the LOAD_LIBRARY message.
	 */
	msg.primary = hext_stream->hstream.stream_tag - 1;
	msg.primary |= SOF_IPC4_MSG_TYPE_SET(SOF_IPC4_GLB_LOAD_LIBRARY_PREPARE);
	msg.primary |= SOF_IPC4_MSG_DIR(SOF_IPC4_MSG_REQUEST);
	msg.primary |= SOF_IPC4_MSG_TARGET(SOF_IPC4_FW_GEN_MSG);
	ret = sof_ipc_tx_message_no_reply(sdev->ipc, &msg, 0);
	if (!ret) {
		int sd_offset = SOF_STREAM_SD_OFFSET(&hext_stream->hstream);
		unsigned int status;

		/*
		 * Make sure that the FIFOS value is not 0 in SDxFIFOS register
		 * which indicates that the firmware set the GEN bit and we can
		 * continue to start the DMA
		 */
		ret = snd_sof_dsp_read_poll_timeout(sdev, HDA_DSP_HDA_BAR,
					sd_offset + SOF_HDA_ADSP_REG_SD_FIFOSIZE,
					status,
					status & SOF_HDA_SD_FIFOSIZE_FIFOS_MASK,
					HDA_DSP_REG_POLL_INTERVAL_US,
					HDA_DSP_BASEFW_TIMEOUT_US);

		if (ret < 0)
			dev_warn(sdev->dev,
				 "%s: timeout waiting for FIFOS\n", __func__);
	} else if (ret != -EOPNOTSUPP) {
		goto cleanup;
	}

	ret = hda_cl_trigger(sdev->dev, hext_stream, SNDRV_PCM_TRIGGER_START);
	if (ret < 0) {
		dev_err(sdev->dev, "%s: DMA trigger start failed\n", __func__);
		goto cleanup;
	}

	/*
	 * 2nd stage: LOAD_LIBRARY
	 * Message includes the dma_id and the lib_id, the dma_id must be
	 * identical to the one sent via LOAD_LIBRARY_PREPARE
	 */
	msg.primary &= ~SOF_IPC4_MSG_TYPE_MASK;
	msg.primary |= SOF_IPC4_MSG_TYPE_SET(SOF_IPC4_GLB_LOAD_LIBRARY);
	msg.primary |= SOF_IPC4_GLB_LOAD_LIBRARY_LIB_ID(fw_lib->id);
	ret = sof_ipc_tx_message_no_reply(sdev->ipc, &msg, 0);

	/* Stop the DMA channel */
<<<<<<< HEAD
	ret1 = cl_trigger(sdev, hext_stream, SNDRV_PCM_TRIGGER_STOP);
=======
	ret1 = hda_cl_trigger(sdev->dev, hext_stream, SNDRV_PCM_TRIGGER_STOP);
>>>>>>> 0c383648
	if (ret1 < 0) {
		dev_err(sdev->dev, "%s: DMA trigger stop failed\n", __func__);
		if (!ret)
			ret = ret1;
	}

cleanup:
	/* clean up even in case of error and return the first error */
	ret1 = hda_cl_cleanup(sdev->dev, &dmab, hext_stream);
	if (ret1 < 0) {
		dev_err(sdev->dev, "%s: Code loader DSP cleanup failed\n", __func__);

		/* set return value to indicate cleanup failure */
		if (!ret)
			ret = ret1;
	}

	return ret;
}
<<<<<<< HEAD

/* pre fw run operations */
int hda_dsp_pre_fw_run(struct snd_sof_dev *sdev)
{
	/* disable clock gating and power gating */
	return hda_dsp_ctrl_clock_power_gating(sdev, false);
}

/* post fw run operations */
int hda_dsp_post_fw_run(struct snd_sof_dev *sdev)
{
	int ret;

	if (sdev->first_boot) {
		struct sof_intel_hda_dev *hdev = sdev->pdata->hw_pdata;

		ret = hda_sdw_startup(sdev);
		if (ret < 0) {
			dev_err(sdev->dev,
				"error: could not startup SoundWire links\n");
			return ret;
		}

		/* Check if IMR boot is usable */
		if (!sof_debug_check_flag(SOF_DBG_IGNORE_D3_PERSISTENT) &&
		    (sdev->fw_ready.flags & SOF_IPC_INFO_D3_PERSISTENT ||
		     sdev->pdata->ipc_type == SOF_IPC_TYPE_4))
			hdev->imrboot_supported = true;
	}

	hda_sdw_int_enable(sdev, true);

	/* re-enable clock gating and power gating */
	return hda_dsp_ctrl_clock_power_gating(sdev, true);
}
=======
EXPORT_SYMBOL_NS(hda_dsp_ipc4_load_library, SND_SOC_SOF_INTEL_HDA_COMMON);
>>>>>>> 0c383648

int hda_dsp_ext_man_get_cavs_config_data(struct snd_sof_dev *sdev,
					 const struct sof_ext_man_elem_header *hdr)
{
	const struct sof_ext_man_cavs_config_data *config_data =
		container_of(hdr, struct sof_ext_man_cavs_config_data, hdr);
	struct sof_intel_hda_dev *hda = sdev->pdata->hw_pdata;
	int i, elem_num;

	/* calculate total number of config data elements */
	elem_num = (hdr->size - sizeof(struct sof_ext_man_elem_header))
		   / sizeof(struct sof_config_elem);
	if (elem_num <= 0) {
		dev_err(sdev->dev, "cavs config data is inconsistent: %d\n", elem_num);
		return -EINVAL;
	}

	for (i = 0; i < elem_num; i++)
		switch (config_data->elems[i].token) {
		case SOF_EXT_MAN_CAVS_CONFIG_EMPTY:
			/* skip empty token */
			break;
		case SOF_EXT_MAN_CAVS_CONFIG_CAVS_LPRO:
			hda->clk_config_lpro = config_data->elems[i].value;
			dev_dbg(sdev->dev, "FW clock config: %s\n",
				hda->clk_config_lpro ? "LPRO" : "HPRO");
			break;
		case SOF_EXT_MAN_CAVS_CONFIG_OUTBOX_SIZE:
		case SOF_EXT_MAN_CAVS_CONFIG_INBOX_SIZE:
			/* These elements are defined but not being used yet. No warn is required */
			break;
		default:
			dev_info(sdev->dev, "unsupported token type: %d\n",
				 config_data->elems[i].token);
		}

	return 0;
}
EXPORT_SYMBOL_NS(hda_dsp_ext_man_get_cavs_config_data, SND_SOC_SOF_INTEL_HDA_COMMON);<|MERGE_RESOLUTION|>--- conflicted
+++ resolved
@@ -632,11 +632,7 @@
 	ret = sof_ipc_tx_message_no_reply(sdev->ipc, &msg, 0);
 
 	/* Stop the DMA channel */
-<<<<<<< HEAD
-	ret1 = cl_trigger(sdev, hext_stream, SNDRV_PCM_TRIGGER_STOP);
-=======
 	ret1 = hda_cl_trigger(sdev->dev, hext_stream, SNDRV_PCM_TRIGGER_STOP);
->>>>>>> 0c383648
 	if (ret1 < 0) {
 		dev_err(sdev->dev, "%s: DMA trigger stop failed\n", __func__);
 		if (!ret)
@@ -656,45 +652,7 @@
 
 	return ret;
 }
-<<<<<<< HEAD
-
-/* pre fw run operations */
-int hda_dsp_pre_fw_run(struct snd_sof_dev *sdev)
-{
-	/* disable clock gating and power gating */
-	return hda_dsp_ctrl_clock_power_gating(sdev, false);
-}
-
-/* post fw run operations */
-int hda_dsp_post_fw_run(struct snd_sof_dev *sdev)
-{
-	int ret;
-
-	if (sdev->first_boot) {
-		struct sof_intel_hda_dev *hdev = sdev->pdata->hw_pdata;
-
-		ret = hda_sdw_startup(sdev);
-		if (ret < 0) {
-			dev_err(sdev->dev,
-				"error: could not startup SoundWire links\n");
-			return ret;
-		}
-
-		/* Check if IMR boot is usable */
-		if (!sof_debug_check_flag(SOF_DBG_IGNORE_D3_PERSISTENT) &&
-		    (sdev->fw_ready.flags & SOF_IPC_INFO_D3_PERSISTENT ||
-		     sdev->pdata->ipc_type == SOF_IPC_TYPE_4))
-			hdev->imrboot_supported = true;
-	}
-
-	hda_sdw_int_enable(sdev, true);
-
-	/* re-enable clock gating and power gating */
-	return hda_dsp_ctrl_clock_power_gating(sdev, true);
-}
-=======
 EXPORT_SYMBOL_NS(hda_dsp_ipc4_load_library, SND_SOC_SOF_INTEL_HDA_COMMON);
->>>>>>> 0c383648
 
 int hda_dsp_ext_man_get_cavs_config_data(struct snd_sof_dev *sdev,
 					 const struct sof_ext_man_elem_header *hdr)
