// SPDX-License-Identifier: GPL-2.0
#include <linux/kernel.h>
#include <linux/errno.h>
#include <linux/fs.h>
#include <linux/file.h>
#include <linux/mm.h>
#include <linux/slab.h>
#include <linux/nospec.h>
#include <linux/hugetlb.h>
#include <linux/compat.h>
#include <linux/io_uring.h>

#include <uapi/linux/io_uring.h>

#include "io_uring.h"
#include "openclose.h"
#include "rsrc.h"
#include "memmap.h"
#include "register.h"

struct io_rsrc_update {
	struct file			*file;
	u64				arg;
	u32				nr_args;
	u32				offset;
};

static struct io_rsrc_node *io_sqe_buffer_register(struct io_ring_ctx *ctx,
			struct iovec *iov, struct page **last_hpage);

/* only define max */
#define IORING_MAX_FIXED_FILES	(1U << 20)
#define IORING_MAX_REG_BUFFERS	(1U << 14)

int __io_account_mem(struct user_struct *user, unsigned long nr_pages)
{
	unsigned long page_limit, cur_pages, new_pages;

	if (!nr_pages)
		return 0;

	/* Don't allow more pages than we can safely lock */
	page_limit = rlimit(RLIMIT_MEMLOCK) >> PAGE_SHIFT;

	cur_pages = atomic_long_read(&user->locked_vm);
	do {
		new_pages = cur_pages + nr_pages;
		if (new_pages > page_limit)
			return -ENOMEM;
	} while (!atomic_long_try_cmpxchg(&user->locked_vm,
					  &cur_pages, new_pages));
	return 0;
}

static void io_unaccount_mem(struct io_ring_ctx *ctx, unsigned long nr_pages)
{
	if (ctx->user)
		__io_unaccount_mem(ctx->user, nr_pages);

	if (ctx->mm_account)
		atomic64_sub(nr_pages, &ctx->mm_account->pinned_vm);
}

static int io_account_mem(struct io_ring_ctx *ctx, unsigned long nr_pages)
{
	int ret;

	if (ctx->user) {
		ret = __io_account_mem(ctx->user, nr_pages);
		if (ret)
			return ret;
	}

	if (ctx->mm_account)
		atomic64_add(nr_pages, &ctx->mm_account->pinned_vm);

	return 0;
}

int io_buffer_validate(struct iovec *iov)
{
	unsigned long tmp, acct_len = iov->iov_len + (PAGE_SIZE - 1);

	/*
	 * Don't impose further limits on the size and buffer
	 * constraints here, we'll -EINVAL later when IO is
	 * submitted if they are wrong.
	 */
	if (!iov->iov_base)
		return iov->iov_len ? -EFAULT : 0;
	if (!iov->iov_len)
		return -EFAULT;

	/* arbitrary limit, but we need something */
	if (iov->iov_len > SZ_1G)
		return -EFAULT;

	if (check_add_overflow((unsigned long)iov->iov_base, acct_len, &tmp))
		return -EOVERFLOW;

	return 0;
}

static void io_buffer_unmap(struct io_ring_ctx *ctx, struct io_rsrc_node *node)
{
	unsigned int i;

	if (node->buf) {
		struct io_mapped_ubuf *imu = node->buf;

		if (!refcount_dec_and_test(&imu->refs))
			return;
		for (i = 0; i < imu->nr_bvecs; i++)
			unpin_user_page(imu->bvec[i].bv_page);
		if (imu->acct_pages)
			io_unaccount_mem(ctx, imu->acct_pages);
		kvfree(imu);
	}
}

struct io_rsrc_node *io_rsrc_node_alloc(struct io_ring_ctx *ctx, int type)
{
	struct io_rsrc_node *node;

	node = kzalloc(sizeof(*node), GFP_KERNEL);
	if (node) {
<<<<<<< HEAD
		node->ctx_ptr = (unsigned long) ctx | type;
=======
		node->type = type;
>>>>>>> 550f9482
		node->refs = 1;
	}
	return node;
}

__cold void io_rsrc_data_free(struct io_ring_ctx *ctx, struct io_rsrc_data *data)
{
	if (!data->nr)
		return;
	while (data->nr--) {
		if (data->nodes[data->nr])
			io_put_rsrc_node(ctx, data->nodes[data->nr]);
	}
	kvfree(data->nodes);
	data->nodes = NULL;
	data->nr = 0;
}

__cold int io_rsrc_data_alloc(struct io_rsrc_data *data, unsigned nr)
{
	data->nodes = kvmalloc_array(nr, sizeof(struct io_rsrc_node *),
					GFP_KERNEL_ACCOUNT | __GFP_ZERO);
	if (data->nodes) {
		data->nr = nr;
		return 0;
	}
	return -ENOMEM;
}

static int __io_sqe_files_update(struct io_ring_ctx *ctx,
				 struct io_uring_rsrc_update2 *up,
				 unsigned nr_args)
{
	u64 __user *tags = u64_to_user_ptr(up->tags);
	__s32 __user *fds = u64_to_user_ptr(up->data);
	int fd, i, err = 0;
	unsigned int done;

	if (!ctx->file_table.data.nr)
		return -ENXIO;
	if (up->offset + nr_args > ctx->file_table.data.nr)
		return -EINVAL;

	for (done = 0; done < nr_args; done++) {
		u64 tag = 0;

		if ((tags && copy_from_user(&tag, &tags[done], sizeof(tag))) ||
		    copy_from_user(&fd, &fds[done], sizeof(fd))) {
			err = -EFAULT;
			break;
		}
		if ((fd == IORING_REGISTER_FILES_SKIP || fd == -1) && tag) {
			err = -EINVAL;
			break;
		}
		if (fd == IORING_REGISTER_FILES_SKIP)
			continue;

		i = up->offset + done;
		if (io_reset_rsrc_node(ctx, &ctx->file_table.data, i))
			io_file_bitmap_clear(&ctx->file_table, i);

		if (fd != -1) {
			struct file *file = fget(fd);
			struct io_rsrc_node *node;

			if (!file) {
				err = -EBADF;
				break;
			}
			/*
			 * Don't allow io_uring instances to be registered.
			 */
			if (io_is_uring_fops(file)) {
				fput(file);
				err = -EBADF;
				break;
			}
			node = io_rsrc_node_alloc(ctx, IORING_RSRC_FILE);
			if (!node) {
				err = -ENOMEM;
				fput(file);
				break;
			}
			ctx->file_table.data.nodes[i] = node;
			if (tag)
				node->tag = tag;
			io_fixed_file_set(node, file);
			io_file_bitmap_set(&ctx->file_table, i);
		}
	}
	return done ? done : err;
}

static int __io_sqe_buffers_update(struct io_ring_ctx *ctx,
				   struct io_uring_rsrc_update2 *up,
				   unsigned int nr_args)
{
	u64 __user *tags = u64_to_user_ptr(up->tags);
	struct iovec fast_iov, *iov;
	struct page *last_hpage = NULL;
	struct iovec __user *uvec;
	u64 user_data = up->data;
	__u32 done;
	int i, err;

	if (!ctx->buf_table.nr)
		return -ENXIO;
	if (up->offset + nr_args > ctx->buf_table.nr)
		return -EINVAL;

	for (done = 0; done < nr_args; done++) {
		struct io_rsrc_node *node;
		u64 tag = 0;

		uvec = u64_to_user_ptr(user_data);
		iov = iovec_from_user(uvec, 1, 1, &fast_iov, ctx->compat);
		if (IS_ERR(iov)) {
			err = PTR_ERR(iov);
			break;
		}
		if (tags && copy_from_user(&tag, &tags[done], sizeof(tag))) {
			err = -EFAULT;
			break;
		}
		err = io_buffer_validate(iov);
		if (err)
			break;
		node = io_sqe_buffer_register(ctx, iov, &last_hpage);
		if (IS_ERR(node)) {
			err = PTR_ERR(node);
			break;
		}
		if (tag) {
			if (!node) {
				err = -EINVAL;
				break;
			}
			node->tag = tag;
		}
		i = array_index_nospec(up->offset + done, ctx->buf_table.nr);
		io_reset_rsrc_node(ctx, &ctx->buf_table, i);
		ctx->buf_table.nodes[i] = node;
		if (ctx->compat)
			user_data += sizeof(struct compat_iovec);
		else
			user_data += sizeof(struct iovec);
	}
	return done ? done : err;
}

static int __io_register_rsrc_update(struct io_ring_ctx *ctx, unsigned type,
				     struct io_uring_rsrc_update2 *up,
				     unsigned nr_args)
{
	__u32 tmp;

	lockdep_assert_held(&ctx->uring_lock);

	if (check_add_overflow(up->offset, nr_args, &tmp))
		return -EOVERFLOW;

	switch (type) {
	case IORING_RSRC_FILE:
		return __io_sqe_files_update(ctx, up, nr_args);
	case IORING_RSRC_BUFFER:
		return __io_sqe_buffers_update(ctx, up, nr_args);
	}
	return -EINVAL;
}

int io_register_files_update(struct io_ring_ctx *ctx, void __user *arg,
			     unsigned nr_args)
{
	struct io_uring_rsrc_update2 up;

	if (!nr_args)
		return -EINVAL;
	memset(&up, 0, sizeof(up));
	if (copy_from_user(&up, arg, sizeof(struct io_uring_rsrc_update)))
		return -EFAULT;
	if (up.resv || up.resv2)
		return -EINVAL;
	return __io_register_rsrc_update(ctx, IORING_RSRC_FILE, &up, nr_args);
}

int io_register_rsrc_update(struct io_ring_ctx *ctx, void __user *arg,
			    unsigned size, unsigned type)
{
	struct io_uring_rsrc_update2 up;

	if (size != sizeof(up))
		return -EINVAL;
	if (copy_from_user(&up, arg, sizeof(up)))
		return -EFAULT;
	if (!up.nr || up.resv || up.resv2)
		return -EINVAL;
	return __io_register_rsrc_update(ctx, type, &up, up.nr);
}

__cold int io_register_rsrc(struct io_ring_ctx *ctx, void __user *arg,
			    unsigned int size, unsigned int type)
{
	struct io_uring_rsrc_register rr;

	/* keep it extendible */
	if (size != sizeof(rr))
		return -EINVAL;

	memset(&rr, 0, sizeof(rr));
	if (copy_from_user(&rr, arg, size))
		return -EFAULT;
	if (!rr.nr || rr.resv2)
		return -EINVAL;
	if (rr.flags & ~IORING_RSRC_REGISTER_SPARSE)
		return -EINVAL;

	switch (type) {
	case IORING_RSRC_FILE:
		if (rr.flags & IORING_RSRC_REGISTER_SPARSE && rr.data)
			break;
		return io_sqe_files_register(ctx, u64_to_user_ptr(rr.data),
					     rr.nr, u64_to_user_ptr(rr.tags));
	case IORING_RSRC_BUFFER:
		if (rr.flags & IORING_RSRC_REGISTER_SPARSE && rr.data)
			break;
		return io_sqe_buffers_register(ctx, u64_to_user_ptr(rr.data),
					       rr.nr, u64_to_user_ptr(rr.tags));
	}
	return -EINVAL;
}

int io_files_update_prep(struct io_kiocb *req, const struct io_uring_sqe *sqe)
{
	struct io_rsrc_update *up = io_kiocb_to_cmd(req, struct io_rsrc_update);

	if (unlikely(req->flags & (REQ_F_FIXED_FILE | REQ_F_BUFFER_SELECT)))
		return -EINVAL;
	if (sqe->rw_flags || sqe->splice_fd_in)
		return -EINVAL;

	up->offset = READ_ONCE(sqe->off);
	up->nr_args = READ_ONCE(sqe->len);
	if (!up->nr_args)
		return -EINVAL;
	up->arg = READ_ONCE(sqe->addr);
	return 0;
}

static int io_files_update_with_index_alloc(struct io_kiocb *req,
					    unsigned int issue_flags)
{
	struct io_rsrc_update *up = io_kiocb_to_cmd(req, struct io_rsrc_update);
	__s32 __user *fds = u64_to_user_ptr(up->arg);
	unsigned int done;
	struct file *file;
	int ret, fd;

	if (!req->ctx->file_table.data.nr)
		return -ENXIO;

	for (done = 0; done < up->nr_args; done++) {
		if (copy_from_user(&fd, &fds[done], sizeof(fd))) {
			ret = -EFAULT;
			break;
		}

		file = fget(fd);
		if (!file) {
			ret = -EBADF;
			break;
		}
		ret = io_fixed_fd_install(req, issue_flags, file,
					  IORING_FILE_INDEX_ALLOC);
		if (ret < 0)
			break;
		if (copy_to_user(&fds[done], &ret, sizeof(ret))) {
			__io_close_fixed(req->ctx, issue_flags, ret);
			ret = -EFAULT;
			break;
		}
	}

	if (done)
		return done;
	return ret;
}

int io_files_update(struct io_kiocb *req, unsigned int issue_flags)
{
	struct io_rsrc_update *up = io_kiocb_to_cmd(req, struct io_rsrc_update);
	struct io_ring_ctx *ctx = req->ctx;
	struct io_uring_rsrc_update2 up2;
	int ret;

	up2.offset = up->offset;
	up2.data = up->arg;
	up2.nr = 0;
	up2.tags = 0;
	up2.resv = 0;
	up2.resv2 = 0;

	if (up->offset == IORING_FILE_INDEX_ALLOC) {
		ret = io_files_update_with_index_alloc(req, issue_flags);
	} else {
		io_ring_submit_lock(ctx, issue_flags);
		ret = __io_register_rsrc_update(ctx, IORING_RSRC_FILE,
						&up2, up->nr_args);
		io_ring_submit_unlock(ctx, issue_flags);
	}

	if (ret < 0)
		req_set_fail(req);
	io_req_set_res(req, ret, 0);
	return IOU_OK;
}

void io_free_rsrc_node(struct io_ring_ctx *ctx, struct io_rsrc_node *node)
{
<<<<<<< HEAD
	struct io_ring_ctx *ctx = io_rsrc_node_ctx(node);

=======
>>>>>>> 550f9482
	lockdep_assert_held(&ctx->uring_lock);

	if (node->tag)
		io_post_aux_cqe(ctx, node->tag, 0, 0);

	switch (io_rsrc_node_type(node)) {
	case IORING_RSRC_FILE:
		if (io_slot_file(node))
			fput(io_slot_file(node));
		break;
	case IORING_RSRC_BUFFER:
		if (node->buf)
			io_buffer_unmap(ctx, node);
		break;
	default:
		WARN_ON_ONCE(1);
		break;
	}

	kfree(node);
}

int io_sqe_files_unregister(struct io_ring_ctx *ctx)
{
	if (!ctx->file_table.data.nr)
		return -ENXIO;

	io_free_file_tables(ctx, &ctx->file_table);
	io_file_table_set_alloc_range(ctx, 0, 0);
	return 0;
}

int io_sqe_files_register(struct io_ring_ctx *ctx, void __user *arg,
			  unsigned nr_args, u64 __user *tags)
{
	__s32 __user *fds = (__s32 __user *) arg;
	struct file *file;
	int fd, ret;
	unsigned i;

	if (ctx->file_table.data.nr)
		return -EBUSY;
	if (!nr_args)
		return -EINVAL;
	if (nr_args > IORING_MAX_FIXED_FILES)
		return -EMFILE;
	if (nr_args > rlimit(RLIMIT_NOFILE))
		return -EMFILE;
	if (!io_alloc_file_tables(ctx, &ctx->file_table, nr_args))
		return -ENOMEM;

	for (i = 0; i < nr_args; i++) {
		struct io_rsrc_node *node;
		u64 tag = 0;

		ret = -EFAULT;
		if (tags && copy_from_user(&tag, &tags[i], sizeof(tag)))
			goto fail;
		if (fds && copy_from_user(&fd, &fds[i], sizeof(fd)))
			goto fail;
		/* allow sparse sets */
		if (!fds || fd == -1) {
			ret = -EINVAL;
			if (tag)
				goto fail;
			continue;
		}

		file = fget(fd);
		ret = -EBADF;
		if (unlikely(!file))
			goto fail;

		/*
		 * Don't allow io_uring instances to be registered.
		 */
		if (io_is_uring_fops(file)) {
			fput(file);
			goto fail;
		}
		ret = -ENOMEM;
		node = io_rsrc_node_alloc(ctx, IORING_RSRC_FILE);
		if (!node) {
			fput(file);
			goto fail;
		}
		if (tag)
			node->tag = tag;
		ctx->file_table.data.nodes[i] = node;
		io_fixed_file_set(node, file);
		io_file_bitmap_set(&ctx->file_table, i);
	}

	/* default it to the whole table */
	io_file_table_set_alloc_range(ctx, 0, ctx->file_table.data.nr);
	return 0;
fail:
	io_sqe_files_unregister(ctx);
	return ret;
}

int io_sqe_buffers_unregister(struct io_ring_ctx *ctx)
{
	if (!ctx->buf_table.nr)
		return -ENXIO;
	io_rsrc_data_free(ctx, &ctx->buf_table);
	return 0;
}

/*
 * Not super efficient, but this is just a registration time. And we do cache
 * the last compound head, so generally we'll only do a full search if we don't
 * match that one.
 *
 * We check if the given compound head page has already been accounted, to
 * avoid double accounting it. This allows us to account the full size of the
 * page, not just the constituent pages of a huge page.
 */
static bool headpage_already_acct(struct io_ring_ctx *ctx, struct page **pages,
				  int nr_pages, struct page *hpage)
{
	int i, j;

	/* check current page array */
	for (i = 0; i < nr_pages; i++) {
		if (!PageCompound(pages[i]))
			continue;
		if (compound_head(pages[i]) == hpage)
			return true;
	}

	/* check previously registered pages */
	for (i = 0; i < ctx->buf_table.nr; i++) {
		struct io_rsrc_node *node = ctx->buf_table.nodes[i];
		struct io_mapped_ubuf *imu;

		if (!node)
			continue;
		imu = node->buf;
		for (j = 0; j < imu->nr_bvecs; j++) {
			if (!PageCompound(imu->bvec[j].bv_page))
				continue;
			if (compound_head(imu->bvec[j].bv_page) == hpage)
				return true;
		}
	}

	return false;
}

static int io_buffer_account_pin(struct io_ring_ctx *ctx, struct page **pages,
				 int nr_pages, struct io_mapped_ubuf *imu,
				 struct page **last_hpage)
{
	int i, ret;

	imu->acct_pages = 0;
	for (i = 0; i < nr_pages; i++) {
		if (!PageCompound(pages[i])) {
			imu->acct_pages++;
		} else {
			struct page *hpage;

			hpage = compound_head(pages[i]);
			if (hpage == *last_hpage)
				continue;
			*last_hpage = hpage;
			if (headpage_already_acct(ctx, pages, i, hpage))
				continue;
			imu->acct_pages += page_size(hpage) >> PAGE_SHIFT;
		}
	}

	if (!imu->acct_pages)
		return 0;

	ret = io_account_mem(ctx, imu->acct_pages);
	if (ret)
		imu->acct_pages = 0;
	return ret;
}

static bool io_coalesce_buffer(struct page ***pages, int *nr_pages,
				struct io_imu_folio_data *data)
{
	struct page **page_array = *pages, **new_array = NULL;
	int nr_pages_left = *nr_pages, i, j;
	int nr_folios = data->nr_folios;

	/* Store head pages only*/
	new_array = kvmalloc_array(nr_folios, sizeof(struct page *),
					GFP_KERNEL);
	if (!new_array)
		return false;

	new_array[0] = compound_head(page_array[0]);
	/*
	 * The pages are bound to the folio, it doesn't
	 * actually unpin them but drops all but one reference,
	 * which is usually put down by io_buffer_unmap().
	 * Note, needs a better helper.
	 */
	if (data->nr_pages_head > 1)
		unpin_user_pages(&page_array[1], data->nr_pages_head - 1);

	j = data->nr_pages_head;
	nr_pages_left -= data->nr_pages_head;
	for (i = 1; i < nr_folios; i++) {
		unsigned int nr_unpin;

		new_array[i] = page_array[j];
		nr_unpin = min_t(unsigned int, nr_pages_left - 1,
					data->nr_pages_mid - 1);
		if (nr_unpin)
			unpin_user_pages(&page_array[j+1], nr_unpin);
		j += data->nr_pages_mid;
		nr_pages_left -= data->nr_pages_mid;
	}
	kvfree(page_array);
	*pages = new_array;
	*nr_pages = nr_folios;
	return true;
}

bool io_check_coalesce_buffer(struct page **page_array, int nr_pages,
			      struct io_imu_folio_data *data)
{
	struct folio *folio = page_folio(page_array[0]);
	unsigned int count = 1, nr_folios = 1;
	int i;

	if (nr_pages <= 1)
		return false;

	data->nr_pages_mid = folio_nr_pages(folio);
	if (data->nr_pages_mid == 1)
		return false;

	data->folio_shift = folio_shift(folio);
	/*
	 * Check if pages are contiguous inside a folio, and all folios have
	 * the same page count except for the head and tail.
	 */
	for (i = 1; i < nr_pages; i++) {
		if (page_folio(page_array[i]) == folio &&
			page_array[i] == page_array[i-1] + 1) {
			count++;
			continue;
		}

		if (nr_folios == 1) {
			if (folio_page_idx(folio, page_array[i-1]) !=
				data->nr_pages_mid - 1)
				return false;

			data->nr_pages_head = count;
		} else if (count != data->nr_pages_mid) {
			return false;
		}

		folio = page_folio(page_array[i]);
		if (folio_size(folio) != (1UL << data->folio_shift) ||
			folio_page_idx(folio, page_array[i]) != 0)
			return false;

		count = 1;
		nr_folios++;
	}
	if (nr_folios == 1)
		data->nr_pages_head = count;

	data->nr_folios = nr_folios;
	return true;
}

static struct io_rsrc_node *io_sqe_buffer_register(struct io_ring_ctx *ctx,
						   struct iovec *iov,
						   struct page **last_hpage)
{
	struct io_mapped_ubuf *imu = NULL;
	struct page **pages = NULL;
	struct io_rsrc_node *node;
	unsigned long off;
	size_t size;
	int ret, nr_pages, i;
	struct io_imu_folio_data data;
	bool coalesced = false;

	if (!iov->iov_base)
		return NULL;

	node = io_rsrc_node_alloc(ctx, IORING_RSRC_BUFFER);
	if (!node)
		return ERR_PTR(-ENOMEM);
	node->buf = NULL;

	ret = -ENOMEM;
	pages = io_pin_pages((unsigned long) iov->iov_base, iov->iov_len,
				&nr_pages);
	if (IS_ERR(pages)) {
		ret = PTR_ERR(pages);
		pages = NULL;
		goto done;
	}

	/* If it's huge page(s), try to coalesce them into fewer bvec entries */
	if (io_check_coalesce_buffer(pages, nr_pages, &data))
		coalesced = io_coalesce_buffer(&pages, &nr_pages, &data);

	imu = kvmalloc(struct_size(imu, bvec, nr_pages), GFP_KERNEL);
	if (!imu)
		goto done;

	ret = io_buffer_account_pin(ctx, pages, nr_pages, imu, last_hpage);
	if (ret) {
		unpin_user_pages(pages, nr_pages);
		goto done;
	}

	size = iov->iov_len;
	/* store original address for later verification */
	imu->ubuf = (unsigned long) iov->iov_base;
	imu->len = iov->iov_len;
	imu->nr_bvecs = nr_pages;
	imu->folio_shift = PAGE_SHIFT;
	if (coalesced)
		imu->folio_shift = data.folio_shift;
	refcount_set(&imu->refs, 1);
	off = (unsigned long) iov->iov_base & ((1UL << imu->folio_shift) - 1);
	node->buf = imu;
	ret = 0;

	for (i = 0; i < nr_pages; i++) {
		size_t vec_len;

		vec_len = min_t(size_t, size, (1UL << imu->folio_shift) - off);
		bvec_set_page(&imu->bvec[i], pages[i], vec_len, off);
		off = 0;
		size -= vec_len;
	}
done:
	if (ret) {
		kvfree(imu);
		if (node)
			io_put_rsrc_node(ctx, node);
		node = ERR_PTR(ret);
	}
	kvfree(pages);
	return node;
}

int io_sqe_buffers_register(struct io_ring_ctx *ctx, void __user *arg,
			    unsigned int nr_args, u64 __user *tags)
{
	struct page *last_hpage = NULL;
	struct io_rsrc_data data;
	struct iovec fast_iov, *iov = &fast_iov;
	const struct iovec __user *uvec;
	int i, ret;

	BUILD_BUG_ON(IORING_MAX_REG_BUFFERS >= (1u << 16));

	if (ctx->buf_table.nr)
		return -EBUSY;
	if (!nr_args || nr_args > IORING_MAX_REG_BUFFERS)
		return -EINVAL;
	ret = io_rsrc_data_alloc(&data, nr_args);
	if (ret)
		return ret;

	if (!arg)
		memset(iov, 0, sizeof(*iov));

	for (i = 0; i < nr_args; i++) {
		struct io_rsrc_node *node;
		u64 tag = 0;

		if (arg) {
			uvec = (struct iovec __user *) arg;
			iov = iovec_from_user(uvec, 1, 1, &fast_iov, ctx->compat);
			if (IS_ERR(iov)) {
				ret = PTR_ERR(iov);
				break;
			}
			ret = io_buffer_validate(iov);
			if (ret)
				break;
			if (ctx->compat)
				arg += sizeof(struct compat_iovec);
			else
				arg += sizeof(struct iovec);
		}

		if (tags) {
			if (copy_from_user(&tag, &tags[i], sizeof(tag))) {
				ret = -EFAULT;
				break;
			}
		}

		node = io_sqe_buffer_register(ctx, iov, &last_hpage);
		if (IS_ERR(node)) {
			ret = PTR_ERR(node);
			break;
		}
		if (tag) {
			if (!node) {
				ret = -EINVAL;
				break;
			}
			node->tag = tag;
		}
		data.nodes[i] = node;
	}

	ctx->buf_table = data;
	if (ret)
		io_sqe_buffers_unregister(ctx);
	return ret;
}

int io_import_fixed(int ddir, struct iov_iter *iter,
			   struct io_mapped_ubuf *imu,
			   u64 buf_addr, size_t len)
{
	u64 buf_end;
	size_t offset;

	if (WARN_ON_ONCE(!imu))
		return -EFAULT;
	if (unlikely(check_add_overflow(buf_addr, (u64)len, &buf_end)))
		return -EFAULT;
	/* not inside the mapped region */
	if (unlikely(buf_addr < imu->ubuf || buf_end > (imu->ubuf + imu->len)))
		return -EFAULT;

	/*
	 * Might not be a start of buffer, set size appropriately
	 * and advance us to the beginning.
	 */
	offset = buf_addr - imu->ubuf;
	iov_iter_bvec(iter, ddir, imu->bvec, imu->nr_bvecs, offset + len);

	if (offset) {
		/*
		 * Don't use iov_iter_advance() here, as it's really slow for
		 * using the latter parts of a big fixed buffer - it iterates
		 * over each segment manually. We can cheat a bit here, because
		 * we know that:
		 *
		 * 1) it's a BVEC iter, we set it up
		 * 2) all bvecs are the same in size, except potentially the
		 *    first and last bvec
		 *
		 * So just find our index, and adjust the iterator afterwards.
		 * If the offset is within the first bvec (or the whole first
		 * bvec, just use iov_iter_advance(). This makes it easier
		 * since we can just skip the first segment, which may not
		 * be folio_size aligned.
		 */
		const struct bio_vec *bvec = imu->bvec;

		if (offset < bvec->bv_len) {
			iter->count -= offset;
			iter->iov_offset = offset;
		} else {
			unsigned long seg_skip;

			/* skip first vec */
			offset -= bvec->bv_len;
			seg_skip = 1 + (offset >> imu->folio_shift);

			iter->bvec += seg_skip;
			iter->nr_segs -= seg_skip;
			iter->count -= bvec->bv_len + offset;
			iter->iov_offset = offset & ((1UL << imu->folio_shift) - 1);
		}
	}

	return 0;
}

static int io_clone_buffers(struct io_ring_ctx *ctx, struct io_ring_ctx *src_ctx,
			    struct io_uring_clone_buffers *arg)
{
	struct io_rsrc_data data;
	int i, ret, off, nr;
	unsigned int nbufs;

	/* if offsets are given, must have nr specified too */
	if (!arg->nr && (arg->dst_off || arg->src_off))
		return -EINVAL;
	/* not allowed unless REPLACE is set */
	if (ctx->buf_table.nr && !(arg->flags & IORING_REGISTER_DST_REPLACE))
		return -EBUSY;

	nbufs = READ_ONCE(src_ctx->buf_table.nr);
	if (!arg->nr)
		arg->nr = nbufs;
	else if (arg->nr > nbufs)
		return -EINVAL;
	else if (arg->nr > IORING_MAX_REG_BUFFERS)
		return -EINVAL;
	if (check_add_overflow(arg->nr, arg->dst_off, &nbufs))
		return -EOVERFLOW;

	ret = io_rsrc_data_alloc(&data, max(nbufs, ctx->buf_table.nr));
	if (ret)
		return ret;

	/* Fill entries in data from dst that won't overlap with src */
	for (i = 0; i < min(arg->dst_off, ctx->buf_table.nr); i++) {
		struct io_rsrc_node *src_node = ctx->buf_table.nodes[i];

		if (src_node) {
			data.nodes[i] = src_node;
			src_node->refs++;
		}
	}

	/*
	 * Drop our own lock here. We'll setup the data we need and reference
	 * the source buffers, then re-grab, check, and assign at the end.
	 */
	mutex_unlock(&ctx->uring_lock);

	mutex_lock(&src_ctx->uring_lock);
	ret = -ENXIO;
	nbufs = src_ctx->buf_table.nr;
	if (!nbufs)
		goto out_unlock;
	ret = -EINVAL;
	if (!arg->nr)
		arg->nr = nbufs;
	else if (arg->nr > nbufs)
		goto out_unlock;
	ret = -EOVERFLOW;
	if (check_add_overflow(arg->nr, arg->src_off, &off))
		goto out_unlock;
	if (off > nbufs)
		goto out_unlock;

	off = arg->dst_off;
	i = arg->src_off;
	nr = arg->nr;
	while (nr--) {
		struct io_rsrc_node *dst_node, *src_node;

		src_node = io_rsrc_node_lookup(&src_ctx->buf_table, i);
		if (!src_node) {
			dst_node = NULL;
		} else {
			dst_node = io_rsrc_node_alloc(ctx, IORING_RSRC_BUFFER);
			if (!dst_node) {
				ret = -ENOMEM;
				goto out_put_free;
			}

			refcount_inc(&src_node->buf->refs);
			dst_node->buf = src_node->buf;
		}
		data.nodes[off++] = dst_node;
		i++;
	}

	/* Have a ref on the bufs now, drop src lock and re-grab our own lock */
	mutex_unlock(&src_ctx->uring_lock);
	mutex_lock(&ctx->uring_lock);

	/*
	 * If asked for replace, put the old table. data->nodes[] holds both
	 * old and new nodes at this point.
	 */
	if (arg->flags & IORING_REGISTER_DST_REPLACE)
		io_rsrc_data_free(ctx, &ctx->buf_table);

	/*
	 * ctx->buf_table should be empty now - either the contents are being
	 * replaced and we just freed the table, or someone raced setting up
	 * a buffer table while the clone was happening. If not empty, fall
	 * through to failure handling.
	 */
	if (!ctx->buf_table.nr) {
		ctx->buf_table = data;
		return 0;
	}

	mutex_unlock(&ctx->uring_lock);
	mutex_lock(&src_ctx->uring_lock);
	/* someone raced setting up buffers, dump ours */
	ret = -EBUSY;
out_put_free:
	i = data.nr;
	while (i--) {
		io_buffer_unmap(src_ctx, data.nodes[i]);
		kfree(data.nodes[i]);
	}
out_unlock:
	io_rsrc_data_free(ctx, &data);
	mutex_unlock(&src_ctx->uring_lock);
	mutex_lock(&ctx->uring_lock);
	return ret;
}

/*
 * Copy the registered buffers from the source ring whose file descriptor
 * is given in the src_fd to the current ring. This is identical to registering
 * the buffers with ctx, except faster as mappings already exist.
 *
 * Since the memory is already accounted once, don't account it again.
 */
int io_register_clone_buffers(struct io_ring_ctx *ctx, void __user *arg)
{
	struct io_uring_clone_buffers buf;
	bool registered_src;
	struct file *file;
	int ret;

	if (copy_from_user(&buf, arg, sizeof(buf)))
		return -EFAULT;
	if (buf.flags & ~(IORING_REGISTER_SRC_REGISTERED|IORING_REGISTER_DST_REPLACE))
		return -EINVAL;
	if (!(buf.flags & IORING_REGISTER_DST_REPLACE) && ctx->buf_table.nr)
		return -EBUSY;
	if (memchr_inv(buf.pad, 0, sizeof(buf.pad)))
		return -EINVAL;

	registered_src = (buf.flags & IORING_REGISTER_SRC_REGISTERED) != 0;
	file = io_uring_register_get_file(buf.src_fd, registered_src);
	if (IS_ERR(file))
		return PTR_ERR(file);
	ret = io_clone_buffers(ctx, file->private_data, &buf);
	if (!registered_src)
		fput(file);
	return ret;
}<|MERGE_RESOLUTION|>--- conflicted
+++ resolved
@@ -124,11 +124,8 @@
 
 	node = kzalloc(sizeof(*node), GFP_KERNEL);
 	if (node) {
-<<<<<<< HEAD
 		node->ctx_ptr = (unsigned long) ctx | type;
-=======
 		node->type = type;
->>>>>>> 550f9482
 		node->refs = 1;
 	}
 	return node;
@@ -448,11 +445,8 @@
 
 void io_free_rsrc_node(struct io_ring_ctx *ctx, struct io_rsrc_node *node)
 {
-<<<<<<< HEAD
 	struct io_ring_ctx *ctx = io_rsrc_node_ctx(node);
 
-=======
->>>>>>> 550f9482
 	lockdep_assert_held(&ctx->uring_lock);
 
 	if (node->tag)
