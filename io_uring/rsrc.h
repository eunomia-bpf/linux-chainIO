--- conflicted
+++ resolved
@@ -16,11 +16,8 @@
 };
 
 struct io_rsrc_node {
-<<<<<<< HEAD
 	unsigned long			ctx_ptr;
-=======
 	unsigned char			type;
->>>>>>> 550f9482
 	int				refs;
 
 	u64 tag;
@@ -106,12 +103,11 @@
 static inline void io_req_put_rsrc_nodes(struct io_kiocb *req)
 {
 	if (req->file_node) {
-<<<<<<< HEAD
-		io_put_rsrc_node(req->file_node);
+		io_put_rsrc_node(req->ctx, req->file_node);
 		req->file_node = NULL;
 	}
 	if (req->flags & REQ_F_BUF_NODE) {
-		io_put_rsrc_node(req->buf_node);
+		io_put_rsrc_node(req->ctx, req->buf_node);
 		req->buf_node = NULL;
 	}
 }
@@ -124,15 +120,6 @@
 static inline int io_rsrc_node_type(struct io_rsrc_node *node)
 {
 	return node->ctx_ptr & IORING_RSRC_TYPE_MASK;
-=======
-		io_put_rsrc_node(req->ctx, req->file_node);
-		req->file_node = NULL;
-	}
-	if (req->flags & REQ_F_BUF_NODE) {
-		io_put_rsrc_node(req->ctx, req->buf_node);
-		req->buf_node = NULL;
-	}
->>>>>>> 550f9482
 }
 
 static inline void io_req_assign_rsrc_node(struct io_rsrc_node **dst_node,
@@ -140,8 +127,6 @@
 {
 	node->refs++;
 	*dst_node = node;
-<<<<<<< HEAD
-=======
 }
 
 static inline void io_req_assign_buf_node(struct io_kiocb *req,
@@ -149,7 +134,6 @@
 {
 	io_req_assign_rsrc_node(&req->buf_node, node);
 	req->flags |= REQ_F_BUF_NODE;
->>>>>>> 550f9482
 }
 
 int io_files_update(struct io_kiocb *req, unsigned int issue_flags);
