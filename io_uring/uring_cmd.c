// SPDX-License-Identifier: GPL-2.0
#include <linux/kernel.h>
#include <linux/errno.h>
#include <linux/file.h>
#include <linux/io_uring/cmd.h>
#include <linux/io_uring/net.h>
#include <linux/security.h>
#include <linux/nospec.h>
#include <net/sock.h>

#include <uapi/linux/io_uring.h>
#include <asm/ioctls.h>

#include "io_uring.h"
#include "alloc_cache.h"
#include "rsrc.h"
#include "uring_cmd.h"

static struct uring_cache *io_uring_async_get(struct io_kiocb *req)
{
	struct io_ring_ctx *ctx = req->ctx;
	struct uring_cache *cache;

	cache = io_alloc_cache_get(&ctx->uring_cache);
	if (cache) {
		req->flags |= REQ_F_ASYNC_DATA;
		req->async_data = cache;
		return cache;
	}
	if (!io_alloc_async_data(req))
		return req->async_data;
	return NULL;
}

static void io_req_uring_cleanup(struct io_kiocb *req, unsigned int issue_flags)
{
	struct io_uring_cmd *ioucmd = io_kiocb_to_cmd(req, struct io_uring_cmd);
	struct uring_cache *cache = req->async_data;

	if (issue_flags & IO_URING_F_UNLOCKED)
		return;
	if (io_alloc_cache_put(&req->ctx->uring_cache, cache)) {
		ioucmd->sqe = NULL;
		req->async_data = NULL;
		req->flags &= ~REQ_F_ASYNC_DATA;
	}
}

bool io_uring_try_cancel_uring_cmd(struct io_ring_ctx *ctx,
				   struct io_uring_task *tctx, bool cancel_all)
{
	struct hlist_node *tmp;
	struct io_kiocb *req;
	bool ret = false;

	lockdep_assert_held(&ctx->uring_lock);

	hlist_for_each_entry_safe(req, tmp, &ctx->cancelable_uring_cmd,
			hash_node) {
		struct io_uring_cmd *cmd = io_kiocb_to_cmd(req,
				struct io_uring_cmd);
		struct file *file = req->file;

		if (!cancel_all && req->tctx != tctx)
			continue;

		if (cmd->flags & IORING_URING_CMD_CANCELABLE) {
			/* ->sqe isn't available if no async data */
			if (!req_has_async_data(req))
				cmd->sqe = NULL;
			file->f_op->uring_cmd(cmd, IO_URING_F_CANCEL |
						   IO_URING_F_COMPLETE_DEFER);
			ret = true;
		}
	}
	io_submit_flush_completions(ctx);
	return ret;
}

static void io_uring_cmd_del_cancelable(struct io_uring_cmd *cmd,
		unsigned int issue_flags)
{
	struct io_kiocb *req = cmd_to_io_kiocb(cmd);
	struct io_ring_ctx *ctx = req->ctx;

	if (!(cmd->flags & IORING_URING_CMD_CANCELABLE))
		return;

	cmd->flags &= ~IORING_URING_CMD_CANCELABLE;
	io_ring_submit_lock(ctx, issue_flags);
	hlist_del(&req->hash_node);
	io_ring_submit_unlock(ctx, issue_flags);
}

/*
 * Mark this command as concelable, then io_uring_try_cancel_uring_cmd()
 * will try to cancel this issued command by sending ->uring_cmd() with
 * issue_flags of IO_URING_F_CANCEL.
 *
 * The command is guaranteed to not be done when calling ->uring_cmd()
 * with IO_URING_F_CANCEL, but it is driver's responsibility to deal
 * with race between io_uring canceling and normal completion.
 */
void io_uring_cmd_mark_cancelable(struct io_uring_cmd *cmd,
		unsigned int issue_flags)
{
	struct io_kiocb *req = cmd_to_io_kiocb(cmd);
	struct io_ring_ctx *ctx = req->ctx;

	if (!(cmd->flags & IORING_URING_CMD_CANCELABLE)) {
		cmd->flags |= IORING_URING_CMD_CANCELABLE;
		io_ring_submit_lock(ctx, issue_flags);
		hlist_add_head(&req->hash_node, &ctx->cancelable_uring_cmd);
		io_ring_submit_unlock(ctx, issue_flags);
	}
}
EXPORT_SYMBOL_GPL(io_uring_cmd_mark_cancelable);

static void io_uring_cmd_work(struct io_kiocb *req, struct io_tw_state *ts)
{
	struct io_uring_cmd *ioucmd = io_kiocb_to_cmd(req, struct io_uring_cmd);
	unsigned int flags = IO_URING_F_COMPLETE_DEFER;

	if (current->flags & (PF_EXITING | PF_KTHREAD))
		flags |= IO_URING_F_TASK_DEAD;

	/* task_work executor checks the deffered list completion */
	ioucmd->task_work_cb(ioucmd, flags);
}

void __io_uring_cmd_do_in_task(struct io_uring_cmd *ioucmd,
			void (*task_work_cb)(struct io_uring_cmd *, unsigned),
			unsigned flags)
{
	struct io_kiocb *req = cmd_to_io_kiocb(ioucmd);

	ioucmd->task_work_cb = task_work_cb;
	req->io_task_work.func = io_uring_cmd_work;
	__io_req_task_work_add(req, flags);
}
EXPORT_SYMBOL_GPL(__io_uring_cmd_do_in_task);

static inline void io_req_set_cqe32_extra(struct io_kiocb *req,
					  u64 extra1, u64 extra2)
{
	req->big_cqe.extra1 = extra1;
	req->big_cqe.extra2 = extra2;
}

/*
 * Called by consumers of io_uring_cmd, if they originally returned
 * -EIOCBQUEUED upon receiving the command.
 */
void io_uring_cmd_done(struct io_uring_cmd *ioucmd, ssize_t ret, ssize_t res2,
		       unsigned issue_flags)
{
	struct io_kiocb *req = cmd_to_io_kiocb(ioucmd);

	io_uring_cmd_del_cancelable(ioucmd, issue_flags);

	if (ret < 0)
		req_set_fail(req);

	io_req_set_res(req, ret, 0);
	if (req->ctx->flags & IORING_SETUP_CQE32)
		io_req_set_cqe32_extra(req, res2, 0);
	io_req_uring_cleanup(req, issue_flags);
	if (req->ctx->flags & IORING_SETUP_IOPOLL) {
		/* order with io_iopoll_req_issued() checking ->iopoll_complete */
		smp_store_release(&req->iopoll_completed, 1);
	} else if (issue_flags & IO_URING_F_COMPLETE_DEFER) {
		if (WARN_ON_ONCE(issue_flags & IO_URING_F_UNLOCKED))
			return;
		io_req_complete_defer(req);
	} else {
		req->io_task_work.func = io_req_task_complete;
		io_req_task_work_add(req);
	}
}
EXPORT_SYMBOL_GPL(io_uring_cmd_done);

static int io_uring_cmd_prep_setup(struct io_kiocb *req,
				   const struct io_uring_sqe *sqe)
{
	struct io_uring_cmd *ioucmd = io_kiocb_to_cmd(req, struct io_uring_cmd);
	struct uring_cache *cache;

	cache = io_uring_async_get(req);
	if (unlikely(!cache))
		return -ENOMEM;

	if (!(req->flags & REQ_F_FORCE_ASYNC)) {
		/* defer memcpy until we need it */
		ioucmd->sqe = sqe;
		return 0;
	}

	memcpy(req->async_data, sqe, uring_sqe_size(req->ctx));
	ioucmd->sqe = req->async_data;
	return 0;
}

int io_uring_cmd_prep(struct io_kiocb *req, const struct io_uring_sqe *sqe)
{
	struct io_uring_cmd *ioucmd = io_kiocb_to_cmd(req, struct io_uring_cmd);

	if (sqe->__pad1)
		return -EINVAL;

	ioucmd->flags = READ_ONCE(sqe->uring_cmd_flags);
	if (ioucmd->flags & ~IORING_URING_CMD_MASK)
		return -EINVAL;

	if (ioucmd->flags & IORING_URING_CMD_FIXED) {
		struct io_ring_ctx *ctx = req->ctx;
		struct io_rsrc_node *node;
		u16 index = READ_ONCE(sqe->buf_index);

		node = io_rsrc_node_lookup(&ctx->buf_table, index);
		if (unlikely(!node))
			return -EFAULT;
		/*
		 * Pi node upfront, prior to io_uring_cmd_import_fixed()
		 * being called. This prevents destruction of the mapped buffer
		 * we'll need at actual import time.
		 */
<<<<<<< HEAD
		io_req_assign_rsrc_node(&req->buf_node, node);
=======
		io_req_assign_buf_node(req, node);
>>>>>>> 550f9482
	}
	ioucmd->cmd_op = READ_ONCE(sqe->cmd_op);

	return io_uring_cmd_prep_setup(req, sqe);
}

int io_uring_cmd(struct io_kiocb *req, unsigned int issue_flags)
{
	struct io_uring_cmd *ioucmd = io_kiocb_to_cmd(req, struct io_uring_cmd);
	struct io_ring_ctx *ctx = req->ctx;
	struct file *file = req->file;
	int ret;

	if (!file->f_op->uring_cmd)
		return -EOPNOTSUPP;

	ret = security_uring_cmd(ioucmd);
	if (ret)
		return ret;

	if (ctx->flags & IORING_SETUP_SQE128)
		issue_flags |= IO_URING_F_SQE128;
	if (ctx->flags & IORING_SETUP_CQE32)
		issue_flags |= IO_URING_F_CQE32;
	if (ctx->compat)
		issue_flags |= IO_URING_F_COMPAT;
	if (ctx->flags & IORING_SETUP_IOPOLL) {
		if (!file->f_op->uring_cmd_iopoll)
			return -EOPNOTSUPP;
		issue_flags |= IO_URING_F_IOPOLL;
		req->iopoll_completed = 0;
	}

	ret = file->f_op->uring_cmd(ioucmd, issue_flags);
	if (ret == -EAGAIN) {
		struct uring_cache *cache = req->async_data;

		if (ioucmd->sqe != (void *) cache)
			memcpy(cache, ioucmd->sqe, uring_sqe_size(req->ctx));
		return -EAGAIN;
	} else if (ret == -EIOCBQUEUED) {
		return -EIOCBQUEUED;
	}

	if (ret < 0)
		req_set_fail(req);
	io_req_uring_cleanup(req, issue_flags);
	io_req_set_res(req, ret, 0);
	return IOU_OK;
}

int io_uring_cmd_import_fixed(u64 ubuf, unsigned long len, int rw,
			      struct iov_iter *iter, void *ioucmd)
{
	struct io_kiocb *req = cmd_to_io_kiocb(ioucmd);
	struct io_rsrc_node *node = req->buf_node;

	/* Must have had rsrc_node assigned at prep time */
	if (node)
		return io_import_fixed(rw, iter, node->buf, ubuf, len);

	return -EFAULT;
}
EXPORT_SYMBOL_GPL(io_uring_cmd_import_fixed);

void io_uring_cmd_issue_blocking(struct io_uring_cmd *ioucmd)
{
	struct io_kiocb *req = cmd_to_io_kiocb(ioucmd);

	io_req_queue_iowq(req);
}

static inline int io_uring_cmd_getsockopt(struct socket *sock,
					  struct io_uring_cmd *cmd,
					  unsigned int issue_flags)
{
	bool compat = !!(issue_flags & IO_URING_F_COMPAT);
	int optlen, optname, level, err;
	void __user *optval;

	level = READ_ONCE(cmd->sqe->level);
	if (level != SOL_SOCKET)
		return -EOPNOTSUPP;

	optval = u64_to_user_ptr(READ_ONCE(cmd->sqe->optval));
	optname = READ_ONCE(cmd->sqe->optname);
	optlen = READ_ONCE(cmd->sqe->optlen);

	err = do_sock_getsockopt(sock, compat, level, optname,
				 USER_SOCKPTR(optval),
				 KERNEL_SOCKPTR(&optlen));
	if (err)
		return err;

	/* On success, return optlen */
	return optlen;
}

static inline int io_uring_cmd_setsockopt(struct socket *sock,
					  struct io_uring_cmd *cmd,
					  unsigned int issue_flags)
{
	bool compat = !!(issue_flags & IO_URING_F_COMPAT);
	int optname, optlen, level;
	void __user *optval;
	sockptr_t optval_s;

	optval = u64_to_user_ptr(READ_ONCE(cmd->sqe->optval));
	optname = READ_ONCE(cmd->sqe->optname);
	optlen = READ_ONCE(cmd->sqe->optlen);
	level = READ_ONCE(cmd->sqe->level);
	optval_s = USER_SOCKPTR(optval);

	return do_sock_setsockopt(sock, compat, level, optname, optval_s,
				  optlen);
}

#if defined(CONFIG_NET)
int io_uring_cmd_sock(struct io_uring_cmd *cmd, unsigned int issue_flags)
{
	struct socket *sock = cmd->file->private_data;
	struct sock *sk = sock->sk;
	struct proto *prot = READ_ONCE(sk->sk_prot);
	int ret, arg = 0;

	if (!prot || !prot->ioctl)
		return -EOPNOTSUPP;

	switch (cmd->sqe->cmd_op) {
	case SOCKET_URING_OP_SIOCINQ:
		ret = prot->ioctl(sk, SIOCINQ, &arg);
		if (ret)
			return ret;
		return arg;
	case SOCKET_URING_OP_SIOCOUTQ:
		ret = prot->ioctl(sk, SIOCOUTQ, &arg);
		if (ret)
			return ret;
		return arg;
	case SOCKET_URING_OP_GETSOCKOPT:
		return io_uring_cmd_getsockopt(sock, cmd, issue_flags);
	case SOCKET_URING_OP_SETSOCKOPT:
		return io_uring_cmd_setsockopt(sock, cmd, issue_flags);
	default:
		return -EOPNOTSUPP;
	}
}
EXPORT_SYMBOL_GPL(io_uring_cmd_sock);
#endif<|MERGE_RESOLUTION|>--- conflicted
+++ resolved
@@ -224,11 +224,8 @@
 		 * being called. This prevents destruction of the mapped buffer
 		 * we'll need at actual import time.
 		 */
-<<<<<<< HEAD
 		io_req_assign_rsrc_node(&req->buf_node, node);
-=======
 		io_req_assign_buf_node(req, node);
->>>>>>> 550f9482
 	}
 	ioucmd->cmd_op = READ_ONCE(sqe->cmd_op);
 
