--- conflicted
+++ resolved
@@ -3024,12 +3024,9 @@
 	io_alloc_cache_free(&ctx->msg_cache, io_msg_cache_free);
 	io_futex_cache_free(ctx);
 	io_destroy_buffers(ctx);
-<<<<<<< HEAD
 	io_unregister_cqwait_reg(ctx);
 	io_unregister_bpf(ctx);
-=======
 	io_free_region(ctx, &ctx->param_region);
->>>>>>> 550f9482
 	mutex_unlock(&ctx->uring_lock);
 	if (ctx->sq_creds)
 		put_cred(ctx->sq_creds);
@@ -3402,11 +3399,7 @@
 
 	if ((ctx->flags & IORING_SETUP_DEFER_TASKRUN) &&
 	    io_allowed_defer_tw_run(ctx))
-<<<<<<< HEAD
-		ret |= io_run_local_work(ctx, INT_MAX) > 0;
-=======
 		ret |= io_run_local_work(ctx, INT_MAX, INT_MAX) > 0;
->>>>>>> 550f9482
 	ret |= io_cancel_defer_files(ctx, tctx, cancel_all);
 	mutex_lock(&ctx->uring_lock);
 	ret |= io_poll_remove_all(ctx, tctx, cancel_all);
