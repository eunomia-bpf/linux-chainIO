/*
 * Copyright 2015 Advanced Micro Devices, Inc.
 *
 * Permission is hereby granted, free of charge, to any person obtaining a
 * copy of this software and associated documentation files (the "Software"),
 * to deal in the Software without restriction, including without limitation
 * the rights to use, copy, modify, merge, publish, distribute, sublicense,
 * and/or sell copies of the Software, and to permit persons to whom the
 * Software is furnished to do so, subject to the following conditions:
 *
 * The above copyright notice and this permission notice shall be included in
 * all copies or substantial portions of the Software.
 *
 * THE SOFTWARE IS PROVIDED "AS IS", WITHOUT WARRANTY OF ANY KIND, EXPRESS OR
 * IMPLIED, INCLUDING BUT NOT LIMITED TO THE WARRANTIES OF MERCHANTABILITY,
 * FITNESS FOR A PARTICULAR PURPOSE AND NONINFRINGEMENT.  IN NO EVENT SHALL
 * THE COPYRIGHT HOLDER(S) OR AUTHOR(S) BE LIABLE FOR ANY CLAIM, DAMAGES OR
 * OTHER LIABILITY, WHETHER IN AN ACTION OF CONTRACT, TORT OR OTHERWISE,
 * ARISING FROM, OUT OF OR IN CONNECTION WITH THE SOFTWARE OR THE USE OR
 * OTHER DEALINGS IN THE SOFTWARE.
 *
 */

#ifndef _DRM_GPU_SCHEDULER_H_
#define _DRM_GPU_SCHEDULER_H_

#include <drm/spsc_queue.h>
#include <linux/dma-fence.h>
#include <linux/completion.h>
#include <linux/xarray.h>
#include <linux/workqueue.h>

#define MAX_WAIT_SCHED_ENTITY_Q_EMPTY msecs_to_jiffies(1000)

/**
 * DRM_SCHED_FENCE_DONT_PIPELINE - Prefent dependency pipelining
 *
 * Setting this flag on a scheduler fence prevents pipelining of jobs depending
 * on this fence. In other words we always insert a full CPU round trip before
 * dependen jobs are pushed to the hw queue.
 */
#define DRM_SCHED_FENCE_DONT_PIPELINE	DMA_FENCE_FLAG_USER_BITS

/**
 * DRM_SCHED_FENCE_FLAG_HAS_DEADLINE_BIT - A fence deadline hint has been set
 *
 * Because we could have a deadline hint can be set before the backing hw
 * fence is created, we need to keep track of whether a deadline has already
 * been set.
 */
#define DRM_SCHED_FENCE_FLAG_HAS_DEADLINE_BIT	(DMA_FENCE_FLAG_USER_BITS + 1)

enum dma_resv_usage;
struct dma_resv;
struct drm_gem_object;

struct drm_gpu_scheduler;
struct drm_sched_rq;

struct drm_file;

/* These are often used as an (initial) index
 * to an array, and as such should start at 0.
 */
enum drm_sched_priority {
	DRM_SCHED_PRIORITY_MIN,
	DRM_SCHED_PRIORITY_NORMAL,
	DRM_SCHED_PRIORITY_HIGH,
	DRM_SCHED_PRIORITY_KERNEL,

	DRM_SCHED_PRIORITY_COUNT,
	DRM_SCHED_PRIORITY_UNSET = -2
};

/* Used to chose between FIFO and RR jobs scheduling */
extern int drm_sched_policy;

#define DRM_SCHED_POLICY_RR    0
#define DRM_SCHED_POLICY_FIFO  1

/**
 * struct drm_sched_entity - A wrapper around a job queue (typically
 * attached to the DRM file_priv).
 *
 * Entities will emit jobs in order to their corresponding hardware
 * ring, and the scheduler will alternate between entities based on
 * scheduling policy.
 */
struct drm_sched_entity {
	/**
	 * @list:
	 *
	 * Used to append this struct to the list of entities in the runqueue
	 * @rq under &drm_sched_rq.entities.
	 *
	 * Protected by &drm_sched_rq.lock of @rq.
	 */
	struct list_head		list;

	/**
	 * @rq:
	 *
	 * Runqueue on which this entity is currently scheduled.
	 *
	 * FIXME: Locking is very unclear for this. Writers are protected by
	 * @rq_lock, but readers are generally lockless and seem to just race
	 * with not even a READ_ONCE.
	 */
	struct drm_sched_rq		*rq;

	/**
	 * @sched_list:
	 *
	 * A list of schedulers (struct drm_gpu_scheduler).  Jobs from this entity can
	 * be scheduled on any scheduler on this list.
	 *
	 * This can be modified by calling drm_sched_entity_modify_sched().
	 * Locking is entirely up to the driver, see the above function for more
	 * details.
	 *
	 * This will be set to NULL if &num_sched_list equals 1 and @rq has been
	 * set already.
	 *
	 * FIXME: This means priority changes through
	 * drm_sched_entity_set_priority() will be lost henceforth in this case.
	 */
	struct drm_gpu_scheduler        **sched_list;

	/**
	 * @num_sched_list:
	 *
	 * Number of drm_gpu_schedulers in the @sched_list.
	 */
	unsigned int                    num_sched_list;

	/**
	 * @priority:
	 *
	 * Priority of the entity. This can be modified by calling
	 * drm_sched_entity_set_priority(). Protected by &rq_lock.
	 */
	enum drm_sched_priority         priority;

	/**
	 * @rq_lock:
	 *
	 * Lock to modify the runqueue to which this entity belongs.
	 */
	spinlock_t			rq_lock;

	/**
	 * @job_queue: the list of jobs of this entity.
	 */
	struct spsc_queue		job_queue;

	/**
	 * @fence_seq:
	 *
	 * A linearly increasing seqno incremented with each new
	 * &drm_sched_fence which is part of the entity.
	 *
	 * FIXME: Callers of drm_sched_job_arm() need to ensure correct locking,
	 * this doesn't need to be atomic.
	 */
	atomic_t			fence_seq;

	/**
	 * @fence_context:
	 *
	 * A unique context for all the fences which belong to this entity.  The
	 * &drm_sched_fence.scheduled uses the fence_context but
	 * &drm_sched_fence.finished uses fence_context + 1.
	 */
	uint64_t			fence_context;

	/**
	 * @dependency:
	 *
	 * The dependency fence of the job which is on the top of the job queue.
	 */
	struct dma_fence		*dependency;

	/**
	 * @cb:
	 *
	 * Callback for the dependency fence above.
	 */
	struct dma_fence_cb		cb;

	/**
	 * @guilty:
	 *
	 * Points to entities' guilty.
	 */
	atomic_t			*guilty;

	/**
	 * @last_scheduled:
	 *
	 * Points to the finished fence of the last scheduled job. Only written
	 * by the scheduler thread, can be accessed locklessly from
	 * drm_sched_job_arm() iff the queue is empty.
	 */
	struct dma_fence __rcu		*last_scheduled;

	/**
	 * @last_user: last group leader pushing a job into the entity.
	 */
	struct task_struct		*last_user;

	/**
	 * @stopped:
	 *
	 * Marks the enity as removed from rq and destined for
	 * termination. This is set by calling drm_sched_entity_flush() and by
	 * drm_sched_fini().
	 */
	bool 				stopped;

	/**
	 * @entity_idle:
	 *
	 * Signals when entity is not in use, used to sequence entity cleanup in
	 * drm_sched_entity_fini().
	 */
	struct completion		entity_idle;

	/**
	 * @oldest_job_waiting:
	 *
	 * Marks earliest job waiting in SW queue
	 */
	ktime_t				oldest_job_waiting;

	/**
	 * @rb_tree_node:
	 *
	 * The node used to insert this entity into time based priority queue
	 */
	struct rb_node			rb_tree_node;

};

/**
 * struct drm_sched_rq - queue of entities to be scheduled.
 *
 * @lock: to modify the entities list.
 * @sched: the scheduler to which this rq belongs to.
 * @entities: list of the entities to be scheduled.
 * @current_entity: the entity which is to be scheduled.
 * @rb_tree_root: root of time based priory queue of entities for FIFO scheduling
 *
 * Run queue is a set of entities scheduling command submissions for
 * one specific ring. It implements the scheduling policy that selects
 * the next entity to emit commands from.
 */
struct drm_sched_rq {
	spinlock_t			lock;
	struct drm_gpu_scheduler	*sched;
	struct list_head		entities;
	struct drm_sched_entity		*current_entity;
	struct rb_root_cached		rb_tree_root;
};

/**
 * struct drm_sched_fence - fences corresponding to the scheduling of a job.
 */
struct drm_sched_fence {
        /**
         * @scheduled: this fence is what will be signaled by the scheduler
         * when the job is scheduled.
         */
	struct dma_fence		scheduled;

        /**
         * @finished: this fence is what will be signaled by the scheduler
         * when the job is completed.
         *
         * When setting up an out fence for the job, you should use
         * this, since it's available immediately upon
         * drm_sched_job_init(), and the fence returned by the driver
         * from run_job() won't be created until the dependencies have
         * resolved.
         */
	struct dma_fence		finished;

	/**
	 * @deadline: deadline set on &drm_sched_fence.finished which
	 * potentially needs to be propagated to &drm_sched_fence.parent
	 */
	ktime_t				deadline;

        /**
         * @parent: the fence returned by &drm_sched_backend_ops.run_job
         * when scheduling the job on hardware. We signal the
         * &drm_sched_fence.finished fence once parent is signalled.
         */
	struct dma_fence		*parent;
        /**
         * @sched: the scheduler instance to which the job having this struct
         * belongs to.
         */
	struct drm_gpu_scheduler	*sched;
        /**
         * @lock: the lock used by the scheduled and the finished fences.
         */
	spinlock_t			lock;
        /**
         * @owner: job owner for debugging
         */
	void				*owner;
};

struct drm_sched_fence *to_drm_sched_fence(struct dma_fence *f);

/**
 * struct drm_sched_job - A job to be run by an entity.
 *
 * @queue_node: used to append this struct to the queue of jobs in an entity.
 * @list: a job participates in a "pending" and "done" lists.
 * @sched: the scheduler instance on which this job is scheduled.
 * @s_fence: contains the fences for the scheduling of job.
 * @finish_cb: the callback for the finished fence.
 * @work: Helper to reschdeule job kill to different context.
 * @id: a unique id assigned to each job scheduled on the scheduler.
 * @karma: increment on every hang caused by this job. If this exceeds the hang
 *         limit of the scheduler then the job is marked guilty and will not
 *         be scheduled further.
 * @s_priority: the priority of the job.
 * @entity: the entity to which this job belongs.
 * @cb: the callback for the parent fence in s_fence.
 *
 * A job is created by the driver using drm_sched_job_init(), and
 * should call drm_sched_entity_push_job() once it wants the scheduler
 * to schedule the job.
 */
struct drm_sched_job {
	struct spsc_node		queue_node;
	struct list_head		list;
	struct drm_gpu_scheduler	*sched;
	struct drm_sched_fence		*s_fence;

	/*
	 * work is used only after finish_cb has been used and will not be
	 * accessed anymore.
	 */
	union {
		struct dma_fence_cb		finish_cb;
		struct work_struct		work;
	};

	uint64_t			id;
	atomic_t			karma;
	enum drm_sched_priority		s_priority;
	struct drm_sched_entity         *entity;
	struct dma_fence_cb		cb;
	/**
	 * @dependencies:
	 *
	 * Contains the dependencies as struct dma_fence for this job, see
	 * drm_sched_job_add_dependency() and
	 * drm_sched_job_add_implicit_dependencies().
	 */
	struct xarray			dependencies;

	/** @last_dependency: tracks @dependencies as they signal */
	unsigned long			last_dependency;

	/**
	 * @submit_ts:
	 *
	 * When the job was pushed into the entity queue.
	 */
	ktime_t                         submit_ts;
};

static inline bool drm_sched_invalidate_job(struct drm_sched_job *s_job,
					    int threshold)
{
	return s_job && atomic_inc_return(&s_job->karma) > threshold;
}

enum drm_gpu_sched_stat {
	DRM_GPU_SCHED_STAT_NONE, /* Reserve 0 */
	DRM_GPU_SCHED_STAT_NOMINAL,
	DRM_GPU_SCHED_STAT_ENODEV,
};

/**
 * struct drm_sched_backend_ops - Define the backend operations
 *	called by the scheduler
 *
 * These functions should be implemented in the driver side.
 */
struct drm_sched_backend_ops {
	/**
	 * @prepare_job:
	 *
	 * Called when the scheduler is considering scheduling this job next, to
	 * get another struct dma_fence for this job to block on.  Once it
	 * returns NULL, run_job() may be called.
	 *
	 * Can be NULL if no additional preparation to the dependencies are
	 * necessary. Skipped when jobs are killed instead of run.
	 */
	struct dma_fence *(*prepare_job)(struct drm_sched_job *sched_job,
					 struct drm_sched_entity *s_entity);

	/**
         * @run_job: Called to execute the job once all of the dependencies
         * have been resolved.  This may be called multiple times, if
	 * timedout_job() has happened and drm_sched_job_recovery()
	 * decides to try it again.
	 */
	struct dma_fence *(*run_job)(struct drm_sched_job *sched_job);

	/**
	 * @timedout_job: Called when a job has taken too long to execute,
	 * to trigger GPU recovery.
	 *
	 * This method is called in a workqueue context.
	 *
	 * Drivers typically issue a reset to recover from GPU hangs, and this
	 * procedure usually follows the following workflow:
	 *
	 * 1. Stop the scheduler using drm_sched_stop(). This will park the
	 *    scheduler thread and cancel the timeout work, guaranteeing that
	 *    nothing is queued while we reset the hardware queue
	 * 2. Try to gracefully stop non-faulty jobs (optional)
	 * 3. Issue a GPU reset (driver-specific)
	 * 4. Re-submit jobs using drm_sched_resubmit_jobs()
	 * 5. Restart the scheduler using drm_sched_start(). At that point, new
	 *    jobs can be queued, and the scheduler thread is unblocked
	 *
	 * Note that some GPUs have distinct hardware queues but need to reset
	 * the GPU globally, which requires extra synchronization between the
	 * timeout handler of the different &drm_gpu_scheduler. One way to
	 * achieve this synchronization is to create an ordered workqueue
	 * (using alloc_ordered_workqueue()) at the driver level, and pass this
	 * queue to drm_sched_init(), to guarantee that timeout handlers are
	 * executed sequentially. The above workflow needs to be slightly
	 * adjusted in that case:
	 *
	 * 1. Stop all schedulers impacted by the reset using drm_sched_stop()
	 * 2. Try to gracefully stop non-faulty jobs on all queues impacted by
	 *    the reset (optional)
	 * 3. Issue a GPU reset on all faulty queues (driver-specific)
	 * 4. Re-submit jobs on all schedulers impacted by the reset using
	 *    drm_sched_resubmit_jobs()
	 * 5. Restart all schedulers that were stopped in step #1 using
	 *    drm_sched_start()
	 *
	 * Return DRM_GPU_SCHED_STAT_NOMINAL, when all is normal,
	 * and the underlying driver has started or completed recovery.
	 *
	 * Return DRM_GPU_SCHED_STAT_ENODEV, if the device is no longer
	 * available, i.e. has been unplugged.
	 */
	enum drm_gpu_sched_stat (*timedout_job)(struct drm_sched_job *sched_job);

	/**
         * @free_job: Called once the job's finished fence has been signaled
         * and it's time to clean it up.
	 */
	void (*free_job)(struct drm_sched_job *sched_job);
};

/**
 * struct drm_gpu_scheduler - scheduler instance-specific data
 *
 * @ops: backend operations provided by the driver.
 * @hw_submission_limit: the max size of the hardware queue.
 * @timeout: the time after which a job is removed from the scheduler.
 * @name: name of the ring for which this scheduler is being used.
 * @sched_rq: priority wise array of run queues.
 * @wake_up_worker: the wait queue on which the scheduler sleeps until a job
 *                  is ready to be scheduled.
 * @job_scheduled: once @drm_sched_entity_do_release is called the scheduler
 *                 waits on this wait queue until all the scheduled jobs are
 *                 finished.
 * @hw_rq_count: the number of jobs currently in the hardware queue.
 * @job_id_count: used to assign unique id to the each job.
 * @timeout_wq: workqueue used to queue @work_tdr
 * @work_tdr: schedules a delayed call to @drm_sched_job_timedout after the
 *            timeout interval is over.
 * @thread: the kthread on which the scheduler which run.
 * @pending_list: the list of jobs which are currently in the job queue.
 * @job_list_lock: lock to protect the pending_list.
 * @hang_limit: once the hangs by a job crosses this limit then it is marked
 *              guilty and it will no longer be considered for scheduling.
 * @score: score to help loadbalancer pick a idle sched
 * @_score: score used when the driver doesn't provide one
 * @ready: marks if the underlying HW is ready to work
 * @free_guilty: A hit to time out handler to free the guilty job.
 * @dev: system &struct device
 *
 * One scheduler is implemented for each hardware ring.
 */
struct drm_gpu_scheduler {
	const struct drm_sched_backend_ops	*ops;
	uint32_t			hw_submission_limit;
	long				timeout;
	const char			*name;
	struct drm_sched_rq		sched_rq[DRM_SCHED_PRIORITY_COUNT];
	wait_queue_head_t		wake_up_worker;
	wait_queue_head_t		job_scheduled;
	atomic_t			hw_rq_count;
	atomic64_t			job_id_count;
	struct workqueue_struct		*timeout_wq;
	struct delayed_work		work_tdr;
	struct task_struct		*thread;
	struct list_head		pending_list;
	spinlock_t			job_list_lock;
	int				hang_limit;
	atomic_t                        *score;
	atomic_t                        _score;
	bool				ready;
	bool				free_guilty;
	struct device			*dev;
};

int drm_sched_init(struct drm_gpu_scheduler *sched,
		   const struct drm_sched_backend_ops *ops,
		   uint32_t hw_submission, unsigned hang_limit,
		   long timeout, struct workqueue_struct *timeout_wq,
		   atomic_t *score, const char *name, struct device *dev);

void drm_sched_fini(struct drm_gpu_scheduler *sched);
int drm_sched_job_init(struct drm_sched_job *job,
		       struct drm_sched_entity *entity,
		       void *owner);
void drm_sched_job_arm(struct drm_sched_job *job);
int drm_sched_job_add_dependency(struct drm_sched_job *job,
				 struct dma_fence *fence);
int drm_sched_job_add_syncobj_dependency(struct drm_sched_job *job,
					 struct drm_file *file,
					 u32 handle,
					 u32 point);
int drm_sched_job_add_resv_dependencies(struct drm_sched_job *job,
					struct dma_resv *resv,
					enum dma_resv_usage usage);
int drm_sched_job_add_implicit_dependencies(struct drm_sched_job *job,
					    struct drm_gem_object *obj,
					    bool write);


void drm_sched_entity_modify_sched(struct drm_sched_entity *entity,
				    struct drm_gpu_scheduler **sched_list,
                                   unsigned int num_sched_list);

void drm_sched_job_cleanup(struct drm_sched_job *job);
void drm_sched_wakeup_if_can_queue(struct drm_gpu_scheduler *sched);
void drm_sched_stop(struct drm_gpu_scheduler *sched, struct drm_sched_job *bad);
void drm_sched_start(struct drm_gpu_scheduler *sched, bool full_recovery);
void drm_sched_resubmit_jobs(struct drm_gpu_scheduler *sched);
void drm_sched_increase_karma(struct drm_sched_job *bad);
void drm_sched_reset_karma(struct drm_sched_job *bad);
void drm_sched_increase_karma_ext(struct drm_sched_job *bad, int type);
bool drm_sched_dependency_optimized(struct dma_fence* fence,
				    struct drm_sched_entity *entity);
void drm_sched_fault(struct drm_gpu_scheduler *sched);

void drm_sched_rq_add_entity(struct drm_sched_rq *rq,
			     struct drm_sched_entity *entity);
void drm_sched_rq_remove_entity(struct drm_sched_rq *rq,
				struct drm_sched_entity *entity);

void drm_sched_rq_update_fifo(struct drm_sched_entity *entity, ktime_t ts);

int drm_sched_entity_init(struct drm_sched_entity *entity,
			  enum drm_sched_priority priority,
			  struct drm_gpu_scheduler **sched_list,
			  unsigned int num_sched_list,
			  atomic_t *guilty);
long drm_sched_entity_flush(struct drm_sched_entity *entity, long timeout);
void drm_sched_entity_fini(struct drm_sched_entity *entity);
void drm_sched_entity_destroy(struct drm_sched_entity *entity);
void drm_sched_entity_select_rq(struct drm_sched_entity *entity);
struct drm_sched_job *drm_sched_entity_pop_job(struct drm_sched_entity *entity);
void drm_sched_entity_push_job(struct drm_sched_job *sched_job);
void drm_sched_entity_set_priority(struct drm_sched_entity *entity,
				   enum drm_sched_priority priority);
bool drm_sched_entity_is_ready(struct drm_sched_entity *entity);
int drm_sched_entity_error(struct drm_sched_entity *entity);

struct drm_sched_fence *drm_sched_fence_alloc(
	struct drm_sched_entity *s_entity, void *owner);
void drm_sched_fence_init(struct drm_sched_fence *fence,
			  struct drm_sched_entity *entity);
void drm_sched_fence_free(struct drm_sched_fence *fence);

<<<<<<< HEAD
void drm_sched_fence_scheduled(struct drm_sched_fence *fence,
			       struct dma_fence *parent);
void drm_sched_fence_finished(struct drm_sched_fence *fence);
=======
void drm_sched_fence_scheduled(struct drm_sched_fence *fence);
void drm_sched_fence_finished(struct drm_sched_fence *fence, int result);
>>>>>>> 06c2afb8

unsigned long drm_sched_suspend_timeout(struct drm_gpu_scheduler *sched);
void drm_sched_resume_timeout(struct drm_gpu_scheduler *sched,
		                unsigned long remaining);
struct drm_gpu_scheduler *
drm_sched_pick_best(struct drm_gpu_scheduler **sched_list,
		     unsigned int num_sched_list);

#endif<|MERGE_RESOLUTION|>--- conflicted
+++ resolved
@@ -589,14 +589,9 @@
 			  struct drm_sched_entity *entity);
 void drm_sched_fence_free(struct drm_sched_fence *fence);
 
-<<<<<<< HEAD
 void drm_sched_fence_scheduled(struct drm_sched_fence *fence,
 			       struct dma_fence *parent);
-void drm_sched_fence_finished(struct drm_sched_fence *fence);
-=======
-void drm_sched_fence_scheduled(struct drm_sched_fence *fence);
 void drm_sched_fence_finished(struct drm_sched_fence *fence, int result);
->>>>>>> 06c2afb8
 
 unsigned long drm_sched_suspend_timeout(struct drm_gpu_scheduler *sched);
 void drm_sched_resume_timeout(struct drm_gpu_scheduler *sched,
