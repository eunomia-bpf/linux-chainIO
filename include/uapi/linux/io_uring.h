/* SPDX-License-Identifier: (GPL-2.0 WITH Linux-syscall-note) OR MIT */
/*
 * Header file for the io_uring interface.
 *
 * Copyright (C) 2019 Jens Axboe
 * Copyright (C) 2019 Christoph Hellwig
 */
#ifndef LINUX_IO_URING_H
#define LINUX_IO_URING_H

#include <linux/fs.h>
#include <linux/types.h>
/*
 * this file is shared with liburing and that has to autodetect
 * if linux/time_types.h is available or not, it can
 * define UAPI_LINUX_IO_URING_H_SKIP_LINUX_TIME_TYPES_H
 * if linux/time_types.h is not available
 */
#ifndef UAPI_LINUX_IO_URING_H_SKIP_LINUX_TIME_TYPES_H
#include <linux/time_types.h>
#endif

#ifdef __cplusplus
extern "C" {
#endif

/*
 * IO submission data structure (Submission Queue Entry)
 */
struct io_uring_sqe {
	__u8	opcode;		/* type of operation for this sqe */
	__u8	flags;		/* IOSQE_ flags */
	__u16	ioprio;		/* ioprio for the request */
	__s32	fd;		/* file descriptor to do IO on */
	union {
		__u64	off;	/* offset into file */
		__u64	addr2;
		struct {
			__u32	cmd_op;
			__u32	__pad1;
		};
	};
	union {
		__u64	addr;	/* pointer to buffer or iovecs */
		__u64	splice_off_in;
		struct {
			__u32	level;
			__u32	optname;
		};
	};
	__u32	len;		/* buffer size or number of iovecs */
	union {
		__kernel_rwf_t	rw_flags;
		__u32		fsync_flags;
		__u16		poll_events;	/* compatibility */
		__u32		poll32_events;	/* word-reversed for BE */
		__u32		sync_range_flags;
		__u32		msg_flags;
		__u32		timeout_flags;
		__u32		accept_flags;
		__u32		cancel_flags;
		__u32		open_flags;
		__u32		statx_flags;
		__u32		fadvise_advice;
		__u32		splice_flags;
		__u32		rename_flags;
		__u32		unlink_flags;
		__u32		hardlink_flags;
		__u32		xattr_flags;
		__u32		msg_ring_flags;
		__u32		uring_cmd_flags;
		__u32		waitid_flags;
		__u32		futex_flags;
		__u32		install_fd_flags;
		__u32		nop_flags;
	};
	__u64	user_data;	/* data to be passed back at completion time */
	/* pack this to avoid bogus arm OABI complaints */
	union {
		/* index into fixed buffers, if used */
		__u16	buf_index;
		/* for grouped buffer selection */
		__u16	buf_group;
	} __attribute__((packed));
	/* personality to use, if used */
	__u16	personality;
	union {
		__s32	splice_fd_in;
		__u32	file_index;
		__u32	zcrx_ifq_idx;
		__u32	optlen;
		struct {
			__u16	addr_len;
			__u16	__pad3[1];
		};
	};
	union {
		struct {
			__u64	addr3;
			__u64	__pad2[1];
		};
		struct {
			__u64	attr_ptr; /* pointer to attribute information */
			__u64	attr_type_mask; /* bit mask of attributes */
		};
		__u64	optval;
		/*
		 * If the ring is initialized with IORING_SETUP_SQE128, then
		 * this field is used for 80 bytes of arbitrary command data
		 */
		__u8	cmd[0];
	};
};

/* sqe->attr_type_mask flags */
#define IORING_RW_ATTR_FLAG_PI	(1U << 0)
/* PI attribute information */
struct io_uring_attr_pi {
		__u16	flags;
		__u16	app_tag;
		__u32	len;
		__u64	addr;
		__u64	seed;
		__u64	rsvd;
};

/*
 * If sqe->file_index is set to this for opcodes that instantiate a new
 * direct descriptor (like openat/openat2/accept), then io_uring will allocate
 * an available direct descriptor instead of having the application pass one
 * in. The picked direct descriptor will be returned in cqe->res, or -ENFILE
 * if the space is full.
 */
#define IORING_FILE_INDEX_ALLOC		(~0U)

enum io_uring_sqe_flags_bit {
	IOSQE_FIXED_FILE_BIT,
	IOSQE_IO_DRAIN_BIT,
	IOSQE_IO_LINK_BIT,
	IOSQE_IO_HARDLINK_BIT,
	IOSQE_ASYNC_BIT,
	IOSQE_BUFFER_SELECT_BIT,
	IOSQE_CQE_SKIP_SUCCESS_BIT,
	IOSQE_GROUP_LINK_BIT,
};

/*
 * sqe->flags
 */
/* use fixed fileset */
#define IOSQE_FIXED_FILE	(1U << IOSQE_FIXED_FILE_BIT)
/* issue after inflight IO */
#define IOSQE_IO_DRAIN		(1U << IOSQE_IO_DRAIN_BIT)
/* links next sqe */
#define IOSQE_IO_LINK		(1U << IOSQE_IO_LINK_BIT)
/* like LINK, but stronger */
#define IOSQE_IO_HARDLINK	(1U << IOSQE_IO_HARDLINK_BIT)
/* always go async */
#define IOSQE_ASYNC		(1U << IOSQE_ASYNC_BIT)
/* select buffer from sqe->buf_group */
#define IOSQE_BUFFER_SELECT	(1U << IOSQE_BUFFER_SELECT_BIT)
/* don't post CQE if request succeeded */
#define IOSQE_CQE_SKIP_SUCCESS	(1U << IOSQE_CQE_SKIP_SUCCESS_BIT)
/* SQE grouping */
#define IOSQE_GROUP_LINK	(1U << IOSQE_GROUP_LINK_BIT)

/*
 * io_uring_setup() flags
 */
#define IORING_SETUP_IOPOLL	(1U << 0)	/* io_context is polled */
#define IORING_SETUP_SQPOLL	(1U << 1)	/* SQ poll thread */
#define IORING_SETUP_SQ_AFF	(1U << 2)	/* sq_thread_cpu is valid */
#define IORING_SETUP_CQSIZE	(1U << 3)	/* app defines CQ size */
#define IORING_SETUP_CLAMP	(1U << 4)	/* clamp SQ/CQ ring sizes */
#define IORING_SETUP_ATTACH_WQ	(1U << 5)	/* attach to existing wq */
#define IORING_SETUP_R_DISABLED	(1U << 6)	/* start with ring disabled */
#define IORING_SETUP_SUBMIT_ALL	(1U << 7)	/* continue submit on error */
/*
 * Cooperative task running. When requests complete, they often require
 * forcing the submitter to transition to the kernel to complete. If this
 * flag is set, work will be done when the task transitions anyway, rather
 * than force an inter-processor interrupt reschedule. This avoids interrupting
 * a task running in userspace, and saves an IPI.
 */
#define IORING_SETUP_COOP_TASKRUN	(1U << 8)
/*
 * If COOP_TASKRUN is set, get notified if task work is available for
 * running and a kernel transition would be needed to run it. This sets
 * IORING_SQ_TASKRUN in the sq ring flags. Not valid with COOP_TASKRUN.
 */
#define IORING_SETUP_TASKRUN_FLAG	(1U << 9)
#define IORING_SETUP_SQE128		(1U << 10) /* SQEs are 128 byte */
#define IORING_SETUP_CQE32		(1U << 11) /* CQEs are 32 byte */
/*
 * Only one task is allowed to submit requests
 */
#define IORING_SETUP_SINGLE_ISSUER	(1U << 12)

/*
 * Defer running task work to get events.
 * Rather than running bits of task work whenever the task transitions
 * try to do it just before it is needed.
 */
#define IORING_SETUP_DEFER_TASKRUN	(1U << 13)

/*
 * Application provides the memory for the rings
 */
#define IORING_SETUP_NO_MMAP		(1U << 14)

/*
 * Register the ring fd in itself for use with
 * IORING_REGISTER_USE_REGISTERED_RING; return a registered fd index rather
 * than an fd.
 */
#define IORING_SETUP_REGISTERED_FD_ONLY	(1U << 15)

/*
 * Removes indirection through the SQ index array.
 */
#define IORING_SETUP_NO_SQARRAY		(1U << 16)

/* Use hybrid poll in iopoll process */
#define IORING_SETUP_HYBRID_IOPOLL	(1U << 17)

enum io_uring_op {
	IORING_OP_NOP,
	IORING_OP_READV,
	IORING_OP_WRITEV,
	IORING_OP_FSYNC,
	IORING_OP_READ_FIXED,
	IORING_OP_WRITE_FIXED,
	IORING_OP_POLL_ADD,
	IORING_OP_POLL_REMOVE,
	IORING_OP_SYNC_FILE_RANGE,
	IORING_OP_SENDMSG,
	IORING_OP_RECVMSG,
	IORING_OP_TIMEOUT,
	IORING_OP_TIMEOUT_REMOVE,
	IORING_OP_ACCEPT,
	IORING_OP_ASYNC_CANCEL,
	IORING_OP_LINK_TIMEOUT,
	IORING_OP_CONNECT,
	IORING_OP_FALLOCATE,
	IORING_OP_OPENAT,
	IORING_OP_CLOSE,
	IORING_OP_FILES_UPDATE,
	IORING_OP_STATX,
	IORING_OP_READ,
	IORING_OP_WRITE,
	IORING_OP_FADVISE,
	IORING_OP_MADVISE,
	IORING_OP_SEND,
	IORING_OP_RECV,
	IORING_OP_OPENAT2,
	IORING_OP_EPOLL_CTL,
	IORING_OP_SPLICE,
	IORING_OP_PROVIDE_BUFFERS,
	IORING_OP_REMOVE_BUFFERS,
	IORING_OP_TEE,
	IORING_OP_SHUTDOWN,
	IORING_OP_RENAMEAT,
	IORING_OP_UNLINKAT,
	IORING_OP_MKDIRAT,
	IORING_OP_SYMLINKAT,
	IORING_OP_LINKAT,
	IORING_OP_MSG_RING,
	IORING_OP_FSETXATTR,
	IORING_OP_SETXATTR,
	IORING_OP_FGETXATTR,
	IORING_OP_GETXATTR,
	IORING_OP_SOCKET,
	IORING_OP_URING_CMD,
	IORING_OP_SEND_ZC,
	IORING_OP_SENDMSG_ZC,
	IORING_OP_READ_MULTISHOT,
	IORING_OP_WAITID,
	IORING_OP_FUTEX_WAIT,
	IORING_OP_FUTEX_WAKE,
	IORING_OP_FUTEX_WAITV,
	IORING_OP_FIXED_FD_INSTALL,
	IORING_OP_FTRUNCATE,
	IORING_OP_BIND,
	IORING_OP_LISTEN,
	IORING_OP_RECV_ZC,

	/* this goes last, obviously */
	IORING_OP_LAST,
};

/*
 * sqe->uring_cmd_flags		top 8bits aren't available for userspace
 * IORING_URING_CMD_FIXED	use registered buffer; pass this flag
 *				along with setting sqe->buf_index.
 */
#define IORING_URING_CMD_FIXED	(1U << 0)
#define IORING_URING_CMD_MASK	IORING_URING_CMD_FIXED


/*
 * sqe->fsync_flags
 */
#define IORING_FSYNC_DATASYNC	(1U << 0)

/*
 * sqe->timeout_flags
 */
#define IORING_TIMEOUT_ABS		(1U << 0)
#define IORING_TIMEOUT_UPDATE		(1U << 1)
#define IORING_TIMEOUT_BOOTTIME		(1U << 2)
#define IORING_TIMEOUT_REALTIME		(1U << 3)
#define IORING_LINK_TIMEOUT_UPDATE	(1U << 4)
#define IORING_TIMEOUT_ETIME_SUCCESS	(1U << 5)
#define IORING_TIMEOUT_MULTISHOT	(1U << 6)
#define IORING_TIMEOUT_CLOCK_MASK	(IORING_TIMEOUT_BOOTTIME | IORING_TIMEOUT_REALTIME)
#define IORING_TIMEOUT_UPDATE_MASK	(IORING_TIMEOUT_UPDATE | IORING_LINK_TIMEOUT_UPDATE)
/*
 * sqe->splice_flags
 * extends splice(2) flags
 */
#define SPLICE_F_FD_IN_FIXED	(1U << 31) /* the last bit of __u32 */

/*
 * POLL_ADD flags. Note that since sqe->poll_events is the flag space, the
 * command flags for POLL_ADD are stored in sqe->len.
 *
 * IORING_POLL_ADD_MULTI	Multishot poll. Sets IORING_CQE_F_MORE if
 *				the poll handler will continue to report
 *				CQEs on behalf of the same SQE.
 *
 * IORING_POLL_UPDATE		Update existing poll request, matching
 *				sqe->addr as the old user_data field.
 *
 * IORING_POLL_LEVEL		Level triggered poll.
 */
#define IORING_POLL_ADD_MULTI	(1U << 0)
#define IORING_POLL_UPDATE_EVENTS	(1U << 1)
#define IORING_POLL_UPDATE_USER_DATA	(1U << 2)
#define IORING_POLL_ADD_LEVEL		(1U << 3)

/*
 * ASYNC_CANCEL flags.
 *
 * IORING_ASYNC_CANCEL_ALL	Cancel all requests that match the given key
 * IORING_ASYNC_CANCEL_FD	Key off 'fd' for cancelation rather than the
 *				request 'user_data'
 * IORING_ASYNC_CANCEL_ANY	Match any request
 * IORING_ASYNC_CANCEL_FD_FIXED	'fd' passed in is a fixed descriptor
 * IORING_ASYNC_CANCEL_USERDATA	Match on user_data, default for no other key
 * IORING_ASYNC_CANCEL_OP	Match request based on opcode
 */
#define IORING_ASYNC_CANCEL_ALL	(1U << 0)
#define IORING_ASYNC_CANCEL_FD	(1U << 1)
#define IORING_ASYNC_CANCEL_ANY	(1U << 2)
#define IORING_ASYNC_CANCEL_FD_FIXED	(1U << 3)
#define IORING_ASYNC_CANCEL_USERDATA	(1U << 4)
#define IORING_ASYNC_CANCEL_OP	(1U << 5)

/*
 * send/sendmsg and recv/recvmsg flags (sqe->ioprio)
 *
 * IORING_RECVSEND_POLL_FIRST	If set, instead of first attempting to send
 *				or receive and arm poll if that yields an
 *				-EAGAIN result, arm poll upfront and skip
 *				the initial transfer attempt.
 *
 * IORING_RECV_MULTISHOT	Multishot recv. Sets IORING_CQE_F_MORE if
 *				the handler will continue to report
 *				CQEs on behalf of the same SQE.
 *
 * IORING_RECVSEND_FIXED_BUF	Use registered buffers, the index is stored in
 *				the buf_index field.
 *
 * IORING_SEND_ZC_REPORT_USAGE
 *				If set, SEND[MSG]_ZC should report
 *				the zerocopy usage in cqe.res
 *				for the IORING_CQE_F_NOTIF cqe.
 *				0 is reported if zerocopy was actually possible.
 *				IORING_NOTIF_USAGE_ZC_COPIED if data was copied
 *				(at least partially).
 *
 * IORING_RECVSEND_BUNDLE	Used with IOSQE_BUFFER_SELECT. If set, send or
 *				recv will grab as many buffers from the buffer
 *				group ID given and send them all. The completion
 *				result 	will be the number of buffers send, with
 *				the starting buffer ID in cqe->flags as per
 *				usual for provided buffer usage. The buffers
 *				will be	contigious from the starting buffer ID.
 */
#define IORING_RECVSEND_POLL_FIRST	(1U << 0)
#define IORING_RECV_MULTISHOT		(1U << 1)
#define IORING_RECVSEND_FIXED_BUF	(1U << 2)
#define IORING_SEND_ZC_REPORT_USAGE	(1U << 3)
#define IORING_RECVSEND_BUNDLE		(1U << 4)

/*
 * cqe.res for IORING_CQE_F_NOTIF if
 * IORING_SEND_ZC_REPORT_USAGE was requested
 *
 * It should be treated as a flag, all other
 * bits of cqe.res should be treated as reserved!
 */
#define IORING_NOTIF_USAGE_ZC_COPIED    (1U << 31)

/*
 * accept flags stored in sqe->ioprio
 */
#define IORING_ACCEPT_MULTISHOT	(1U << 0)
#define IORING_ACCEPT_DONTWAIT	(1U << 1)
#define IORING_ACCEPT_POLL_FIRST	(1U << 2)

/*
 * IORING_OP_MSG_RING command types, stored in sqe->addr
 */
enum io_uring_msg_ring_flags {
	IORING_MSG_DATA,	/* pass sqe->len as 'res' and off as user_data */
	IORING_MSG_SEND_FD,	/* send a registered fd to another ring */
};

/*
 * IORING_OP_MSG_RING flags (sqe->msg_ring_flags)
 *
 * IORING_MSG_RING_CQE_SKIP	Don't post a CQE to the target ring. Not
 *				applicable for IORING_MSG_DATA, obviously.
 */
#define IORING_MSG_RING_CQE_SKIP	(1U << 0)
/* Pass through the flags from sqe->file_index to cqe->flags */
#define IORING_MSG_RING_FLAGS_PASS	(1U << 1)

/*
 * IORING_OP_FIXED_FD_INSTALL flags (sqe->install_fd_flags)
 *
 * IORING_FIXED_FD_NO_CLOEXEC	Don't mark the fd as O_CLOEXEC
 */
#define IORING_FIXED_FD_NO_CLOEXEC	(1U << 0)

/*
 * IORING_OP_NOP flags (sqe->nop_flags)
 *
 * IORING_NOP_INJECT_RESULT	Inject result from sqe->result
 */
#define IORING_NOP_INJECT_RESULT	(1U << 0)
#define IORING_NOP_FILE			(1U << 1)
#define IORING_NOP_FIXED_FILE		(1U << 2)
#define IORING_NOP_FIXED_BUFFER		(1U << 3)

/*
 * IO completion data structure (Completion Queue Entry)
 */
struct io_uring_cqe {
	__u64	user_data;	/* sqe->user_data value passed back */
	__s32	res;		/* result code for this event */
	__u32	flags;

	/*
	 * If the ring is initialized with IORING_SETUP_CQE32, then this field
	 * contains 16-bytes of padding, doubling the size of the CQE.
	 */
	__u64 big_cqe[];
};

/*
 * cqe->flags
 *
 * IORING_CQE_F_BUFFER	If set, the upper 16 bits are the buffer ID
 * IORING_CQE_F_MORE	If set, parent SQE will generate more CQE entries
 * IORING_CQE_F_SOCK_NONEMPTY	If set, more data to read after socket recv
 * IORING_CQE_F_NOTIF	Set for notification CQEs. Can be used to distinct
 * 			them from sends.
 * IORING_CQE_F_BUF_MORE If set, the buffer ID set in the completion will get
 *			more completions. In other words, the buffer is being
 *			partially consumed, and will be used by the kernel for
 *			more completions. This is only set for buffers used via
 *			the incremental buffer consumption, as provided by
 *			a ring buffer setup with IOU_PBUF_RING_INC. For any
 *			other provided buffer type, all completions with a
 *			buffer passed back is automatically returned to the
 *			application.
 */
#define IORING_CQE_F_BUFFER		(1U << 0)
#define IORING_CQE_F_MORE		(1U << 1)
#define IORING_CQE_F_SOCK_NONEMPTY	(1U << 2)
#define IORING_CQE_F_NOTIF		(1U << 3)
#define IORING_CQE_F_BUF_MORE		(1U << 4)

#define IORING_CQE_BUFFER_SHIFT		16

/*
 * Magic offsets for the application to mmap the data it needs
 */
#define IORING_OFF_SQ_RING		0ULL
#define IORING_OFF_CQ_RING		0x8000000ULL
#define IORING_OFF_SQES			0x10000000ULL
#define IORING_OFF_PBUF_RING		0x80000000ULL
#define IORING_OFF_PBUF_SHIFT		16
#define IORING_OFF_MMAP_MASK		0xf8000000ULL

/*
 * Filled with the offset for mmap(2)
 */
struct io_sqring_offsets {
	__u32 head;
	__u32 tail;
	__u32 ring_mask;
	__u32 ring_entries;
	__u32 flags;
	__u32 dropped;
	__u32 array;
	__u32 resv1;
	__u64 user_addr;
};

/*
 * sq_ring->flags
 */
#define IORING_SQ_NEED_WAKEUP	(1U << 0) /* needs io_uring_enter wakeup */
#define IORING_SQ_CQ_OVERFLOW	(1U << 1) /* CQ ring is overflown */
#define IORING_SQ_TASKRUN	(1U << 2) /* task should enter the kernel */

struct io_cqring_offsets {
	__u32 head;
	__u32 tail;
	__u32 ring_mask;
	__u32 ring_entries;
	__u32 overflow;
	__u32 cqes;
	__u32 flags;
	__u32 resv1;
	__u64 user_addr;
};

/*
 * cq_ring->flags
 */

/* disable eventfd notifications */
#define IORING_CQ_EVENTFD_DISABLED	(1U << 0)

/*
 * io_uring_enter(2) flags
 */
#define IORING_ENTER_GETEVENTS		(1U << 0)
#define IORING_ENTER_SQ_WAKEUP		(1U << 1)
#define IORING_ENTER_SQ_WAIT		(1U << 2)
#define IORING_ENTER_EXT_ARG		(1U << 3)
#define IORING_ENTER_REGISTERED_RING	(1U << 4)
#define IORING_ENTER_ABS_TIMER		(1U << 5)
#define IORING_ENTER_EXT_ARG_REG	(1U << 6)

/*
 * Passed in for io_uring_setup(2). Copied back with updated info on success
 */
struct io_uring_params {
	__u32 sq_entries;
	__u32 cq_entries;
	__u32 flags;
	__u32 sq_thread_cpu;
	__u32 sq_thread_idle;
	__u32 features;
	__u32 wq_fd;
	__u32 resv[3];
	struct io_sqring_offsets sq_off;
	struct io_cqring_offsets cq_off;
};

/*
 * io_uring_params->features flags
 */
#define IORING_FEAT_SINGLE_MMAP		(1U << 0)
#define IORING_FEAT_NODROP		(1U << 1)
#define IORING_FEAT_SUBMIT_STABLE	(1U << 2)
#define IORING_FEAT_RW_CUR_POS		(1U << 3)
#define IORING_FEAT_CUR_PERSONALITY	(1U << 4)
#define IORING_FEAT_FAST_POLL		(1U << 5)
#define IORING_FEAT_POLL_32BITS 	(1U << 6)
#define IORING_FEAT_SQPOLL_NONFIXED	(1U << 7)
#define IORING_FEAT_EXT_ARG		(1U << 8)
#define IORING_FEAT_NATIVE_WORKERS	(1U << 9)
#define IORING_FEAT_RSRC_TAGS		(1U << 10)
#define IORING_FEAT_CQE_SKIP		(1U << 11)
#define IORING_FEAT_LINKED_FILE		(1U << 12)
#define IORING_FEAT_REG_REG_RING	(1U << 13)
#define IORING_FEAT_RECVSEND_BUNDLE	(1U << 14)
#define IORING_FEAT_MIN_TIMEOUT		(1U << 15)
#define IORING_FEAT_SQE_GROUP		(1U << 16)

/*
 * io_uring_register(2) opcodes and arguments
 */
enum io_uring_register_op {
	IORING_REGISTER_BUFFERS			= 0,
	IORING_UNREGISTER_BUFFERS		= 1,
	IORING_REGISTER_FILES			= 2,
	IORING_UNREGISTER_FILES			= 3,
	IORING_REGISTER_EVENTFD			= 4,
	IORING_UNREGISTER_EVENTFD		= 5,
	IORING_REGISTER_FILES_UPDATE		= 6,
	IORING_REGISTER_EVENTFD_ASYNC		= 7,
	IORING_REGISTER_PROBE			= 8,
	IORING_REGISTER_PERSONALITY		= 9,
	IORING_UNREGISTER_PERSONALITY		= 10,
	IORING_REGISTER_RESTRICTIONS		= 11,
	IORING_REGISTER_ENABLE_RINGS		= 12,

	/* extended with tagging */
	IORING_REGISTER_FILES2			= 13,
	IORING_REGISTER_FILES_UPDATE2		= 14,
	IORING_REGISTER_BUFFERS2		= 15,
	IORING_REGISTER_BUFFERS_UPDATE		= 16,

	/* set/clear io-wq thread affinities */
	IORING_REGISTER_IOWQ_AFF		= 17,
	IORING_UNREGISTER_IOWQ_AFF		= 18,

	/* set/get max number of io-wq workers */
	IORING_REGISTER_IOWQ_MAX_WORKERS	= 19,

	/* register/unregister io_uring fd with the ring */
	IORING_REGISTER_RING_FDS		= 20,
	IORING_UNREGISTER_RING_FDS		= 21,

	/* register ring based provide buffer group */
	IORING_REGISTER_PBUF_RING		= 22,
	IORING_UNREGISTER_PBUF_RING		= 23,

	/* sync cancelation API */
	IORING_REGISTER_SYNC_CANCEL		= 24,

	/* register a range of fixed file slots for automatic slot allocation */
	IORING_REGISTER_FILE_ALLOC_RANGE	= 25,

	/* return status information for a buffer group */
	IORING_REGISTER_PBUF_STATUS		= 26,

	/* set/clear busy poll settings */
	IORING_REGISTER_NAPI			= 27,
	IORING_UNREGISTER_NAPI			= 28,

	IORING_REGISTER_CLOCK			= 29,

	/* clone registered buffers from source ring to current ring */
	IORING_REGISTER_CLONE_BUFFERS		= 30,

	/* send MSG_RING without having a ring */
	IORING_REGISTER_SEND_MSG_RING		= 31,

	/* register a netdev hw rx queue for zerocopy */
	IORING_REGISTER_ZCRX_IFQ		= 32,

	/* resize CQ ring */
	IORING_REGISTER_RESIZE_RINGS		= 33,

	IORING_REGISTER_MEM_REGION		= 34,

	IORING_REGISTER_BPF			= 35,

	/* this goes last */
	IORING_REGISTER_LAST,

	/* flag added to the opcode to use a registered ring fd */
	IORING_REGISTER_USE_REGISTERED_RING	= 1U << 31
};

/* io-wq worker categories */
enum io_wq_type {
	IO_WQ_BOUND,
	IO_WQ_UNBOUND,
};

/* deprecated, see struct io_uring_rsrc_update */
struct io_uring_files_update {
	__u32 offset;
	__u32 resv;
	__aligned_u64 /* __s32 * */ fds;
};

enum {
	/* initialise with user provided memory pointed by user_addr */
	IORING_MEM_REGION_TYPE_USER		= 1,
};

struct io_uring_region_desc {
	__u64 user_addr;
	__u64 size;
	__u32 flags;
	__u32 id;
	__u64 mmap_offset;
	__u64 __resv[4];
};

enum {
	/* expose the region as registered wait arguments */
	IORING_MEM_REGION_REG_WAIT_ARG		= 1,
};

struct io_uring_mem_region_reg {
	__u64 region_uptr; /* struct io_uring_region_desc * */
	__u64 flags;
	__u64 __resv[2];
};

/*
 * Register a fully sparse file space, rather than pass in an array of all
 * -1 file descriptors.
 */
#define IORING_RSRC_REGISTER_SPARSE	(1U << 0)

struct io_uring_rsrc_register {
	__u32 nr;
	__u32 flags;
	__u64 resv2;
	__aligned_u64 data;
	__aligned_u64 tags;
};

struct io_uring_rsrc_update {
	__u32 offset;
	__u32 resv;
	__aligned_u64 data;
};

struct io_uring_rsrc_update2 {
	__u32 offset;
	__u32 resv;
	__aligned_u64 data;
	__aligned_u64 tags;
	__u32 nr;
	__u32 resv2;
};

/* Skip updating fd indexes set to this value in the fd table */
#define IORING_REGISTER_FILES_SKIP	(-2)

#define IO_URING_OP_SUPPORTED	(1U << 0)

struct io_uring_probe_op {
	__u8 op;
	__u8 resv;
	__u16 flags;	/* IO_URING_OP_* flags */
	__u32 resv2;
};

struct io_uring_probe {
	__u8 last_op;	/* last opcode supported */
	__u8 ops_len;	/* length of ops[] array below */
	__u16 resv;
	__u32 resv2[3];
	struct io_uring_probe_op ops[];
};

struct io_uring_restriction {
	__u16 opcode;
	union {
		__u8 register_op; /* IORING_RESTRICTION_REGISTER_OP */
		__u8 sqe_op;      /* IORING_RESTRICTION_SQE_OP */
		__u8 sqe_flags;   /* IORING_RESTRICTION_SQE_FLAGS_* */
	};
	__u8 resv;
	__u32 resv2[3];
};

struct io_uring_clock_register {
	__u32	clockid;
	__u32	__resv[3];
};

enum {
	IORING_REGISTER_SRC_REGISTERED	= (1U << 0),
	IORING_REGISTER_DST_REPLACE	= (1U << 1),
};

struct io_uring_clone_buffers {
	__u32	src_fd;
	__u32	flags;
	__u32	src_off;
	__u32	dst_off;
	__u32	nr;
	__u32	pad[3];
};

struct io_uring_buf {
	__u64	addr;
	__u32	len;
	__u16	bid;
	__u16	resv;
};

struct io_uring_buf_ring {
	union {
		/*
		 * To avoid spilling into more pages than we need to, the
		 * ring tail is overlaid with the io_uring_buf->resv field.
		 */
		struct {
			__u64	resv1;
			__u32	resv2;
			__u16	resv3;
			__u16	tail;
		};
		__DECLARE_FLEX_ARRAY(struct io_uring_buf, bufs);
	};
};

/*
 * Flags for IORING_REGISTER_PBUF_RING.
 *
 * IOU_PBUF_RING_MMAP:	If set, kernel will allocate the memory for the ring.
 *			The application must not set a ring_addr in struct
 *			io_uring_buf_reg, instead it must subsequently call
 *			mmap(2) with the offset set as:
 *			IORING_OFF_PBUF_RING | (bgid << IORING_OFF_PBUF_SHIFT)
 *			to get a virtual mapping for the ring.
 * IOU_PBUF_RING_INC:	If set, buffers consumed from this buffer ring can be
 *			consumed incrementally. Normally one (or more) buffers
 *			are fully consumed. With incremental consumptions, it's
 *			feasible to register big ranges of buffers, and each
 *			use of it will consume only as much as it needs. This
 *			requires that both the kernel and application keep
 *			track of where the current read/recv index is at.
 */
enum io_uring_register_pbuf_ring_flags {
	IOU_PBUF_RING_MMAP	= 1,
	IOU_PBUF_RING_INC	= 2,
};

/* argument for IORING_(UN)REGISTER_PBUF_RING */
struct io_uring_buf_reg {
	__u64	ring_addr;
	__u32	ring_entries;
	__u16	bgid;
	__u16	flags;
	__u64	resv[3];
};

/* argument for IORING_REGISTER_PBUF_STATUS */
struct io_uring_buf_status {
	__u32	buf_group;	/* input */
	__u32	head;		/* output */
	__u32	resv[8];
};

enum io_uring_napi_op {
	/* register/ungister backward compatible opcode */
	IO_URING_NAPI_REGISTER_OP = 0,

	/* opcodes to update napi_list when static tracking is used */
	IO_URING_NAPI_STATIC_ADD_ID = 1,
	IO_URING_NAPI_STATIC_DEL_ID = 2
};

enum io_uring_napi_tracking_strategy {
	/* value must be 0 for backward compatibility */
	IO_URING_NAPI_TRACKING_DYNAMIC = 0,
	IO_URING_NAPI_TRACKING_STATIC = 1,
	IO_URING_NAPI_TRACKING_INACTIVE = 255
};

/* argument for IORING_(UN)REGISTER_NAPI */
struct io_uring_napi {
	__u32	busy_poll_to;
	__u8	prefer_busy_poll;

	/* a io_uring_napi_op value */
	__u8	opcode;
	__u8	pad[2];

	/*
	 * for IO_URING_NAPI_REGISTER_OP, it is a
	 * io_uring_napi_tracking_strategy value.
	 *
	 * for IO_URING_NAPI_STATIC_ADD_ID/IO_URING_NAPI_STATIC_DEL_ID
	 * it is the napi id to add/del from napi_list.
	 */
	__u32	op_param;
	__u32	resv;
};

/*
 * io_uring_restriction->opcode values
 */
enum io_uring_register_restriction_op {
	/* Allow an io_uring_register(2) opcode */
	IORING_RESTRICTION_REGISTER_OP		= 0,

	/* Allow an sqe opcode */
	IORING_RESTRICTION_SQE_OP		= 1,

	/* Allow sqe flags */
	IORING_RESTRICTION_SQE_FLAGS_ALLOWED	= 2,

	/* Require sqe flags (these flags must be set on each submission) */
	IORING_RESTRICTION_SQE_FLAGS_REQUIRED	= 3,

	IORING_RESTRICTION_LAST
};

enum {
	IORING_REG_WAIT_TS		= (1U << 0),
};

/*
 * Argument for io_uring_enter(2) with
 * IORING_GETEVENTS | IORING_ENTER_EXT_ARG_REG set, where the actual argument
 * is an index into a previously registered fixed wait region described by
 * the below structure.
 */
struct io_uring_reg_wait {
	struct __kernel_timespec	ts;
	__u32				min_wait_usec;
	__u32				flags;
	__u64				sigmask;
	__u32				sigmask_sz;
	__u32				pad[3];
	__u64				pad2[2];
};

/*
 * Argument for io_uring_enter(2) with IORING_GETEVENTS | IORING_ENTER_EXT_ARG
 */
struct io_uring_getevents_arg {
	__u64	sigmask;
	__u32	sigmask_sz;
	__u32	min_wait_usec;
	__u64	ts;
};

/*
 * Argument for IORING_REGISTER_SYNC_CANCEL
 */
struct io_uring_sync_cancel_reg {
	__u64				addr;
	__s32				fd;
	__u32				flags;
	struct __kernel_timespec	timeout;
	__u8				opcode;
	__u8				pad[7];
	__u64				pad2[3];
};

/*
 * Argument for IORING_REGISTER_FILE_ALLOC_RANGE
 * The range is specified as [off, off + len)
 */
struct io_uring_file_index_range {
	__u32	off;
	__u32	len;
	__u64	resv;
};

struct io_uring_recvmsg_out {
	__u32 namelen;
	__u32 controllen;
	__u32 payloadlen;
	__u32 flags;
};

/*
 * Argument for IORING_OP_URING_CMD when file is a socket
 */
enum io_uring_socket_op {
	SOCKET_URING_OP_SIOCINQ		= 0,
	SOCKET_URING_OP_SIOCOUTQ,
	SOCKET_URING_OP_GETSOCKOPT,
	SOCKET_URING_OP_SETSOCKOPT,
};

<<<<<<< HEAD
struct io_uring_bpf_reg {
	__u64		prog_fd;
	__u32		flags;
	__u32		resv1;
	__u64		resv2[2];
=======
/* Zero copy receive refill queue entry */
struct io_uring_zcrx_rqe {
	__u64	off;
	__u32	len;
	__u32	__pad;
};

struct io_uring_zcrx_cqe {
	__u64	off;
	__u64	__pad;
};

/* The bit from which area id is encoded into offsets */
#define IORING_ZCRX_AREA_SHIFT	48
#define IORING_ZCRX_AREA_MASK	(~(((__u64)1 << IORING_ZCRX_AREA_SHIFT) - 1))

struct io_uring_zcrx_offsets {
	__u32	head;
	__u32	tail;
	__u32	rqes;
	__u32	__resv2;
	__u64	__resv[2];
};

struct io_uring_zcrx_area_reg {
	__u64	addr;
	__u64	len;
	__u64	rq_area_token;
	__u32	flags;
	__u32	__resv1;
	__u64	__resv2[2];
};

/*
 * Argument for IORING_REGISTER_ZCRX_IFQ
 */
struct io_uring_zcrx_ifq_reg {
	__u32	if_idx;
	__u32	if_rxq;
	__u32	rq_entries;
	__u32	flags;

	__u64	area_ptr; /* pointer to struct io_uring_zcrx_area_reg */
	__u64	region_ptr; /* struct io_uring_region_desc * */

	struct io_uring_zcrx_offsets offsets;
	__u64	__resv[4];
>>>>>>> 550f9482
};

#ifdef __cplusplus
}
#endif

#endif<|MERGE_RESOLUTION|>--- conflicted
+++ resolved
@@ -964,13 +964,12 @@
 	SOCKET_URING_OP_SETSOCKOPT,
 };
 
-<<<<<<< HEAD
 struct io_uring_bpf_reg {
 	__u64		prog_fd;
 	__u32		flags;
 	__u32		resv1;
 	__u64		resv2[2];
-=======
+};
 /* Zero copy receive refill queue entry */
 struct io_uring_zcrx_rqe {
 	__u64	off;
@@ -1018,7 +1017,6 @@
 
 	struct io_uring_zcrx_offsets offsets;
 	__u64	__resv[4];
->>>>>>> 550f9482
 };
 
 #ifdef __cplusplus
