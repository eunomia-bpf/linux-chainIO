--- conflicted
+++ resolved
@@ -416,8 +416,6 @@
 }
 
 /**
-<<<<<<< HEAD
-=======
  * cpumask_any_and_but - pick a "random" cpu from *mask1 & *mask2, but not this one.
  * @mask1: the first input cpumask
  * @mask2: the second input cpumask
@@ -441,7 +439,6 @@
 }
 
 /**
->>>>>>> 0c383648
  * cpumask_nth - get the Nth cpu in a cpumask
  * @srcp: the cpumask pointer
  * @cpu: the Nth cpu to find, starting from 0
