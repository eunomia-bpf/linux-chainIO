--- conflicted
+++ resolved
@@ -97,23 +97,8 @@
 	return 0;
 }
 
-<<<<<<< HEAD
-#ifdef CONFIG_BCM47XX
-#include <bcm47xx_nvram.h>
-/* Get the device MAC address */
-static inline void ssb_gige_get_macaddr(struct pci_dev *pdev, u8 *macaddr)
-{
-	char buf[20];
-	if (bcm47xx_nvram_getenv("et0macaddr", buf, sizeof(buf)) < 0)
-		return;
-	bcm47xx_nvram_parse_macaddr(buf, macaddr);
-}
-#else
-static inline void ssb_gige_get_macaddr(struct pci_dev *pdev, u8 *macaddr)
-=======
 /* Get the device MAC address */
 static inline int ssb_gige_get_macaddr(struct pci_dev *pdev, u8 *macaddr)
->>>>>>> a0b1c429
 {
 	struct ssb_gige *dev = pdev_to_ssb_gige(pdev);
 	if (!dev)
